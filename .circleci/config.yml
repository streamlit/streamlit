--- conflicted
+++ resolved
@@ -206,17 +206,6 @@
               only: /^([0-9]+\.){3}dev[0-9]+/
             branches:
               ignore: /.*/
-<<<<<<< HEAD
-      - cypress-flaky-approval:
-          type: approval
-          requires:
-            - python-latest
-      - cypress: # Flaky Cypress tests
-          name: cypress-flaky
-          flaky: true
-          requires:
-            - cypress-flaky-approval
-=======
       # Uncomment to get a button that runs flaky tests on CircleCI:
       # - cypress-flaky-approval:
       #     type: approval
@@ -227,7 +216,6 @@
       #     flaky: true
       #     requires:
       #       - cypress-flaky-approval
->>>>>>> 4389cf06
 
   create-nightly-tag:
     triggers:
