--- conflicted
+++ resolved
@@ -21,9 +21,6 @@
   string label = 2;
   int32 default = 3;
   repeated string options = 4;
-<<<<<<< HEAD
-  string form_id = 5;
-=======
   string help = 5;
->>>>>>> 1a711a3a
+  string form_id = 6;
 }