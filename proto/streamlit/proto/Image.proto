--- conflicted
+++ resolved
@@ -34,12 +34,4 @@
   // -1 means use the image width
   // -2 means use the column width
   int32 width = 2;
-}
-<<<<<<< HEAD
-
-message ImageData {
-  string base64 = 1;
-  string mime_type = 2;
-}
-=======
->>>>>>> 80e3c79f
+}