/**
 * Copyright 2018-2019 Streamlit Inc.
 *
 * Licensed under the Apache License, Version 2.0 (the "License");
 * you may not use this file except in compliance with the License.
 * You may obtain a copy of the License at
 *
 *    http://www.apache.org/licenses/LICENSE-2.0
 *
 * Unless required by applicable law or agreed to in writing, software
 * distributed under the License is distributed on an "AS IS" BASIS,
 * WITHOUT WARRANTIES OR CONDITIONS OF ANY KIND, either express or implied.
 * See the License for the specific language governing permissions and
 * limitations under the License.
*/

syntax = "proto3";

// Preformatted text
message Text {

  // Content to display.
  string body = 1;
<<<<<<< HEAD
=======

  // Content format
  enum Format {
    // Plain, fixed width text.
    PLAIN = 0;

    // Markdown.
    MARKDOWN = 1;

    // A JSON object. Stored as a string.
    JSON = 2;

    // Shows an error message.
    ERROR = 6;

    // Shows a warning message.
    WARNING = 7;

    // Shows an info log.
    INFO = 8;

    // Shows a success message.
    SUCCESS = 9;
  }

  Format format = 2;

  bool allow_html = 3;
>>>>>>> 98fc7908
}<|MERGE_RESOLUTION|>--- conflicted
+++ resolved
@@ -21,35 +21,5 @@
 
   // Content to display.
   string body = 1;
-<<<<<<< HEAD
-=======
 
-  // Content format
-  enum Format {
-    // Plain, fixed width text.
-    PLAIN = 0;
-
-    // Markdown.
-    MARKDOWN = 1;
-
-    // A JSON object. Stored as a string.
-    JSON = 2;
-
-    // Shows an error message.
-    ERROR = 6;
-
-    // Shows a warning message.
-    WARNING = 7;
-
-    // Shows an info log.
-    INFO = 8;
-
-    // Shows a success message.
-    SUCCESS = 9;
-  }
-
-  Format format = 2;
-
-  bool allow_html = 3;
->>>>>>> 98fc7908
 }