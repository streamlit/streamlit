/**!
 * Copyright (c) Streamlit Inc. (2018-2022) Snowflake Inc. (2022)
 *
 * Licensed under the Apache License, Version 2.0 (the "License");
 * you may not use this file except in compliance with the License.
 * You may obtain a copy of the License at
 *
 *     http://www.apache.org/licenses/LICENSE-2.0
 *
 * Unless required by applicable law or agreed to in writing, software
 * distributed under the License is distributed on an "AS IS" BASIS,
 * WITHOUT WARRANTIES OR CONDITIONS OF ANY KIND, either express or implied.
 * See the License for the specific language governing permissions and
 * limitations under the License.
 */

syntax = "proto3";

message Arrow {
  // The serialized arrow dataframe
  bytes data = 1;
  // Pandas styler information
  Styler styler = 2;
  // Width in CSS points
  uint32 width = 3;
  // Height in CSS points
  uint32 height = 4;
  // If True, will overwrite the dataframe width to fit to container.
  bool use_container_width = 5;
  // The id of the widget, this is required if the dataframe is editable
  string id = 6;
  // Colum configuration as JSON
  string columns = 7;
  // Activate table editing
  EditingMode editing_mode = 8;
  // Deactivates editing
  bool disabled = 9;
  // The form ID of the widget, this is required if the dataframe is editable
  string form_id = 10;
<<<<<<< HEAD
  // The column order of the table
=======
  // Defines the order in which columns are displayed
>>>>>>> e302a1bc
  repeated string column_order = 11;

  // Available editing modes:
  enum EditingMode {
    READ_ONLY = 0; // Read-only table.
    FIXED = 1; // Activates editing but only allow editing of existing cells.
    DYNAMIC = 2; // Activates editing and allow adding & deleting rows.
  }
}

message Styler {
  // The Styler's source UUID (if the user provided one), or the path-based
  // hash that we generate (if no source UUID was provided).
  string uuid = 1;

  // The table's caption.
  string caption = 2;

  // `styles` contains the CSS for the entire source table.
  string styles = 3;

  // display_values is another ArrowTable: a copy of the source table, but
  // with all the display values formatted to the user-specified rules.
  bytes display_values = 4;
}
<|MERGE_RESOLUTION|>--- conflicted
+++ resolved
@@ -37,11 +37,7 @@
   bool disabled = 9;
   // The form ID of the widget, this is required if the dataframe is editable
   string form_id = 10;
-<<<<<<< HEAD
-  // The column order of the table
-=======
   // Defines the order in which columns are displayed
->>>>>>> e302a1bc
   repeated string column_order = 11;
 
   // Available editing modes:
