--- conflicted
+++ resolved
@@ -22,10 +22,7 @@
   string default = 3;
   uint32 height = 4;
   uint32 max_chars = 5;
-<<<<<<< HEAD
   string value = 6;
   string valueSet = 7;
-=======
-  string help = 6;
->>>>>>> 7d9171d6
+  string help = 8;
 }