/**
 * Copyright 2018-2021 Streamlit Inc.
 *
 * Licensed under the Apache License, Version 2.0 (the "License");
 * you may not use this file except in compliance with the License.
 * You may obtain a copy of the License at
 *
 *    http://www.apache.org/licenses/LICENSE-2.0
 *
 * Unless required by applicable law or agreed to in writing, software
 * distributed under the License is distributed on an "AS IS" BASIS,
 * WITHOUT WARRANTIES OR CONDITIONS OF ANY KIND, either express or implied.
 * See the License for the specific language governing permissions and
 * limitations under the License.
*/

syntax = "proto3";

message NumberInput {
  enum DataType {
    // Does the input operate on ints or floats? This doesn't change how the
    // data is stored, but the frontend needs to know for input parsing.
    INT = 0;
    FLOAT = 1;
  }

  string id = 1;
  string label = 2;
  string form_id = 3;

  string format = 8;
  bool has_min = 11;
  bool has_max = 12;

  DataType data_type = 13;
  double default = 14;
  double step = 15;
  double min = 16;
  double max = 17;
<<<<<<< HEAD
=======
  string help = 18;

  reserved 3, 4, 5, 6, 7, 9, 10;
>>>>>>> 1a711a3a
}<|MERGE_RESOLUTION|>--- conflicted
+++ resolved
@@ -37,10 +37,7 @@
   double step = 15;
   double min = 16;
   double max = 17;
-<<<<<<< HEAD
-=======
   string help = 18;
 
-  reserved 3, 4, 5, 6, 7, 9, 10;
->>>>>>> 1a711a3a
+  reserved 4, 5, 6, 7, 9, 10;
 }