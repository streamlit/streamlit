/**
 * Copyright 2018-2021 Streamlit Inc.
 *
 * Licensed under the Apache License, Version 2.0 (the "License");
 * you may not use this file except in compliance with the License.
 * You may obtain a copy of the License at
 *
 *    http://www.apache.org/licenses/LICENSE-2.0
 *
 * Unless required by applicable law or agreed to in writing, software
 * distributed under the License is distributed on an "AS IS" BASIS,
 * WITHOUT WARRANTIES OR CONDITIONS OF ANY KIND, either express or implied.
 * See the License for the specific language governing permissions and
 * limitations under the License.
*/

syntax = "proto3";

message Checkbox {
  string id = 1;
  string label = 2;
  bool default = 3;
<<<<<<< HEAD
  bool value = 4;
  bool valueSet = 5;
=======
  string help = 4;
>>>>>>> 7d9171d6
}<|MERGE_RESOLUTION|>--- conflicted
+++ resolved
@@ -20,10 +20,7 @@
   string id = 1;
   string label = 2;
   bool default = 3;
-<<<<<<< HEAD
   bool value = 4;
   bool valueSet = 5;
-=======
-  string help = 4;
->>>>>>> 7d9171d6
+  string help = 6;
 }