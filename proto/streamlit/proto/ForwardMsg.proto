/**
 * Copyright 2018-2019 Streamlit Inc.
 *
 * Licensed under the Apache License, Version 2.0 (the "License");
 * you may not use this file except in compliance with the License.
 * You may obtain a copy of the License at
 *
 *    http://www.apache.org/licenses/LICENSE-2.0
 *
 * Unless required by applicable law or agreed to in writing, software
 * distributed under the License is distributed on an "AS IS" BASIS,
 * WITHOUT WARRANTIES OR CONDITIONS OF ANY KIND, either express or implied.
 * See the License for the specific language governing permissions and
 * limitations under the License.
*/

syntax = "proto3";

import "streamlit/proto/Delta.proto";
import "streamlit/proto/Initialize.proto";
import "streamlit/proto/NewReport.proto";
import "streamlit/proto/SessionEvent.proto";
import "streamlit/proto/SessionState.proto";
import "streamlit/proto/BlockPath.proto";

// A message sent from Proxy to the browser
message ForwardMsg {
<<<<<<< HEAD
  // A hash that uniquely identifies this ForwardMsg, for caching.
  string hash = 9;
=======
  // Contains 'non-payload' ForwardMsg data that isn't cached for the purposes
  // of ForwardMsg de-duping.
  ForwardMsgMetadata metadata = 1;
>>>>>>> bb7a0a09

  oneof type {
    // Report lifecycle messages.

    Initialize initialize = 2;
    NewReport new_report = 3;
    Delta delta = 4;
    bool report_finished = 5;

    // Upload progress messages.

    // Indicates the % progress of a report upload.
    uint32 upload_report_progress = 6;

    // Indicates that the upload is complete and gives the URL.
    string report_uploaded = 7;

    // State change and event messages.

    // ReportSession state changed. This is the new state.
    SessionState session_state_changed = 8;

    // A SessionEvent was emitted.
<<<<<<< HEAD
    SessionEvent session_event = 8;

    // Other messages.

    // A reference to a ForwardMsg that has already been delivered.
    // The client should substitute the message with the given hash
    // for this one. If the client does not have the referenced message
    // in its cache, it can retrieve it from the server.
    MessageRef ref = 10;
  }
}

// Metadata about a
message MessageRef {
  // The hash of the referenced message.
  string hash = 1;

  // If the referenced message is a Delta, this contains the ID of the
  // new Delta to be created.
  uint32 delta_id = 2;

  // If the referenced message is a Delta, this contains the BlockPath
  // of the new Delta to be created.
  BlockPath delta_parent_block = 3;
=======
    SessionEvent session_event = 9;
  }
}

message ForwardMsgMetadata {
  // Each delta applies to a particular ID. Only set for Delta messages.
  uint32 delta_id = 1;

  // Path to parent block. Only set for Delta messages.
  BlockPath parent_block = 2;
>>>>>>> bb7a0a09
}<|MERGE_RESOLUTION|>--- conflicted
+++ resolved
@@ -25,39 +25,36 @@
 
 // A message sent from Proxy to the browser
 message ForwardMsg {
-<<<<<<< HEAD
   // A hash that uniquely identifies this ForwardMsg, for caching.
-  string hash = 9;
-=======
+  string hash = 1;
+
   // Contains 'non-payload' ForwardMsg data that isn't cached for the purposes
   // of ForwardMsg de-duping.
-  ForwardMsgMetadata metadata = 1;
->>>>>>> bb7a0a09
+  ForwardMsgMetadata metadata = 2;
 
   oneof type {
     // Report lifecycle messages.
 
-    Initialize initialize = 2;
-    NewReport new_report = 3;
-    Delta delta = 4;
-    bool report_finished = 5;
+    Initialize initialize = 3;
+    NewReport new_report = 4;
+    Delta delta = 5;
+    bool report_finished = 6;
 
     // Upload progress messages.
 
     // Indicates the % progress of a report upload.
-    uint32 upload_report_progress = 6;
+    uint32 upload_report_progress = 7;
 
     // Indicates that the upload is complete and gives the URL.
-    string report_uploaded = 7;
+    string report_uploaded = 8;
 
     // State change and event messages.
 
     // ReportSession state changed. This is the new state.
-    SessionState session_state_changed = 8;
+    SessionState session_state_changed = 9;
 
     // A SessionEvent was emitted.
-<<<<<<< HEAD
-    SessionEvent session_event = 8;
+    SessionEvent session_event = 10;
 
     // Other messages.
 
@@ -65,24 +62,7 @@
     // The client should substitute the message with the given hash
     // for this one. If the client does not have the referenced message
     // in its cache, it can retrieve it from the server.
-    MessageRef ref = 10;
-  }
-}
-
-// Metadata about a
-message MessageRef {
-  // The hash of the referenced message.
-  string hash = 1;
-
-  // If the referenced message is a Delta, this contains the ID of the
-  // new Delta to be created.
-  uint32 delta_id = 2;
-
-  // If the referenced message is a Delta, this contains the BlockPath
-  // of the new Delta to be created.
-  BlockPath delta_parent_block = 3;
-=======
-    SessionEvent session_event = 9;
+    string ref_hash = 11;
   }
 }
 
@@ -92,5 +72,4 @@
 
   // Path to parent block. Only set for Delta messages.
   BlockPath parent_block = 2;
->>>>>>> bb7a0a09
 }