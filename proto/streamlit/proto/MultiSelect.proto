/**
 * Copyright 2018-2021 Streamlit Inc.
 *
 * Licensed under the Apache License, Version 2.0 (the "License");
 * you may not use this file except in compliance with the License.
 * You may obtain a copy of the License at
 *
 *    http://www.apache.org/licenses/LICENSE-2.0
 *
 * Unless required by applicable law or agreed to in writing, software
 * distributed under the License is distributed on an "AS IS" BASIS,
 * WITHOUT WARRANTIES OR CONDITIONS OF ANY KIND, either express or implied.
 * See the License for the specific language governing permissions and
 * limitations under the License.
*/

syntax = "proto3";

message MultiSelect {
  string id = 1;
  string label = 2;
  repeated int32 default = 3;
  repeated string options = 4;
<<<<<<< HEAD
  repeated int32 value = 5;
  bool valueSet = 6;
=======
  string help = 5;
>>>>>>> 7d9171d6
}<|MERGE_RESOLUTION|>--- conflicted
+++ resolved
@@ -21,10 +21,7 @@
   string label = 2;
   repeated int32 default = 3;
   repeated string options = 4;
-<<<<<<< HEAD
   repeated int32 value = 5;
   bool valueSet = 6;
-=======
-  string help = 5;
->>>>>>> 7d9171d6
+  string help = 7;
 }