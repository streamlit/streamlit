--- conflicted
+++ resolved
@@ -42,10 +42,6 @@
 
   reserved 3, 4, 5, 6;
   repeated string options = 13;
-<<<<<<< HEAD
-  // NEXT ID: 16
-=======
-  string help = 14;
-  // NEXT ID: 15
->>>>>>> 7d9171d6
+  string help = 16;
+  // NEXT ID: 17
 }