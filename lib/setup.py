# Copyright 2018-2021 Streamlit Inc.
#
# Licensed under the Apache License, Version 2.0 (the "License");
# you may not use this file except in compliance with the License.
# You may obtain a copy of the License at
#
#    http://www.apache.org/licenses/LICENSE-2.0
#
# Unless required by applicable law or agreed to in writing, software
# distributed under the License is distributed on an "AS IS" BASIS,
# WITHOUT WARRANTIES OR CONDITIONS OF ANY KIND, either express or implied.
# See the License for the specific language governing permissions and
# limitations under the License.

import os
import setuptools
import sys

from setuptools.command.install import install

try:
    from pipenv.project import Project
    from pipenv.utils import convert_deps_to_pip
except:
    exit_msg = (
        "pipenv is required to package Streamlit. Please install pipenv and try again"
    )
    sys.exit(exit_msg)

<<<<<<< HEAD
VERSION = "0.82.0"  # PEP-440
=======
VERSION = "0.83.0"  # PEP-440
>>>>>>> 13903560

NAME = "streamlit"

DESCRIPTION = "The fastest way to build data apps in Python"

LONG_DESCRIPTION = (
    "Streamlit's open-source app framework is the easiest way "
    "for data scientists and machine learning engineers to "
    "create beautiful, performant apps in only a few hours! "
    "All in pure Python. All for free."
)

pipfile = Project(chdir=False).parsed_pipfile

packages = pipfile["packages"].copy()
requirements = convert_deps_to_pip(packages, r=False)


class VerifyVersionCommand(install):
    """Custom command to verify that the git tag matches our version"""

    description = "verify that the git tag matches our version"

    def run(self):
        tag = os.getenv("CIRCLE_TAG")

        if tag != VERSION:
            info = "Git tag: {0} does not match the version of this app: {1}".format(
                tag, VERSION
            )
            sys.exit(info)


setuptools.setup(
    name=NAME,
    version=VERSION,
    description=DESCRIPTION,
    long_description=LONG_DESCRIPTION,
    url="https://streamlit.io",
    author="Streamlit Inc",
    author_email="hello@streamlit.io",
    python_requires=">=3.6",
    license="Apache 2",
    packages=setuptools.find_packages(exclude=["tests", "tests.*"]),
    # Requirements
    install_requires=requirements,
    zip_safe=False,  # install source files not egg
    include_package_data=True,  # copy html and friends
    entry_points={"console_scripts": ["streamlit = streamlit.cli:main"]},
    # For Windows so that streamlit * commands work ie.
    # - streamlit version
    # - streamlit hello
    scripts=["bin/streamlit.cmd"],
    cmdclass={
        "verify": VerifyVersionCommand,
    },
)<|MERGE_RESOLUTION|>--- conflicted
+++ resolved
@@ -27,11 +27,7 @@
     )
     sys.exit(exit_msg)
 
-<<<<<<< HEAD
-VERSION = "0.82.0"  # PEP-440
-=======
 VERSION = "0.83.0"  # PEP-440
->>>>>>> 13903560
 
 NAME = "streamlit"
 
