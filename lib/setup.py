import platform
import setuptools
import subprocess

from pipenv.project import Project
from pipenv.utils import convert_deps_to_pip
from sys import version_info

pipfile = Project(chdir=False).parsed_pipfile

# Combine [packages] with either [python3] or [python2]
packages = pipfile["packages"].copy()
if version_info.major == 2:
    packages.update(pipfile["python2"])
else:
    packages.update(pipfile["python3"])
requirements = convert_deps_to_pip(packages, r=False)


# Check whether xcode tools are available before making watchdog a
# dependency (only if the current system is a Mac).
if (platform.system() == 'Darwin' and
        subprocess.call(['xcode-select', '--version'], shell=False) != 0):
    try:
        requirements.remove('watchdog')
    except ValueError:
        pass

def readme():
    with open("README.md") as f:
        return f.read()


setuptools.setup(
<<<<<<< HEAD
    name='streamlit',
    version='0.45.0',  # PEP-440
    description='Magical developer tool for machine learning engineers',
=======
    name="streamlit",
    version="0.46.0",  # PEP-440
    description="Frontend library for machine learning engineers",
>>>>>>> 7d0805db
    long_description=readme(),
    url="https://streamlit.io",
    author="Streamlit Inc",
    author_email="hello@streamlit.io",
    license="Apache 2",
    packages=setuptools.find_packages(exclude=["tests", "tests.*"]),
    # Requirements
    install_requires=requirements,
    zip_safe=False,  # install source files not egg
    include_package_data=True,  # copy html and friends
    entry_points={"console_scripts": ["streamlit = streamlit.cli:main"]},
    # For Windows so that streamlit * commands work ie.
    # - streamlit version
    # - streamlit hello
    scripts=["bin/streamlit.cmd"],
)<|MERGE_RESOLUTION|>--- conflicted
+++ resolved
@@ -32,15 +32,9 @@
 
 
 setuptools.setup(
-<<<<<<< HEAD
-    name='streamlit',
-    version='0.45.0',  # PEP-440
-    description='Magical developer tool for machine learning engineers',
-=======
     name="streamlit",
     version="0.46.0",  # PEP-440
     description="Frontend library for machine learning engineers",
->>>>>>> 7d0805db
     long_description=readme(),
     url="https://streamlit.io",
     author="Streamlit Inc",
