--- conflicted
+++ resolved
@@ -33,17 +33,11 @@
 
 from streamlit.proto.Text_pb2 import Text
 from streamlit.proto.Delta_pb2 import Delta
-<<<<<<< HEAD
-from streamlit.DeltaGenerator import _wraps_with_cleaned_sig, _clean_up_sig, _with_element
-=======
 from streamlit.DeltaGenerator import (
-    DeltaGenerator,
     _wraps_with_cleaned_sig,
     _clean_up_sig,
     _with_element,
 )
-from streamlit.ReportQueue import ReportQueue
->>>>>>> c74227ac
 from tests import testutil
 import streamlit as st
 
@@ -382,18 +376,11 @@
 
         st.line_chart(data)
 
-<<<<<<< HEAD
         element = self.get_delta_from_queue().new_element.vega_lite_chart
         chart_spec = json.loads(element.spec)
         self.assertEqual(chart_spec['mark'], 'line')
         self.assertEqual(
             element.datasets[0].data.data.cols[2].int64s.data[0], 20)
-=======
-        element = self.get_delta_from_queue().new_element
-        self.assertEqual(element.chart.type, "LineChart")
-        self.assertEqual(element.chart.data.data.cols[0].int64s.data[0], 20)
-        self.assertEqual(len(element.chart.components), 8)
->>>>>>> c74227ac
 
     def test_area_chart(self):
         """Test dg.area_chart."""
@@ -401,18 +388,11 @@
 
         st.area_chart(data)
 
-<<<<<<< HEAD
         element = self.get_delta_from_queue().new_element.vega_lite_chart
         chart_spec = json.loads(element.spec)
         self.assertEqual(chart_spec['mark'], 'area')
         self.assertEqual(
             element.datasets[0].data.data.cols[2].int64s.data[0], 20)
-=======
-        element = self.get_delta_from_queue().new_element
-        self.assertEqual(element.chart.type, "AreaChart")
-        self.assertEqual(element.chart.data.data.cols[0].int64s.data[0], 20)
-        self.assertEqual(len(element.chart.components), 8)
->>>>>>> c74227ac
 
     def test_bar_chart(self):
         """Test dg.bar_chart."""
@@ -420,19 +400,12 @@
 
         st.bar_chart(data)
 
-<<<<<<< HEAD
         element = self.get_delta_from_queue().new_element.vega_lite_chart
         chart_spec = json.loads(element.spec)
 
         self.assertEqual(chart_spec['mark'], 'bar')
         self.assertEqual(
             element.datasets[0].data.data.cols[2].int64s.data[0], 20)
-=======
-        element = self.get_delta_from_queue().new_element
-        self.assertEqual(element.chart.type, "BarChart")
-        self.assertEqual(element.chart.data.data.cols[0].int64s.data[0], 20)
-        self.assertEqual(len(element.chart.components), 8)
->>>>>>> c74227ac
 
 
 class DeltaGeneratorImageTest(testutil.DeltaGeneratorTestCase):
