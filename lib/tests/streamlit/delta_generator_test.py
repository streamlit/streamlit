# -*- coding: future_fstrings -*-

"""DeltaGenerator Unittest."""

# Copyright 2018 Streamlit Inc. All rights reserved.

# Python 2/3 compatibility
from __future__ import print_function, division, unicode_literals, absolute_import
from streamlit.compatibility import setup_2_3_shims
setup_2_3_shims(globals())

import json
import unittest
import pandas as pd

from streamlit.DeltaGenerator import DeltaGenerator
from streamlit.ReportQueue import ReportQueue
from streamlit import protobuf


class DeltaGeneratorClassTest(unittest.TestCase):
    """Test DeltaGenerator Class."""

    def setUp(self):
        """Setup."""
        self._mock_queue = 'mock queue'

    def test_constructor(self):
        """Test default DeltaGenerator()."""
        dg = DeltaGenerator(self._mock_queue)

        self.assertEqual(dg._queue, self._mock_queue)
        self.assertTrue(dg._generate_new_ids)
        self.assertEqual(dg._next_id, 0)
        self.assertFalse(hasattr(dg, '_id'))

    def test_constructor_with_id(self):
        """Test DeltaGenerator() with an id."""
        some_id = 1234
        dg = DeltaGenerator(self._mock_queue, id=some_id)

        self.assertFalse(dg._generate_new_ids)
        self.assertEqual(dg._id, some_id)
        self.assertFalse(hasattr(dg, '_next_id'))


class DeltaGeneratorTextTest(unittest.TestCase):
    """Test DeltaGenerator Text Proto Class."""

    def setUp(self):
        """Setup."""
        self._dg = DeltaGenerator(ReportQueue())

    def test_generic_text(self):
        """Test protobuf.Text generic str(body) stuff."""
        test_data = {
            'text': protobuf.Text.PLAIN,
            'error': protobuf.Text.ERROR,
            'warning': protobuf.Text.WARNING,
            'info': protobuf.Text.INFO,
            'success': protobuf.Text.SUCCESS,
        }

        string_data = 'Some string'
        for name, format in test_data.items():
            method = getattr(self._dg, name)
            method(string_data)

            element = get_element(self._dg)
            self.assertEqual(string_data, getattr(element, 'text').body)
            self.assertEqual(format, getattr(element, 'text').format)

    def test_json_object(self):
        """Test protobuf.Text.JSON object."""
        json_data = {
            'key': 'value',
        }

        # Testing python object
        self._dg.json(json_data)

        json_string = json.dumps(json_data)

        element = get_element(self._dg)
        self.assertEqual(json_string, element.text.body)
        self.assertEqual(protobuf.Text.JSON, element.text.format)

    def test_json_string(self):
        """Test protobuf.Text.JSON string."""
        json_string = u'{"key": "value"}'

        # Testing JSON string
        self._dg.json(json_string)

        element = get_element(self._dg)
        self.assertEqual(json_string, element.text.body)
        self.assertEqual(protobuf.Text.JSON, element.text.format)

    def test_markdown(self):
        """Test protobuf.Text.MARKDOWN."""
        test_string = '    data         '

        self._dg.markdown(test_string)

        element = get_element(self._dg)
        self.assertEqual(u'data', element.text.body)
        self.assertEqual(protobuf.Text.MARKDOWN, element.text.format)
<<<<<<< HEAD
=======

    def test_code(self):
        """Test st.code()"""
        code = "print('Hello, %s!' % 'Streamlit')"
        expected_body = '```python\n%s\n```' % code

        self._dg.code(code, language='python')
        element = get_element(self._dg)

        # st.code() creates a MARKDOWN text object that wraps
        # the body inside a codeblock declaration
        self.assertEqual(element.text.format, protobuf.Text.MARKDOWN)
        self.assertEqual(element.text.body, expected_body)
>>>>>>> fa88ee2c

    def test_empty(self):
        """Test protobuf.Empty."""
        self._dg.empty()

        element = get_element(self._dg)
        self.assertEqual(True, element.empty.unused)


class DeltaGeneratorProgressTest(unittest.TestCase):
    """Test DeltaGenerator Progress."""

    def test_progress(self):
        """Test protobuf.Progress."""
        dg = DeltaGenerator(ReportQueue())

        some_value = 42
        dg.progress(some_value)

        element = get_element(dg)
        self.assertEqual(some_value, element.progress.value)
<<<<<<< HEAD
=======


class DeltaGeneratorChartTest(unittest.TestCase):
    """Test DeltaGenerator Charts."""

    def setUp(self):
        """Setup."""
        self._dg = DeltaGenerator(ReportQueue())

    def test_line_chart(self):
        """Test dg.line_chart."""
        data = pd.DataFrame([[20, 30, 50]], columns=['a', 'b', 'c'])

        dg = self._dg.line_chart(data)

        element = get_element(dg)
        self.assertEqual(element.chart.type, 'LineChart')
        self.assertEqual(element.chart.data.data.cols[0].int64s.data[0], 20)
        self.assertEqual(len(element.chart.components), 8)

    def test_area_chart(self):
        """Test dg.area_chart."""
        data = pd.DataFrame([[20, 30, 50]], columns=['a', 'b', 'c'])

        dg = self._dg.area_chart(data)

        element = get_element(dg)
        self.assertEqual(element.chart.type, 'AreaChart')
        self.assertEqual(element.chart.data.data.cols[0].int64s.data[0], 20)
        self.assertEqual(len(element.chart.components), 8)

    def test_bar_chart(self):
        """Test dg.bar_chart."""
        data = pd.DataFrame([[20, 30, 50]], columns=['a', 'b', 'c'])

        dg = self._dg.bar_chart(data)

        element = get_element(dg)
        self.assertEqual(element.chart.type, 'BarChart')
        self.assertEqual(element.chart.data.data.cols[0].int64s.data[0], 20)
        self.assertEqual(len(element.chart.components), 8)


class DeltaGeneratorImageTest(unittest.TestCase):
    """Test DeltaGenerator Images"""

    def setUp(self):
        self._dg = DeltaGenerator(ReportQueue())

    def test_image_from_url(self):
        """Tests dg.image with single and multiple image URLs"""

        url = 'https://streamlit.io/an_image.png'
        caption = 'ahoy!'

        # single URL
        dg = self._dg.image(url, caption=caption, width=200)
        element = get_element(dg)
        self.assertEqual(element.imgs.width, 200)
        self.assertEqual(len(element.imgs.imgs), 1)
        self.assertEqual(element.imgs.imgs[0].url, url)
        self.assertEqual(element.imgs.imgs[0].caption, caption)

        # multiple URLs
        dg = self._dg.image([url] * 5, caption=[caption] * 5, width=200)
        element = get_element(dg)
        self.assertEqual(len(element.imgs.imgs), 5)
        self.assertEqual(element.imgs.imgs[4].url, url)
        self.assertEqual(element.imgs.imgs[4].caption, caption)

    def test_unequal_images_and_captions_error(self):
        """Tests that the number of images and captions must match, or
        an exception is generated"""

        url = 'https://streamlit.io/an_image.png'
        caption = 'ahoy!'

        self._dg.image([url] * 5, caption=[caption] * 2)

        element = get_element(self._dg)
        self.assertEqual(element.exception.message,
                         'Cannot pair 2 captions with 5 images.')
>>>>>>> fa88ee2c


def get_element(dg):
    return dg._queue.get_deltas()[-1].new_element<|MERGE_RESOLUTION|>--- conflicted
+++ resolved
@@ -105,8 +105,6 @@
         element = get_element(self._dg)
         self.assertEqual(u'data', element.text.body)
         self.assertEqual(protobuf.Text.MARKDOWN, element.text.format)
-<<<<<<< HEAD
-=======
 
     def test_code(self):
         """Test st.code()"""
@@ -120,7 +118,6 @@
         # the body inside a codeblock declaration
         self.assertEqual(element.text.format, protobuf.Text.MARKDOWN)
         self.assertEqual(element.text.body, expected_body)
->>>>>>> fa88ee2c
 
     def test_empty(self):
         """Test protobuf.Empty."""
@@ -142,8 +139,6 @@
 
         element = get_element(dg)
         self.assertEqual(some_value, element.progress.value)
-<<<<<<< HEAD
-=======
 
 
 class DeltaGeneratorChartTest(unittest.TestCase):
@@ -226,7 +221,6 @@
         element = get_element(self._dg)
         self.assertEqual(element.exception.message,
                          'Cannot pair 2 captions with 5 images.')
->>>>>>> fa88ee2c
 
 
 def get_element(dg):
