--- conflicted
+++ resolved
@@ -152,11 +152,7 @@
                 st.empty().checkbox,
                 "streamlit.delta_generator",
                 "checkbox",
-<<<<<<< HEAD
-                "(label, value=False, key=None, on_change=None)",
-=======
-                "(label, value=False, key=None, help=None)",
->>>>>>> 7d9171d6
+                "(label, value=False, key=None, on_change=None, help=None)",
             ),
             (
                 st.empty().dataframe,
