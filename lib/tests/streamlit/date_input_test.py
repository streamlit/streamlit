# -*- coding: utf-8 -*-
# Copyright 2018-2019 Streamlit Inc.
#
# Licensed under the Apache License, Version 2.0 (the "License");
# you may not use this file except in compliance with the License.
# You may obtain a copy of the License at
#
#    http://www.apache.org/licenses/LICENSE-2.0
#
# Unless required by applicable law or agreed to in writing, software
# distributed under the License is distributed on an "AS IS" BASIS,
# WITHOUT WARRANTIES OR CONDITIONS OF ANY KIND, either express or implied.
# See the License for the specific language governing permissions and
# limitations under the License.

"""date_input unit test."""

from tests import testutil
import streamlit as st
from parameterized import parameterized
from datetime import datetime
from datetime import date


class DateInputTest(testutil.DeltaGeneratorTestCase):
    """Test ability to marshall date_input protos."""

    def test_just_label(self):
        """Test that it can be called with no value."""
        st.date_input("the label")

        c = self.get_delta_from_queue().new_element.date_input
        self.assertEqual(c.label, "the label")
        self.assertLessEqual(
<<<<<<< HEAD
            datetime.strptime(c.default, '%Y/%m/%d').date(),
            datetime.now().date())
=======
            datetime.strptime(c.value, "%Y/%m/%d").date(), datetime.now().date()
        )
>>>>>>> f38a7c53

    @parameterized.expand(
        [(date(1970, 1, 1), "1970/01/01"), (datetime(2019, 7, 6, 21, 15), "2019/07/06")]
    )
    def test_value_types(self, arg_value, proto_value):
        """Test that it supports different types of values."""
        st.date_input("the label", arg_value)

        c = self.get_delta_from_queue().new_element.date_input
<<<<<<< HEAD
        self.assertEqual(c.label, 'the label')
        self.assertEqual(c.default, proto_value)
=======
        self.assertEqual(c.label, "the label")
        self.assertEqual(c.value, proto_value)
>>>>>>> f38a7c53
<|MERGE_RESOLUTION|>--- conflicted
+++ resolved
@@ -32,13 +32,8 @@
         c = self.get_delta_from_queue().new_element.date_input
         self.assertEqual(c.label, "the label")
         self.assertLessEqual(
-<<<<<<< HEAD
-            datetime.strptime(c.default, '%Y/%m/%d').date(),
-            datetime.now().date())
-=======
-            datetime.strptime(c.value, "%Y/%m/%d").date(), datetime.now().date()
+            datetime.strptime(c.default, "%Y/%m/%d").date(), datetime.now().date()
         )
->>>>>>> f38a7c53
 
     @parameterized.expand(
         [(date(1970, 1, 1), "1970/01/01"), (datetime(2019, 7, 6, 21, 15), "2019/07/06")]
@@ -48,10 +43,5 @@
         st.date_input("the label", arg_value)
 
         c = self.get_delta_from_queue().new_element.date_input
-<<<<<<< HEAD
-        self.assertEqual(c.label, 'the label')
-        self.assertEqual(c.default, proto_value)
-=======
         self.assertEqual(c.label, "the label")
-        self.assertEqual(c.value, proto_value)
->>>>>>> f38a7c53
+        self.assertEqual(c.default, proto_value)