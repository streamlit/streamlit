--- conflicted
+++ resolved
@@ -5,7 +5,6 @@
 
 import tornado.testing
 import tornado.web
-<<<<<<< HEAD
 from mock import MagicMock
 from mock import patch
 
@@ -13,7 +12,7 @@
 from streamlit.MessageCache import MessageCache
 from streamlit.MessageCache import ensure_id
 from streamlit.elements import data_frame_proto
-from streamlit.protobuf.ForwardMsg_pb2 import ForwardMsg
+from streamlit.proto.ForwardMsg_pb2 import ForwardMsg
 from streamlit.server import server_util
 from streamlit.server.routes import DebugHandler
 from streamlit.server.routes import HealthHandler
@@ -29,15 +28,6 @@
     msg.delta.id = 1
     data_frame_proto.marshall_data_frame(df, msg.delta.new_element.data_frame)
     return msg
-=======
-from mock import patch
-
-from streamlit import config
-from streamlit.server.routes import DebugHandler
-from streamlit.server.routes import HealthHandler
-from streamlit.server.routes import MetricsHandler
-from streamlit.server.server_util import is_url_from_allowed_origins
->>>>>>> 31b4f00d
 
 
 class ServerUtilsTest(unittest.TestCase):
@@ -75,7 +65,6 @@
             self.assertTrue(
                 is_url_from_allowed_origins('s3.amazon.com'))
 
-<<<<<<< HEAD
     def test_should_cache_msg(self):
         """Test server_util.should_cache_msg"""
         server_util.CACHED_MESSAGE_SIZE_MIN = 1
@@ -84,8 +73,6 @@
         server_util.CACHED_MESSAGE_SIZE_MIN = 1000
         self.assertFalse(should_cache_msg(_create_dataframe_msg([1, 2, 3])))
 
-=======
->>>>>>> 31b4f00d
 
 class HealthHandlerTest(tornado.testing.AsyncHTTPTestCase):
     """Tests the /healthz endpoint"""
@@ -137,7 +124,6 @@
 
     def test_debug(self):
         # TODO - debugz is currently broken
-<<<<<<< HEAD
         pass
 
 
@@ -161,8 +147,4 @@
 
         # Cache misses
         self.assertEqual(404, self.fetch('/message').code)
-        self.assertEqual(404, self.fetch('/message?id=non_existent').code)
-
-=======
-        pass
->>>>>>> 31b4f00d
+        self.assertEqual(404, self.fetch('/message?id=non_existent').code)