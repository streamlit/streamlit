--- conflicted
+++ resolved
@@ -560,44 +560,6 @@
             )
 
     @pytest.mark.require_integration
-<<<<<<< HEAD
-    def test_verify_snowpandas_integration(self):
-        """Integration test snowpark pandas object handling.
-        This is in addition to the tests using the mocks to verify that
-        the latest version of the library is still supported.
-        """
-        import modin.pandas as modin_pd
-
-        # Import the Snowpark pandas plugin for modin.
-        import snowflake.snowpark.modin.plugin  # noqa: F401
-
-        with create_snowpark_session():
-            snowpandas_df = modin_pd.DataFrame([1, 2, 3], columns=["col1"])
-            assert dataframe_util.is_snowpandas_data_object(snowpandas_df) is True
-            assert isinstance(
-                dataframe_util.convert_anything_to_pandas_df(snowpandas_df),
-                pd.DataFrame,
-            )
-
-            snowpandas_series = snowpandas_df["col1"]
-            assert (
-                dataframe_util.is_snowpandas_data_object(snowpandas_series) is True
-            ), f"unable to detect snowpandas series {type(snowpandas_series)}"
-            assert isinstance(
-                dataframe_util.convert_anything_to_pandas_df(snowpandas_series),
-                pd.DataFrame,
-            )
-
-            snowpandas_index = snowpandas_df.index
-            assert dataframe_util.is_snowpandas_data_object(snowpandas_index) is True
-            assert isinstance(
-                dataframe_util.convert_anything_to_pandas_df(snowpandas_index),
-                pd.DataFrame,
-            )
-
-    @pytest.mark.require_integration
-=======
->>>>>>> 6ca2cec6
     def test_verify_dask_integration(self):
         """Integration test dask object handling.
 
