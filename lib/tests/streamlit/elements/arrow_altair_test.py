# Copyright (c) Streamlit Inc. (2018-2022) Snowflake Inc. (2022)
#
# Licensed under the Apache License, Version 2.0 (the "License");
# you may not use this file except in compliance with the License.
# You may obtain a copy of the License at
#
#     http://www.apache.org/licenses/LICENSE-2.0
#
# Unless required by applicable law or agreed to in writing, software
# distributed under the License is distributed on an "AS IS" BASIS,
# WITHOUT WARRANTIES OR CONDITIONS OF ANY KIND, either express or implied.
# See the License for the specific language governing permissions and
# limitations under the License.

import json
from datetime import date
from functools import reduce
from typing import Callable

import altair as alt
import pandas as pd
import pytest
from parameterized import parameterized

import streamlit as st
from streamlit.elements import arrow_altair as altair
from streamlit.elements.arrow_altair import ChartType
from streamlit.errors import StreamlitAPIException
from streamlit.type_util import bytes_to_data_frame
from tests.delta_generator_test_case import DeltaGeneratorTestCase
from tests.streamlit import pyspark_mocks, snowpark_mocks
from tests.testutil import assert_frame_not_equal


def _deep_get(dictionary, *keys):
    return reduce(
        lambda d, key: d.get(key, None) if isinstance(d, dict) else None,
        keys,
        dictionary,
    )


ST_CHART_ARGS = [
    (st._arrow_area_chart, "area"),
    (st._arrow_bar_chart, "bar"),
    (st._arrow_line_chart, "line"),
    (st._arrow_scatter_chart, "circle"),
]


class ArrowAltairTest(DeltaGeneratorTestCase):
    """Test ability to marshall arrow_altair_chart proto."""

    def test_altair_chart(self):
        """Test that it can be called with args."""
        df = pd.DataFrame([["A", "B", "C", "D"], [28, 55, 43, 91]], index=["a", "b"]).T
        chart = alt.Chart(df).mark_bar().encode(x="a", y="b")
        EXPECTED_DATAFRAME = pd.DataFrame(
            {
                "a": ["A", "B", "C", "D"],
                "b": [28, 55, 43, 91],
            }
        )

        st._arrow_altair_chart(chart)

        proto = self.get_delta_from_queue().new_element.arrow_vega_lite_chart

        self.assertEqual(proto.HasField("data"), False)
        self.assertEqual(len(proto.datasets), 1)
        pd.testing.assert_frame_equal(
            bytes_to_data_frame(proto.datasets[0].data.data), EXPECTED_DATAFRAME
        )

        spec_dict = json.loads(proto.spec)
        self.assertEqual(
            spec_dict["encoding"],
            {
                "y": {"field": "b", "type": "quantitative"},
                "x": {"field": "a", "type": "nominal"},
            },
        )
        self.assertEqual(spec_dict["data"], {"name": proto.datasets[0].name})
        self.assertIn(spec_dict["mark"], ["bar", {"type": "bar"}])
        self.assertTrue("encoding" in spec_dict)

    def test_date_column_utc_scale(self):
        """Test that columns with date values have UTC time scale"""
        df = pd.DataFrame(
            {"index": [date(2019, 8, 9), date(2019, 8, 10)], "numbers": [1, 10]}
        ).set_index("index")

        chart, _ = altair._generate_chart(ChartType.LINE, df)
        st._arrow_altair_chart(chart)
        proto = self.get_delta_from_queue().new_element.arrow_vega_lite_chart
        spec_dict = json.loads(proto.spec)

        # The x axis should have scale="utc", because it uses date values.
        x_scale = _deep_get(spec_dict, "encoding", "x", "scale", "type")
        self.assertEqual(x_scale, "utc")

        # The y axis should _not_ have scale="utc", because it doesn't
        # use date values.
        y_scale = _deep_get(spec_dict, "encoding", "y", "scale", "type")
        self.assertNotEqual(y_scale, "utc")

    @parameterized.expand(
        [
            ("streamlit", "streamlit"),
            (None, ""),
        ]
    )
    def test_theme(self, theme_value, proto_value):
        df = pd.DataFrame(
            {"index": [date(2019, 8, 9), date(2019, 8, 10)], "numbers": [1, 10]}
        ).set_index("index")

        chart, _ = altair._generate_chart(ChartType.LINE, df)
        st._arrow_altair_chart(chart, theme=theme_value)

        el = self.get_delta_from_queue().new_element
        self.assertEqual(el.arrow_vega_lite_chart.theme, proto_value)

    def test_bad_theme(self):
        df = pd.DataFrame(
            {"index": [date(2019, 8, 9), date(2019, 8, 10)], "numbers": [1, 10]}
        ).set_index("index")

        chart, _ = altair._generate_chart(ChartType.LINE, df)
        with self.assertRaises(StreamlitAPIException) as exc:
            st._arrow_altair_chart(chart, theme="bad_theme")

        self.assertEqual(
            f'You set theme="bad_theme" while Streamlit charts only support theme=”streamlit” or theme=None to fallback to the default library theme.',
            str(exc.exception),
        )


class ArrowChartsTest(DeltaGeneratorTestCase):
    """Test Arrow charts."""

    @parameterized.expand(ST_CHART_ARGS)
    def test_empty_arrow_chart(self, chart_command: Callable, altair_type: str):
        """Test arrow chart with no arguments."""
        EXPECTED_DATAFRAME = pd.DataFrame()

        # Make some mutations that arrow_altair.prep_data() does.
        column_names = list(
            EXPECTED_DATAFRAME.columns
        )  # list() converts RangeIndex, etc, to regular list.
        str_column_names = [str(c) for c in column_names]
        EXPECTED_DATAFRAME.columns = pd.Index(str_column_names)

        chart_command()

        proto = self.get_delta_from_queue().new_element.arrow_vega_lite_chart

        chart_spec = json.loads(proto.spec)
        self.assertIn(chart_spec["mark"], [altair_type, {"type": altair_type}])

        pd.testing.assert_frame_equal(
            bytes_to_data_frame(proto.datasets[0].data.data),
            EXPECTED_DATAFRAME,
        )

    @parameterized.expand(ST_CHART_ARGS)
    def test_arrow_chart_with_implicit_x_and_y(
        self, chart_command: Callable, altair_type: str
    ):
        """Test st._arrow_line_chart with implicit x and y."""
        df = pd.DataFrame([[20, 30, 50]], columns=["a", "b", "c"])
        EXPECTED_DATAFRAME = pd.DataFrame(
            [[20, "b", 30], [20, "c", 50]],
            columns=["a", "color--p5bJXXpQgvPz6yvQMFiy", "value--p5bJXXpQgvPz6yvQMFiy"],
        )

        chart_command(df, x="a", y=["b", "c"])

        proto = self.get_delta_from_queue().new_element.arrow_vega_lite_chart
        chart_spec = json.loads(proto.spec)

        self.assertIn(chart_spec["mark"], [altair_type, {"type": altair_type}])
        self.assertEqual(chart_spec["encoding"]["x"]["field"], "a")
        self.assertEqual(
            chart_spec["encoding"]["y"]["field"], "value--p5bJXXpQgvPz6yvQMFiy"
        )
        self.assertEqual(
            chart_spec["encoding"]["color"]["field"], "color--p5bJXXpQgvPz6yvQMFiy"
        )

        self.assert_output_df_is_correct_and_input_is_untouched(
            orig_df=df, expected_df=EXPECTED_DATAFRAME, chart_proto=proto
        )

    @parameterized.expand(ST_CHART_ARGS)
    def test_arrow_chart_with_pyspark_dataframe(
        self, chart_command: Callable, altair_type: str
    ):
        spark_df = pyspark_mocks.DataFrame(is_numpy_arr=True)

        chart_command(spark_df)

        proto = self.get_delta_from_queue().new_element.arrow_vega_lite_chart
        chart_spec = json.loads(proto.spec)
        self.assertIn(chart_spec["mark"], [altair_type, {"type": altair_type}])
        self.assertEqual(
            chart_spec["encoding"]["x"]["field"], "index--p5bJXXpQgvPz6yvQMFiy"
        )
        self.assertEqual(
            chart_spec["encoding"]["y"]["field"], "value--p5bJXXpQgvPz6yvQMFiy"
        )
        self.assertEqual(
            chart_spec["encoding"]["color"]["field"], "color--p5bJXXpQgvPz6yvQMFiy"
        )

<<<<<<< HEAD
    @parameterized.expand(ST_CHART_ARGS)
=======
        output_df = bytes_to_data_frame(proto.datasets[0].data.data)

        self.assertEqual(len(output_df.columns), 3)
        self.assertEqual(output_df.columns[0], "index--p5bJXXpQgvPz6yvQMFiy")
        self.assertEqual(output_df.columns[1], "color--p5bJXXpQgvPz6yvQMFiy")
        self.assertEqual(output_df.columns[2], "value--p5bJXXpQgvPz6yvQMFiy")

    @parameterized.expand(
        [
            (st._arrow_area_chart, "area"),
            (st._arrow_bar_chart, "bar"),
            (st._arrow_line_chart, "line"),
        ]
    )
>>>>>>> 6f2f460c
    def test_arrow_chart_with_snowpark_dataframe(
        self, chart_command: Callable, altair_type: str
    ):
        snow_df = snowpark_mocks.DataFrame()

        chart_command(snow_df)

        proto = self.get_delta_from_queue().new_element.arrow_vega_lite_chart
        chart_spec = json.loads(proto.spec)
        self.assertIn(chart_spec["mark"], [altair_type, {"type": altair_type}])
        self.assertEqual(
            chart_spec["encoding"]["x"]["field"], "index--p5bJXXpQgvPz6yvQMFiy"
        )
        self.assertEqual(
            chart_spec["encoding"]["y"]["field"], "value--p5bJXXpQgvPz6yvQMFiy"
        )
        self.assertEqual(
            chart_spec["encoding"]["color"]["field"], "color--p5bJXXpQgvPz6yvQMFiy"
        )

<<<<<<< HEAD
    @parameterized.expand(ST_CHART_ARGS)
=======
        output_df = bytes_to_data_frame(proto.datasets[0].data.data)

        self.assertEqual(len(output_df.columns), 3)
        self.assertEqual(output_df.columns[0], "index--p5bJXXpQgvPz6yvQMFiy")
        self.assertEqual(output_df.columns[1], "color--p5bJXXpQgvPz6yvQMFiy")
        self.assertEqual(output_df.columns[2], "value--p5bJXXpQgvPz6yvQMFiy")

    @parameterized.expand(
        [
            (st._arrow_area_chart, "area"),
            (st._arrow_bar_chart, "bar"),
            (st._arrow_line_chart, "line"),
        ]
    )
>>>>>>> 6f2f460c
    def test_arrow_chart_with_explicit_x_and_implicit_y(
        self, chart_command: Callable, altair_type: str
    ):
        """Test st._arrow_line_chart with explicit x and implicit y."""
        df = pd.DataFrame([[20, 30, 50]], columns=["a", "b", "c"])
        EXPECTED_DATAFRAME = pd.DataFrame(
            [[20, "b", 30], [20, "c", 50]],
            columns=["a", "color--p5bJXXpQgvPz6yvQMFiy", "value--p5bJXXpQgvPz6yvQMFiy"],
        )

        chart_command(df, x="a")

        proto = self.get_delta_from_queue().new_element.arrow_vega_lite_chart
        chart_spec = json.loads(proto.spec)
        self.assertIn(chart_spec["mark"], [altair_type, {"type": altair_type}])
        self.assertEqual(chart_spec["encoding"]["x"]["field"], "a")
        self.assertEqual(
            chart_spec["encoding"]["y"]["field"], "value--p5bJXXpQgvPz6yvQMFiy"
        )
        self.assertEqual(
            chart_spec["encoding"]["color"]["field"], "color--p5bJXXpQgvPz6yvQMFiy"
        )

        self.assert_output_df_is_correct_and_input_is_untouched(
            orig_df=df, expected_df=EXPECTED_DATAFRAME, chart_proto=proto
        )

    @parameterized.expand(ST_CHART_ARGS)
    def test_arrow_chart_with_implicit_x_and_explicit_y(
        self, chart_command: Callable, altair_type: str
    ):
        """Test st._arrow_line_chart with implicit x and explicit y."""
        df = pd.DataFrame([[20, 30, 50]], columns=["a", "b", "c"])
        EXPECTED_DATAFRAME = pd.DataFrame(
            [[0, 30]], columns=["index--p5bJXXpQgvPz6yvQMFiy", "b"]
        )

        chart_command(df, y="b")

        proto = self.get_delta_from_queue().new_element.arrow_vega_lite_chart
        chart_spec = json.loads(proto.spec)
        self.assertIn(chart_spec["mark"], [altair_type, {"type": altair_type}])
        self.assertEqual(
            chart_spec["encoding"]["x"]["field"], "index--p5bJXXpQgvPz6yvQMFiy"
        )
        self.assertEqual(chart_spec["encoding"]["y"]["field"], "b")
        self.assertFalse("color" in chart_spec["encoding"])

        self.assert_output_df_is_correct_and_input_is_untouched(
            orig_df=df, expected_df=EXPECTED_DATAFRAME, chart_proto=proto
        )

    @parameterized.expand(ST_CHART_ARGS)
    def test_arrow_chart_with_implicit_x_and_explicit_y_sequence(
        self, chart_command: Callable, altair_type: str
    ):
        """Test st._arrow_line_chart with implicit x and explicit y sequence."""
        df = pd.DataFrame([[20, 30, 50, 60]], columns=["a", "b", "c", "d"])
        EXPECTED_DATAFRAME = pd.DataFrame(
            [[0, "b", 30], [0, "c", 50]],
            columns=[
                "index--p5bJXXpQgvPz6yvQMFiy",
                "color--p5bJXXpQgvPz6yvQMFiy",
                "value--p5bJXXpQgvPz6yvQMFiy",
            ],
        )

        chart_command(df, y=["b", "c"])

        proto = self.get_delta_from_queue().new_element.arrow_vega_lite_chart
        chart_spec = json.loads(proto.spec)
        self.assertIn(chart_spec["mark"], [altair_type, {"type": altair_type}])
        self.assertEqual(
            chart_spec["encoding"]["x"]["field"], "index--p5bJXXpQgvPz6yvQMFiy"
        )
        self.assertEqual(
            chart_spec["encoding"]["y"]["field"], "value--p5bJXXpQgvPz6yvQMFiy"
        )
        self.assertEqual(
            chart_spec["encoding"]["color"]["field"], "color--p5bJXXpQgvPz6yvQMFiy"
        )

        self.assert_output_df_is_correct_and_input_is_untouched(
            orig_df=df, expected_df=EXPECTED_DATAFRAME, chart_proto=proto
        )

    @parameterized.expand(ST_CHART_ARGS)
    def test_arrow_chart_with_explicit_x_and_y(
        self, chart_command: Callable, altair_type: str
    ):
        """Test x/y-support for built-in charts."""
        df = pd.DataFrame([[20, 30, 50]], columns=["a", "b", "c"])
        EXPECTED_DATAFRAME = pd.DataFrame([[20, 30]], columns=["a", "b"])

        chart_command(df, x="a", y="b", width=640, height=480)

        proto = self.get_delta_from_queue().new_element.arrow_vega_lite_chart
        chart_spec = json.loads(proto.spec)

        self.assertIn(chart_spec["mark"], [altair_type, {"type": altair_type}])
        self.assertEqual(chart_spec["width"], 640)
        self.assertEqual(chart_spec["height"], 480)
        self.assertEqual(chart_spec["encoding"]["x"]["field"], "a")
        self.assertEqual(chart_spec["encoding"]["y"]["field"], "b")

        self.assert_output_df_is_correct_and_input_is_untouched(
            orig_df=df, expected_df=EXPECTED_DATAFRAME, chart_proto=proto
        )

    @parameterized.expand(ST_CHART_ARGS)
    def test_arrow_chart_with_explicit_x_and_y_sequence(
        self, chart_command: Callable, altair_type: str
    ):
        """Test support for explicit wide-format tables (i.e. y is a sequence)."""
        df = pd.DataFrame([[20, 30, 50, 60]], columns=["a", "b", "c", "d"])
        EXPECTED_DATAFRAME = pd.DataFrame(
            [[20, "b", 30], [20, "c", 50]],
            columns=["a", "color--p5bJXXpQgvPz6yvQMFiy", "value--p5bJXXpQgvPz6yvQMFiy"],
        )

        chart_command(df, x="a", y=["b", "c"])

        proto = self.get_delta_from_queue().new_element.arrow_vega_lite_chart
        chart_spec = json.loads(proto.spec)

        self.assertIn(chart_spec["mark"], [altair_type, {"type": altair_type}])
        self.assertEqual(chart_spec["encoding"]["x"]["field"], "a")
        self.assertEqual(
            chart_spec["encoding"]["y"]["field"], "value--p5bJXXpQgvPz6yvQMFiy"
        )
        self.assertEqual(
            chart_spec["encoding"]["color"]["field"], "color--p5bJXXpQgvPz6yvQMFiy"
        )

        self.assert_output_df_is_correct_and_input_is_untouched(
            orig_df=df, expected_df=EXPECTED_DATAFRAME, chart_proto=proto
        )

    @parameterized.expand(ST_CHART_ARGS)
    def test_arrow_chart_with_color_value(
        self, chart_command: Callable, altair_type: str
    ):
        """Test color support for built-in charts."""
        df = pd.DataFrame([[20, 30]], columns=["a", "b"])
        EXPECTED_DATAFRAME = pd.DataFrame([[20, 30]], columns=["a", "b"])

        chart_command(df, x="a", y="b", color="#f00")

        proto = self.get_delta_from_queue().new_element.arrow_vega_lite_chart
        chart_spec = json.loads(proto.spec)

        self.assertEqual(chart_spec["encoding"]["color"]["value"], "#f00")

<<<<<<< HEAD
    @parameterized.expand(ST_CHART_ARGS)
=======
        self.assert_output_df_is_correct_and_input_is_untouched(
            orig_df=df, expected_df=EXPECTED_DATAFRAME, chart_proto=proto
        )

    @parameterized.expand(
        [
            (st._arrow_area_chart, "area"),
            (st._arrow_bar_chart, "bar"),
            (st._arrow_line_chart, "line"),
        ]
    )
>>>>>>> 6f2f460c
    def test_arrow_chart_with_color_column(
        self, chart_command: Callable, altair_type: str
    ):
        """Test color support for built-in charts."""
        df = pd.DataFrame(
            {
                "x": [0, 1, 2],
                "y": [22, 21, 20],
                "tuple3_int_color": [[255, 0, 0], [0, 255, 0], [0, 0, 255]],
                "tuple4_int_int_color": [
                    [255, 0, 0, 51],
                    [0, 255, 0, 51],
                    [0, 0, 255, 51],
                ],
                "tuple4_int_float_color": [
                    [255, 0, 0, 0.2],
                    [0, 255, 0, 0.2],
                    [0, 0, 255, 0.2],
                ],
                "tuple3_float_color": [
                    [1.0, 0.0, 0.0],
                    [0.0, 1.0, 0.0],
                    [0.0, 0.0, 1.0],
                ],
                "tuple4_float_float_color": [
                    [1.0, 0.0, 0.0, 0.2],
                    [0.0, 1.0, 0.0, 0.2],
                    [0.0, 0.0, 1.0, 0.2],
                ],
                "hex3_color": ["#f00", "#0f0", "#00f"],
                "hex4_color": ["#f008", "#0f08", "#00f8"],
                "hex6_color": ["#ff0000", "#00ff00", "#0000ff"],
                "hex8_color": ["#ff000088", "#00ff0088", "#0000ff88"],
            }
        )

        color_columns = sorted(set(df.columns))
        color_columns.remove("x")
        color_columns.remove("y")

        expected_values = pd.DataFrame(
            {
                "tuple3": ["rgb(255, 0, 0)", "rgb(0, 255, 0)", "rgb(0, 0, 255)"],
                "tuple4": [
                    "rgba(255, 0, 0, 0.2)",
                    "rgba(0, 255, 0, 0.2)",
                    "rgba(0, 0, 255, 0.2)",
                ],
                "hex3": ["#f00", "#0f0", "#00f"],
                "hex6": ["#ff0000", "#00ff00", "#0000ff"],
                "hex4": ["#f008", "#0f08", "#00f8"],
                "hex8": ["#ff000088", "#00ff0088", "#0000ff88"],
            }
        )

        def get_expected_color_values(col_name):
            for prefix, expected_color_values in expected_values.items():
                if col_name.startswith(prefix):
                    return expected_color_values

        for color_column in color_columns:
            expected_color_values = get_expected_color_values(color_column)

            chart_command(df, x="x", y="y", color=color_column)

            proto = self.get_delta_from_queue().new_element.arrow_vega_lite_chart
            chart_spec = json.loads(proto.spec)

            self.assertEqual(chart_spec["encoding"]["color"]["field"], color_column)

            # Manually-specified colors should not have a legend
            self.assertEqual(chart_spec["encoding"]["color"]["legend"], None)

            # Manually-specified colors are set via the color scale's range property.
            self.assertTrue(chart_spec["encoding"]["color"]["scale"]["range"])

            proto_df = bytes_to_data_frame(proto.datasets[0].data.data)

            pd.testing.assert_series_equal(
                proto_df[color_column],
                expected_color_values,
                check_names=False,
            )

<<<<<<< HEAD
    @parameterized.expand(ST_CHART_ARGS)
    def test_arrow_chart_with_explicit_wide_table_and_color_sequence(
=======
    @parameterized.expand(
        [
            (st._arrow_area_chart, "area"),
            (st._arrow_bar_chart, "bar"),
            (st._arrow_line_chart, "line"),
        ]
    )
    def test_arrow_chart_with_explicit_x_plus_y_and_color_sequence(
>>>>>>> 6f2f460c
        self, chart_command: Callable, altair_type: str
    ):
        """Test color support for built-in charts with wide-format table."""
        df = pd.DataFrame([[20, 30, 50]], columns=["a", "b", "c"])

        EXPECTED_DATAFRAME = pd.DataFrame(
            [[20, "b", 30], [20, "c", 50]],
            columns=["a", "color--p5bJXXpQgvPz6yvQMFiy", "value--p5bJXXpQgvPz6yvQMFiy"],
        )

        chart_command(df, x="a", y=["b", "c"], color=["#f00", "#0ff"])

        proto = self.get_delta_from_queue().new_element.arrow_vega_lite_chart
        chart_spec = json.loads(proto.spec)

        self.assertIn(chart_spec["mark"], [altair_type, {"type": altair_type}])

        # Color should be set to the melted column name.
        self.assertEqual(
            chart_spec["encoding"]["color"]["field"], "color--p5bJXXpQgvPz6yvQMFiy"
        )

        # Automatically-specified colors should have no legend title.
        self.assertEqual(chart_spec["encoding"]["color"]["title"], " ")

        # Automatically-specified colors should have a legend
        self.assertNotEqual(chart_spec["encoding"]["color"]["legend"], None)

        self.assert_output_df_is_correct_and_input_is_untouched(
            orig_df=df, expected_df=EXPECTED_DATAFRAME, chart_proto=proto
        )

    @parameterized.expand(
        [
            (st._arrow_area_chart, "a", "foooo"),
            (st._arrow_bar_chart, "not-valid", "b"),
            (st._arrow_line_chart, "foo", "bar"),
            (st._arrow_line_chart, None, "bar"),
            (st._arrow_line_chart, "foo", None),
            (st._arrow_line_chart, "a", ["b", "foo"]),
            (st._arrow_line_chart, None, "variable"),
            (st._arrow_line_chart, "variable", ["a", "b"]),
        ]
    )
    def test_arrow_chart_with_x_y_invalid_input(
        self,
        chart_command: Callable,
        x: str,
        y: str,
    ):
        """Test x/y support for built-in charts with invalid input."""
        df = pd.DataFrame([[20, 30, 50]], columns=["a", "b", "c"])

        with pytest.raises(StreamlitAPIException):
            chart_command(df, x=x, y=y)

    def test_arrow_chart_with_x_y_on_sliced_data(
        self,
    ):
        """Test x/y-support for built-in charts on sliced data."""
        df = pd.DataFrame([[20, 30, 50], [60, 70, 80]], columns=["a", "b", "c"])
        EXPECTED_DATAFRAME = pd.DataFrame([[20, 30], [60, 70]], columns=["a", "b"])[1:]

        # Use all data after first item
        st.line_chart(df[1:], x="a", y="b")

        proto = self.get_delta_from_queue().new_element.arrow_vega_lite_chart
        chart_spec = json.loads(proto.spec)

        self.assertEqual(chart_spec["encoding"]["x"]["field"], "a")
        self.assertEqual(chart_spec["encoding"]["y"]["field"], "b")

        self.assert_output_df_is_correct_and_input_is_untouched(
            orig_df=df, expected_df=EXPECTED_DATAFRAME, chart_proto=proto
        )

    def test_arrow_line_chart_with_named_index(self):
        """Test st._arrow_line_chart with a named index."""
        df = pd.DataFrame([[20, 30, 50]], columns=["a", "b", "c"])
        df.set_index("a", inplace=True)

        EXPECTED_DATAFRAME = pd.DataFrame(
            [[20, "b", 30], [20, "c", 50]],
            index=[0, 1],
            columns=["a", "color--p5bJXXpQgvPz6yvQMFiy", "value--p5bJXXpQgvPz6yvQMFiy"],
        )

        st._arrow_line_chart(df)

        proto = self.get_delta_from_queue().new_element.arrow_vega_lite_chart
        chart_spec = json.loads(proto.spec)
        self.assertIn(chart_spec["mark"], ["line", {"type": "line"}])

        self.assert_output_df_is_correct_and_input_is_untouched(
            orig_df=df, expected_df=EXPECTED_DATAFRAME, chart_proto=proto
        )

    @parameterized.expand(ST_CHART_ARGS)
    def test_unused_columns_are_dropped(
        self, chart_command: Callable, altair_type: str
    ):
        """Test built-in charts drop columns that are not used."""

        df = pd.DataFrame(
            [[5, 10, 20, 30, 35, 40, 50, 60]],
            columns=["z", "a", "b", "c", "x", "d", "e", "f"],
        )

<<<<<<< HEAD
        if chart_command == st._arrow_scatter_chart:
            chart_command(df, x="a", y=["b", "c"], color="d", size="e")
            EXPECTED_DATAFRAME = pd.DataFrame(
                [[10, 40, 50, 20, 30]], columns=["a", "d", "e", "b", "c"]
            )
        else:
            chart_command(df, x="a", y=["b", "c"], color="d")
            EXPECTED_DATAFRAME = pd.DataFrame(
                [[10, 40, 20, 30]], columns=["a", "d", "b", "c"]
            )
=======
        chart_command(df, x="a", y="c", color="d")

        EXPECTED_DATAFRAME = pd.DataFrame([[10, 40, 30]], columns=["a", "d", "c"])
>>>>>>> 6f2f460c

        proto = self.get_delta_from_queue().new_element.arrow_vega_lite_chart
        json.loads(proto.spec)

        self.assert_output_df_is_correct_and_input_is_untouched(
            orig_df=df, expected_df=EXPECTED_DATAFRAME, chart_proto=proto
        )

<<<<<<< HEAD
    @parameterized.expand(ST_CHART_ARGS)
    def test_original_df_is_untouched(self, chart_command: Callable, altair_type: str):
=======
    def assert_output_df_is_correct_and_input_is_untouched(
        self, orig_df, expected_df, chart_proto
    ):
>>>>>>> 6f2f460c
        """Test that when we modify the outgoing DF we don't mutate the input DF."""
        output_df = bytes_to_data_frame(chart_proto.datasets[0].data.data)

        self.assertNotEqual(id(orig_df), id(output_df))
        self.assertNotEqual(id(orig_df), id(expected_df))
        self.assertNotEqual(id(output_df), id(expected_df))

        pd.testing.assert_frame_equal(output_df, expected_df)<|MERGE_RESOLUTION|>--- conflicted
+++ resolved
@@ -213,9 +213,6 @@
             chart_spec["encoding"]["color"]["field"], "color--p5bJXXpQgvPz6yvQMFiy"
         )
 
-<<<<<<< HEAD
-    @parameterized.expand(ST_CHART_ARGS)
-=======
         output_df = bytes_to_data_frame(proto.datasets[0].data.data)
 
         self.assertEqual(len(output_df.columns), 3)
@@ -223,14 +220,7 @@
         self.assertEqual(output_df.columns[1], "color--p5bJXXpQgvPz6yvQMFiy")
         self.assertEqual(output_df.columns[2], "value--p5bJXXpQgvPz6yvQMFiy")
 
-    @parameterized.expand(
-        [
-            (st._arrow_area_chart, "area"),
-            (st._arrow_bar_chart, "bar"),
-            (st._arrow_line_chart, "line"),
-        ]
-    )
->>>>>>> 6f2f460c
+    @parameterized.expand(ST_CHART_ARGS)
     def test_arrow_chart_with_snowpark_dataframe(
         self, chart_command: Callable, altair_type: str
     ):
@@ -251,9 +241,6 @@
             chart_spec["encoding"]["color"]["field"], "color--p5bJXXpQgvPz6yvQMFiy"
         )
 
-<<<<<<< HEAD
-    @parameterized.expand(ST_CHART_ARGS)
-=======
         output_df = bytes_to_data_frame(proto.datasets[0].data.data)
 
         self.assertEqual(len(output_df.columns), 3)
@@ -261,14 +248,7 @@
         self.assertEqual(output_df.columns[1], "color--p5bJXXpQgvPz6yvQMFiy")
         self.assertEqual(output_df.columns[2], "value--p5bJXXpQgvPz6yvQMFiy")
 
-    @parameterized.expand(
-        [
-            (st._arrow_area_chart, "area"),
-            (st._arrow_bar_chart, "bar"),
-            (st._arrow_line_chart, "line"),
-        ]
-    )
->>>>>>> 6f2f460c
+    @parameterized.expand(ST_CHART_ARGS)
     def test_arrow_chart_with_explicit_x_and_implicit_y(
         self, chart_command: Callable, altair_type: str
     ):
@@ -422,21 +402,11 @@
 
         self.assertEqual(chart_spec["encoding"]["color"]["value"], "#f00")
 
-<<<<<<< HEAD
-    @parameterized.expand(ST_CHART_ARGS)
-=======
-        self.assert_output_df_is_correct_and_input_is_untouched(
-            orig_df=df, expected_df=EXPECTED_DATAFRAME, chart_proto=proto
-        )
-
-    @parameterized.expand(
-        [
-            (st._arrow_area_chart, "area"),
-            (st._arrow_bar_chart, "bar"),
-            (st._arrow_line_chart, "line"),
-        ]
-    )
->>>>>>> 6f2f460c
+        self.assert_output_df_is_correct_and_input_is_untouched(
+            orig_df=df, expected_df=EXPECTED_DATAFRAME, chart_proto=proto
+        )
+
+    @parameterized.expand(ST_CHART_ARGS)
     def test_arrow_chart_with_color_column(
         self, chart_command: Callable, altair_type: str
     ):
@@ -521,19 +491,8 @@
                 check_names=False,
             )
 
-<<<<<<< HEAD
-    @parameterized.expand(ST_CHART_ARGS)
-    def test_arrow_chart_with_explicit_wide_table_and_color_sequence(
-=======
-    @parameterized.expand(
-        [
-            (st._arrow_area_chart, "area"),
-            (st._arrow_bar_chart, "bar"),
-            (st._arrow_line_chart, "line"),
-        ]
-    )
+    @parameterized.expand(ST_CHART_ARGS)
     def test_arrow_chart_with_explicit_x_plus_y_and_color_sequence(
->>>>>>> 6f2f460c
         self, chart_command: Callable, altair_type: str
     ):
         """Test color support for built-in charts with wide-format table."""
@@ -642,22 +601,15 @@
             columns=["z", "a", "b", "c", "x", "d", "e", "f"],
         )
 
-<<<<<<< HEAD
         if chart_command == st._arrow_scatter_chart:
-            chart_command(df, x="a", y=["b", "c"], color="d", size="e")
+            chart_command(df, x="a", y="c", color="d", size="e")
             EXPECTED_DATAFRAME = pd.DataFrame(
-                [[10, 40, 50, 20, 30]], columns=["a", "d", "e", "b", "c"]
+                [[10, 40, 50, 30]], columns=["a", "d", "e", "c"]
             )
         else:
-            chart_command(df, x="a", y=["b", "c"], color="d")
-            EXPECTED_DATAFRAME = pd.DataFrame(
-                [[10, 40, 20, 30]], columns=["a", "d", "b", "c"]
-            )
-=======
-        chart_command(df, x="a", y="c", color="d")
-
-        EXPECTED_DATAFRAME = pd.DataFrame([[10, 40, 30]], columns=["a", "d", "c"])
->>>>>>> 6f2f460c
+            chart_command(df, x="a", y="c", color="d")
+
+            EXPECTED_DATAFRAME = pd.DataFrame([[10, 40, 30]], columns=["a", "d", "c"])
 
         proto = self.get_delta_from_queue().new_element.arrow_vega_lite_chart
         json.loads(proto.spec)
@@ -666,14 +618,9 @@
             orig_df=df, expected_df=EXPECTED_DATAFRAME, chart_proto=proto
         )
 
-<<<<<<< HEAD
-    @parameterized.expand(ST_CHART_ARGS)
-    def test_original_df_is_untouched(self, chart_command: Callable, altair_type: str):
-=======
     def assert_output_df_is_correct_and_input_is_untouched(
         self, orig_df, expected_df, chart_proto
     ):
->>>>>>> 6f2f460c
         """Test that when we modify the outgoing DF we don't mutate the input DF."""
         output_df = bytes_to_data_frame(chart_proto.datasets[0].data.data)
 
