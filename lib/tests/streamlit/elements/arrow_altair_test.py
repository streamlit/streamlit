# Copyright (c) Streamlit Inc. (2018-2022) Snowflake Inc. (2022-2024)
#
# Licensed under the Apache License, Version 2.0 (the "License");
# you may not use this file except in compliance with the License.
# You may obtain a copy of the License at
#
#     http://www.apache.org/licenses/LICENSE-2.0
#
# Unless required by applicable law or agreed to in writing, software
# distributed under the License is distributed on an "AS IS" BASIS,
# WITHOUT WARRANTIES OR CONDITIONS OF ANY KIND, either express or implied.
# See the License for the specific language governing permissions and
# limitations under the License.

import json
import unittest
from datetime import date
from functools import reduce
from typing import Any, Callable
from unittest.mock import MagicMock, patch

import altair as alt
import pandas as pd
import pytest
from packaging import version
from parameterized import parameterized

import streamlit as st
from streamlit.elements import arrow_altair as altair
from streamlit.elements.arrow_altair import ChartType, replace_values_in_dict
from streamlit.errors import StreamlitAPIException
from streamlit.type_util import bytes_to_data_frame, is_altair_version_less_than
from tests.delta_generator_test_case import DeltaGeneratorTestCase
from tests.streamlit import pyspark_mocks, snowpark_mocks


def _deep_get(dictionary, *keys):
    return reduce(
        lambda d, key: d.get(key, None) if isinstance(d, dict) else None,
        keys,
        dictionary,
    )


ST_CHART_ARGS = [
    (st.area_chart, "area"),
    (st.bar_chart, "bar"),
    (st.line_chart, "line"),
    (st.scatter_chart, "circle"),
]


class ArrowAltairTest(DeltaGeneratorTestCase):
    """Test ability to marshall arrow_altair_chart proto."""

    def test_altair_chart(self):
        """Test that it can be called with args."""
        df = pd.DataFrame([["A", "B", "C", "D"], [28, 55, 43, 91]], index=["a", "b"]).T
        chart = alt.Chart(df).mark_bar().encode(x="a", y="b")
        EXPECTED_DATAFRAME = pd.DataFrame(
            {
                "a": ["A", "B", "C", "D"],
                "b": [28, 55, 43, 91],
            }
        )

        st.altair_chart(chart)

        proto = self.get_delta_from_queue().new_element.arrow_vega_lite_chart

        self.assertEqual(proto.HasField("data"), False)
        self.assertEqual(len(proto.datasets), 1)
        pd.testing.assert_frame_equal(
            bytes_to_data_frame(proto.datasets[0].data.data), EXPECTED_DATAFRAME
        )

        spec_dict = json.loads(proto.spec)
        self.assertEqual(
            spec_dict["encoding"],
            {
                "y": {"field": "b", "type": "quantitative"},
                "x": {"field": "a", "type": "nominal"},
            },
        )
        self.assertEqual(spec_dict["data"], {"name": proto.datasets[0].name})
        self.assertIn(spec_dict["mark"], ["bar", {"type": "bar"}])
        self.assertTrue("encoding" in spec_dict)

    @parameterized.expand(
        [
            ("streamlit", "streamlit"),
            (None, ""),
        ]
    )
    def test_theme(self, theme_value, proto_value):
        df = pd.DataFrame(
            {"index": [date(2019, 8, 9), date(2019, 8, 10)], "numbers": [1, 10]}
        ).set_index("index")

        chart, _ = altair._generate_chart(ChartType.LINE, df)
        st.altair_chart(chart, theme=theme_value)

        el = self.get_delta_from_queue().new_element
        self.assertEqual(el.arrow_vega_lite_chart.theme, proto_value)

    def test_bad_theme(self):
        df = pd.DataFrame(
            {"index": [date(2019, 8, 9), date(2019, 8, 10)], "numbers": [1, 10]}
        ).set_index("index")

        chart, _ = altair._generate_chart(ChartType.LINE, df)
        with self.assertRaises(StreamlitAPIException) as exc:
            st.altair_chart(chart, theme="bad_theme")

        self.assertEqual(
            f'You set theme="bad_theme" while Streamlit charts only support theme=”streamlit” or theme=None to fallback to the default library theme.',
            str(exc.exception),
        )


class ArrowChartsTest(DeltaGeneratorTestCase):
    """Test Arrow charts."""

    @parameterized.expand(ST_CHART_ARGS)
    def test_empty_chart(self, chart_command: Callable, altair_type: str):
        """Test arrow chart with no arguments."""
        EXPECTED_DATAFRAME = pd.DataFrame()

        # Make some mutations that arrow_altair.prep_data() does.
        column_names = list(
            EXPECTED_DATAFRAME.columns
        )  # list() converts RangeIndex, etc, to regular list.
        str_column_names = [str(c) for c in column_names]
        EXPECTED_DATAFRAME.columns = pd.Index(str_column_names)

        chart_command()

        proto = self.get_delta_from_queue().new_element.arrow_vega_lite_chart

        chart_spec = json.loads(proto.spec)
        self.assertIn(chart_spec["mark"], [altair_type, {"type": altair_type}])

        pd.testing.assert_frame_equal(
            bytes_to_data_frame(proto.datasets[0].data.data),
            EXPECTED_DATAFRAME,
        )

    @parameterized.expand(ST_CHART_ARGS)
    def test_chart_with_implicit_x_and_y(
        self, chart_command: Callable, altair_type: str
    ):
        """Test st.line_chart with implicit x and y."""
        df = pd.DataFrame([[20, 30, 50]], columns=["a", "b", "c"])
        EXPECTED_DATAFRAME = pd.DataFrame(
            [[20, "b", 30], [20, "c", 50]],
            columns=["a", "color--p5bJXXpQgvPz6yvQMFiy", "value--p5bJXXpQgvPz6yvQMFiy"],
        )

        chart_command(df, x="a", y=["b", "c"])

        proto = self.get_delta_from_queue().new_element.arrow_vega_lite_chart
        chart_spec = json.loads(proto.spec)

        self.assertIn(chart_spec["mark"], [altair_type, {"type": altair_type}])
        self.assertEqual(chart_spec["encoding"]["x"]["field"], "a")
        self.assertEqual(
            chart_spec["encoding"]["y"]["field"], "value--p5bJXXpQgvPz6yvQMFiy"
        )
        self.assertEqual(
            chart_spec["encoding"]["color"]["field"], "color--p5bJXXpQgvPz6yvQMFiy"
        )

        self.assert_output_df_is_correct_and_input_is_untouched(
            orig_df=df, expected_df=EXPECTED_DATAFRAME, chart_proto=proto
        )

    @parameterized.expand(ST_CHART_ARGS)
    def test_chart_with_pyspark_dataframe(
        self, chart_command: Callable, altair_type: str
    ):
        spark_df = pyspark_mocks.DataFrame(is_numpy_arr=True)

        chart_command(spark_df)

        proto = self.get_delta_from_queue().new_element.arrow_vega_lite_chart
        chart_spec = json.loads(proto.spec)
        self.assertIn(chart_spec["mark"], [altair_type, {"type": altair_type}])
        self.assertEqual(
            chart_spec["encoding"]["x"]["field"], "index--p5bJXXpQgvPz6yvQMFiy"
        )
        self.assertEqual(
            chart_spec["encoding"]["y"]["field"], "value--p5bJXXpQgvPz6yvQMFiy"
        )
        self.assertEqual(
            chart_spec["encoding"]["color"]["field"], "color--p5bJXXpQgvPz6yvQMFiy"
        )

        output_df = bytes_to_data_frame(proto.datasets[0].data.data)

        self.assertEqual(len(output_df.columns), 3)
        self.assertEqual(output_df.columns[0], "index--p5bJXXpQgvPz6yvQMFiy")
        self.assertEqual(output_df.columns[1], "color--p5bJXXpQgvPz6yvQMFiy")
        self.assertEqual(output_df.columns[2], "value--p5bJXXpQgvPz6yvQMFiy")

    @parameterized.expand(ST_CHART_ARGS)
    def test_chart_with_snowpark_dataframe(
        self, chart_command: Callable, altair_type: str
    ):
        snow_df = snowpark_mocks.DataFrame()

        chart_command(snow_df)

        proto = self.get_delta_from_queue().new_element.arrow_vega_lite_chart
        chart_spec = json.loads(proto.spec)
        self.assertIn(chart_spec["mark"], [altair_type, {"type": altair_type}])
        self.assertEqual(
            chart_spec["encoding"]["x"]["field"], "index--p5bJXXpQgvPz6yvQMFiy"
        )
        self.assertEqual(
            chart_spec["encoding"]["y"]["field"], "value--p5bJXXpQgvPz6yvQMFiy"
        )
        self.assertEqual(
            chart_spec["encoding"]["color"]["field"], "color--p5bJXXpQgvPz6yvQMFiy"
        )

        output_df = bytes_to_data_frame(proto.datasets[0].data.data)

        self.assertEqual(len(output_df.columns), 3)
        self.assertEqual(output_df.columns[0], "index--p5bJXXpQgvPz6yvQMFiy")
        self.assertEqual(output_df.columns[1], "color--p5bJXXpQgvPz6yvQMFiy")
        self.assertEqual(output_df.columns[2], "value--p5bJXXpQgvPz6yvQMFiy")

    @parameterized.expand(ST_CHART_ARGS)
    def test_chart_with_explicit_x_and_implicit_y(
        self, chart_command: Callable, altair_type: str
    ):
        """Test st.line_chart with explicit x and implicit y."""
        df = pd.DataFrame([[20, 30, 50]], columns=["a", "b", "c"])
        EXPECTED_DATAFRAME = pd.DataFrame(
            [[20, "b", 30], [20, "c", 50]],
            columns=["a", "color--p5bJXXpQgvPz6yvQMFiy", "value--p5bJXXpQgvPz6yvQMFiy"],
        )

        chart_command(df, x="a")

        proto = self.get_delta_from_queue().new_element.arrow_vega_lite_chart
        chart_spec = json.loads(proto.spec)
        self.assertIn(chart_spec["mark"], [altair_type, {"type": altair_type}])
        self.assertEqual(chart_spec["encoding"]["x"]["field"], "a")
        self.assertEqual(
            chart_spec["encoding"]["y"]["field"], "value--p5bJXXpQgvPz6yvQMFiy"
        )
        self.assertEqual(
            chart_spec["encoding"]["color"]["field"], "color--p5bJXXpQgvPz6yvQMFiy"
        )

        self.assert_output_df_is_correct_and_input_is_untouched(
            orig_df=df, expected_df=EXPECTED_DATAFRAME, chart_proto=proto
        )

    @parameterized.expand(ST_CHART_ARGS)
    def test_chart_with_implicit_x_and_explicit_y(
        self, chart_command: Callable, altair_type: str
    ):
        """Test st.line_chart with implicit x and explicit y."""
        df = pd.DataFrame([[20, 30, 50]], columns=["a", "b", "c"])
        EXPECTED_DATAFRAME = pd.DataFrame(
            [[0, 30]], columns=["index--p5bJXXpQgvPz6yvQMFiy", "b"]
        )

        chart_command(df, y="b")

        proto = self.get_delta_from_queue().new_element.arrow_vega_lite_chart
        chart_spec = json.loads(proto.spec)
        self.assertIn(chart_spec["mark"], [altair_type, {"type": altair_type}])
        self.assertEqual(
            chart_spec["encoding"]["x"]["field"], "index--p5bJXXpQgvPz6yvQMFiy"
        )
        self.assertEqual(chart_spec["encoding"]["y"]["field"], "b")
        self.assertFalse("color" in chart_spec["encoding"])

        self.assert_output_df_is_correct_and_input_is_untouched(
            orig_df=df, expected_df=EXPECTED_DATAFRAME, chart_proto=proto
        )

    @parameterized.expand(ST_CHART_ARGS)
    def test_chart_with_implicit_x_and_explicit_y_sequence(
        self, chart_command: Callable, altair_type: str
    ):
        """Test st.line_chart with implicit x and explicit y sequence."""
        df = pd.DataFrame([[20, 30, 50, 60]], columns=["a", "b", "c", "d"])
        EXPECTED_DATAFRAME = pd.DataFrame(
            [[0, "b", 30], [0, "c", 50]],
            columns=[
                "index--p5bJXXpQgvPz6yvQMFiy",
                "color--p5bJXXpQgvPz6yvQMFiy",
                "value--p5bJXXpQgvPz6yvQMFiy",
            ],
        )

        chart_command(df, y=["b", "c"])

        proto = self.get_delta_from_queue().new_element.arrow_vega_lite_chart
        chart_spec = json.loads(proto.spec)
        self.assertIn(chart_spec["mark"], [altair_type, {"type": altair_type}])
        self.assertEqual(
            chart_spec["encoding"]["x"]["field"], "index--p5bJXXpQgvPz6yvQMFiy"
        )
        self.assertEqual(
            chart_spec["encoding"]["y"]["field"], "value--p5bJXXpQgvPz6yvQMFiy"
        )
        self.assertEqual(
            chart_spec["encoding"]["color"]["field"], "color--p5bJXXpQgvPz6yvQMFiy"
        )

        self.assert_output_df_is_correct_and_input_is_untouched(
            orig_df=df, expected_df=EXPECTED_DATAFRAME, chart_proto=proto
        )

    @parameterized.expand(ST_CHART_ARGS)
    def test_chart_with_explicit_x_and_y(
        self, chart_command: Callable, altair_type: str
    ):
        """Test x/y-support for built-in charts."""
        df = pd.DataFrame([[20, 30, 50]], columns=["a", "b", "c"])
        EXPECTED_DATAFRAME = pd.DataFrame([[20, 30]], columns=["a", "b"])

        chart_command(df, x="a", y="b", width=640, height=480)

        proto = self.get_delta_from_queue().new_element.arrow_vega_lite_chart
        chart_spec = json.loads(proto.spec)

        self.assertIn(chart_spec["mark"], [altair_type, {"type": altair_type}])
        self.assertEqual(chart_spec["width"], 640)
        self.assertEqual(chart_spec["height"], 480)
        self.assertEqual(chart_spec["encoding"]["x"]["field"], "a")
        self.assertEqual(chart_spec["encoding"]["y"]["field"], "b")

        self.assert_output_df_is_correct_and_input_is_untouched(
            orig_df=df, expected_df=EXPECTED_DATAFRAME, chart_proto=proto
        )

    @parameterized.expand(ST_CHART_ARGS)
    def test_chart_with_explicit_x_and_y_sequence(
        self, chart_command: Callable, altair_type: str
    ):
        """Test support for explicit wide-format tables (i.e. y is a sequence)."""
        df = pd.DataFrame([[20, 30, 50, 60]], columns=["a", "b", "c", "d"])
        EXPECTED_DATAFRAME = pd.DataFrame(
            [[20, "b", 30], [20, "c", 50]],
            columns=["a", "color--p5bJXXpQgvPz6yvQMFiy", "value--p5bJXXpQgvPz6yvQMFiy"],
        )

        chart_command(df, x="a", y=["b", "c"])

        proto = self.get_delta_from_queue().new_element.arrow_vega_lite_chart
        chart_spec = json.loads(proto.spec)

        self.assertIn(chart_spec["mark"], [altair_type, {"type": altair_type}])
        self.assertEqual(chart_spec["encoding"]["x"]["field"], "a")
        self.assertEqual(
            chart_spec["encoding"]["y"]["field"], "value--p5bJXXpQgvPz6yvQMFiy"
        )
        self.assertEqual(
            chart_spec["encoding"]["color"]["field"], "color--p5bJXXpQgvPz6yvQMFiy"
        )

        self.assert_output_df_is_correct_and_input_is_untouched(
            orig_df=df, expected_df=EXPECTED_DATAFRAME, chart_proto=proto
        )

    @parameterized.expand(ST_CHART_ARGS)
    def test_chart_with_color_value(self, chart_command: Callable, altair_type: str):
        """Test color support for built-in charts."""
        df = pd.DataFrame([[20, 30]], columns=["a", "b"])
        EXPECTED_DATAFRAME = pd.DataFrame([[20, 30]], columns=["a", "b"])

        chart_command(df, x="a", y="b", color="#f00")

        proto = self.get_delta_from_queue().new_element.arrow_vega_lite_chart
        chart_spec = json.loads(proto.spec)

        self.assertEqual(chart_spec["encoding"]["color"]["value"], "#f00")

        self.assert_output_df_is_correct_and_input_is_untouched(
            orig_df=df, expected_df=EXPECTED_DATAFRAME, chart_proto=proto
        )

    @parameterized.expand(ST_CHART_ARGS)
    def test_chart_with_color_column(self, chart_command: Callable, altair_type: str):
        """Test color support for built-in charts."""
        df = pd.DataFrame(
            {
                "x": [0, 1, 2],
                "y": [22, 21, 20],
                "tuple3_int_color": [[255, 0, 0], [0, 255, 0], [0, 0, 255]],
                "tuple4_int_int_color": [
                    [255, 0, 0, 51],
                    [0, 255, 0, 51],
                    [0, 0, 255, 51],
                ],
                "tuple4_int_float_color": [
                    [255, 0, 0, 0.2],
                    [0, 255, 0, 0.2],
                    [0, 0, 255, 0.2],
                ],
                "tuple3_float_color": [
                    [1.0, 0.0, 0.0],
                    [0.0, 1.0, 0.0],
                    [0.0, 0.0, 1.0],
                ],
                "tuple4_float_float_color": [
                    [1.0, 0.0, 0.0, 0.2],
                    [0.0, 1.0, 0.0, 0.2],
                    [0.0, 0.0, 1.0, 0.2],
                ],
                "hex3_color": ["#f00", "#0f0", "#00f"],
                "hex4_color": ["#f008", "#0f08", "#00f8"],
                "hex6_color": ["#ff0000", "#00ff00", "#0000ff"],
                "hex8_color": ["#ff000088", "#00ff0088", "#0000ff88"],
            }
        )

        color_columns = sorted(set(df.columns))
        color_columns.remove("x")
        color_columns.remove("y")

        expected_values = pd.DataFrame(
            {
                "tuple3": ["rgb(255, 0, 0)", "rgb(0, 255, 0)", "rgb(0, 0, 255)"],
                "tuple4": [
                    "rgba(255, 0, 0, 0.2)",
                    "rgba(0, 255, 0, 0.2)",
                    "rgba(0, 0, 255, 0.2)",
                ],
                "hex3": ["#f00", "#0f0", "#00f"],
                "hex6": ["#ff0000", "#00ff00", "#0000ff"],
                "hex4": ["#f008", "#0f08", "#00f8"],
                "hex8": ["#ff000088", "#00ff0088", "#0000ff88"],
            }
        )

        def get_expected_color_values(col_name):
            for prefix, expected_color_values in expected_values.items():
                if col_name.startswith(prefix):
                    return expected_color_values

        for color_column in color_columns:
            expected_color_values = get_expected_color_values(color_column)

            chart_command(df, x="x", y="y", color=color_column)

            proto = self.get_delta_from_queue().new_element.arrow_vega_lite_chart
            chart_spec = json.loads(proto.spec)

            self.assertEqual(chart_spec["encoding"]["color"]["field"], color_column)

            # Manually-specified colors should not have a legend
            self.assertEqual(chart_spec["encoding"]["color"]["legend"], None)

            # Manually-specified colors are set via the color scale's range property.
            self.assertTrue(chart_spec["encoding"]["color"]["scale"]["range"])

            proto_df = bytes_to_data_frame(proto.datasets[0].data.data)

            pd.testing.assert_series_equal(
                proto_df[color_column],
                expected_color_values,
                check_names=False,
            )

    @parameterized.expand(ST_CHART_ARGS)
    def test_chart_with_explicit_x_plus_y_and_color_sequence(
        self, chart_command: Callable, altair_type: str
    ):
        """Test color support for built-in charts with wide-format table."""
        df = pd.DataFrame([[20, 30, 50]], columns=["a", "b", "c"])

        EXPECTED_DATAFRAME = pd.DataFrame(
            [[20, "b", 30], [20, "c", 50]],
            columns=["a", "color--p5bJXXpQgvPz6yvQMFiy", "value--p5bJXXpQgvPz6yvQMFiy"],
        )

        chart_command(df, x="a", y=["b", "c"], color=["#f00", "#0ff"])

        proto = self.get_delta_from_queue().new_element.arrow_vega_lite_chart
        chart_spec = json.loads(proto.spec)

        self.assertIn(chart_spec["mark"], [altair_type, {"type": altair_type}])

        # Color should be set to the melted column name.
        self.assertEqual(
            chart_spec["encoding"]["color"]["field"], "color--p5bJXXpQgvPz6yvQMFiy"
        )

        # Automatically-specified colors should have no legend title.
        self.assertEqual(chart_spec["encoding"]["color"]["title"], " ")

        # Automatically-specified colors should have a legend
        self.assertNotEqual(chart_spec["encoding"]["color"]["legend"], None)

        self.assert_output_df_is_correct_and_input_is_untouched(
            orig_df=df, expected_df=EXPECTED_DATAFRAME, chart_proto=proto
        )

    @parameterized.expand(
        [[None], [[]], [tuple()]],
    )
    def test_chart_with_empty_color(self, color_arg: Any):
        """Test color support for built-in charts with wide-format table."""
        df = pd.DataFrame([[20, 30, 50]], columns=["a", "b", "c"])

        EXPECTED_DATAFRAME = pd.DataFrame([[20, 30]], columns=["a", "b"])

        st.line_chart(df, x="a", y="b", color=color_arg)

        proto = self.get_delta_from_queue().new_element.arrow_vega_lite_chart
        chart_spec = json.loads(proto.spec)

        # Color should be set to the melted column name.
        self.assertEqual(getattr(chart_spec["encoding"], "color", None), None)

        self.assert_output_df_is_correct_and_input_is_untouched(
            orig_df=df, expected_df=EXPECTED_DATAFRAME, chart_proto=proto
        )

    @parameterized.expand(
        [
            (st.area_chart, "a", "foooo"),
            (st.bar_chart, "not-valid", "b"),
            (st.line_chart, "foo", "bar"),
            (st.line_chart, None, "bar"),
            (st.line_chart, "foo", None),
            (st.line_chart, "a", ["b", "foo"]),
            (st.line_chart, None, "variable"),
            (st.line_chart, "variable", ["a", "b"]),
        ]
    )
    def test_chart_with_x_y_invalid_input(
        self,
        chart_command: Callable,
        x: str,
        y: str,
    ):
        """Test x/y support for built-in charts with invalid input."""
        df = pd.DataFrame([[20, 30, 50]], columns=["a", "b", "c"])

        with pytest.raises(StreamlitAPIException):
            chart_command(df, x=x, y=y)

    def test_chart_with_x_y_on_sliced_data(
        self,
    ):
        """Test x/y-support for built-in charts on sliced data."""
        df = pd.DataFrame([[20, 30, 50], [60, 70, 80]], columns=["a", "b", "c"])
        EXPECTED_DATAFRAME = pd.DataFrame([[20, 30], [60, 70]], columns=["a", "b"])[1:]

        # Use all data after first item
        st.line_chart(df[1:], x="a", y="b")

        proto = self.get_delta_from_queue().new_element.arrow_vega_lite_chart
        chart_spec = json.loads(proto.spec)

        self.assertEqual(chart_spec["encoding"]["x"]["field"], "a")
        self.assertEqual(chart_spec["encoding"]["y"]["field"], "b")

        self.assert_output_df_is_correct_and_input_is_untouched(
            orig_df=df, expected_df=EXPECTED_DATAFRAME, chart_proto=proto
        )

    @parameterized.expand(ST_CHART_ARGS)
    @unittest.skipIf(
        version.parse(alt.__version__) < version.parse("5.0.0"),
        "This test only runs if Altair is >= 5.0.0",
    )
    def test_chart_with_ordered_categorical_data(
        self, chart_command: Callable, altair_type: str
    ):
        """Test that built-in charts support ordered categorical data."""
        df = df = pd.DataFrame(
            {
                "categorical": pd.Series(
                    pd.Categorical(
                        ["b", "c", "a", "a"], categories=["c", "b", "a"], ordered=True
                    )
                ),
                "numbers": pd.Series([1, 2, 3, 4]),
            }
        )

        chart_command(df, x="categorical", y="numbers")

        proto = self.get_delta_from_queue().new_element.arrow_vega_lite_chart
        chart_spec = json.loads(proto.spec)

        self.assertIn(chart_spec["mark"], [altair_type, {"type": altair_type}])
        self.assertEqual(chart_spec["encoding"]["x"]["type"], "ordinal")
        self.assertEqual(chart_spec["encoding"]["x"]["sort"], ["c", "b", "a"])
        self.assertEqual(chart_spec["encoding"]["y"]["type"], "quantitative")

    def test_line_chart_with_named_index(self):
        """Test st.line_chart with a named index."""
        df = pd.DataFrame([[20, 30, 50]], columns=["a", "b", "c"])
        df.set_index("a", inplace=True)

        EXPECTED_DATAFRAME = pd.DataFrame(
            [[20, "b", 30], [20, "c", 50]],
            index=[0, 1],
            columns=["a", "color--p5bJXXpQgvPz6yvQMFiy", "value--p5bJXXpQgvPz6yvQMFiy"],
        )

        st.line_chart(df)

        proto = self.get_delta_from_queue().new_element.arrow_vega_lite_chart
        chart_spec = json.loads(proto.spec)
        self.assertIn(chart_spec["mark"], ["line", {"type": "line"}])

        self.assert_output_df_is_correct_and_input_is_untouched(
            orig_df=df, expected_df=EXPECTED_DATAFRAME, chart_proto=proto
        )

    def test_line_chart_with_non_contiguous_index(self):
        """Test st.line_chart with a non-zero-based, non-contiguous, non-sorted index."""
        df = pd.DataFrame(
            {
                "a": [11, 2, 55],
                "b": [100, 101, 102],
                "c": [200, 201, 202],
                "d": [300, 301, 302],
            }
        )
        df.set_index("a", inplace=True)

        # There used to be a bug where this line would throw an exception.
        # (Because some color-handling code was dependent on the DF index starting at 0)
        # So if there's no exception, then the test passes.
        st.line_chart(df, x="b", y="c", color="d")

    @parameterized.expand(ST_CHART_ARGS)
    def test_unused_columns_are_dropped(
        self, chart_command: Callable, altair_type: str
    ):
        """Test built-in charts drop columns that are not used."""

        df = pd.DataFrame(
            [[5, 10, 20, 30, 35, 40, 50, 60]],
            columns=["z", "a", "b", "c", "x", "d", "e", "f"],
        )

        if chart_command == st.scatter_chart:
            chart_command(df, x="a", y="c", color="d", size="e")
            EXPECTED_DATAFRAME = pd.DataFrame(
                [[10, 40, 50, 30]], columns=["a", "d", "e", "c"]
            )
        else:
            chart_command(df, x="a", y="c", color="d")

            EXPECTED_DATAFRAME = pd.DataFrame([[10, 40, 30]], columns=["a", "d", "c"])

        proto = self.get_delta_from_queue().new_element.arrow_vega_lite_chart
        json.loads(proto.spec)

        self.assert_output_df_is_correct_and_input_is_untouched(
            orig_df=df, expected_df=EXPECTED_DATAFRAME, chart_proto=proto
        )

    @parameterized.expand(
        [
            (st.area_chart, "area"),
            (st.bar_chart, "bar"),
            (st.line_chart, "line"),
        ]
    )
    def test_chart_with_bad_color_arg(self, chart_command: Callable, altair_type: str):
        """Test that we throw a pretty exception when colors arg is wrong."""
        df = pd.DataFrame([[20, 30, 50]], columns=["a", "b", "c"])

        too_few_args = ["#f00", ["#f00"], (1, 0, 0, 0.5)]
        too_many_args = [["#f00", "#0ff"], [(1, 0, 0), (0, 0, 1)]]
        bad_args = ["foo", "blue"]

        for color_arg in too_few_args:
            with self.assertRaises(StreamlitAPIException) as exc:
                chart_command(df, y=["a", "b"], color=color_arg)

            self.assertTrue("The list of colors" in str(exc.exception))

        for color_arg in too_many_args:
            with self.assertRaises(StreamlitAPIException) as exc:
                chart_command(df, y="a", color=color_arg)

            self.assertTrue("The list of colors" in str(exc.exception))

        for color_arg in bad_args:
            with self.assertRaises(StreamlitAPIException) as exc:
                chart_command(df, y="a", color=color_arg)

            self.assertTrue(
                "This does not look like a valid color argument" in str(exc.exception)
            )

    def assert_output_df_is_correct_and_input_is_untouched(
        self, orig_df, expected_df, chart_proto
    ):
        """Test that when we modify the outgoing DF we don't mutate the input DF."""
        output_df = bytes_to_data_frame(chart_proto.datasets[0].data.data)

        self.assertNotEqual(id(orig_df), id(output_df))
        self.assertNotEqual(id(orig_df), id(expected_df))
        self.assertNotEqual(id(output_df), id(expected_df))

        pd.testing.assert_frame_equal(output_df, expected_df)

    def callback():
        pass

    @parameterized.expand(
        [
            ("rerun", True),
            ("ignore", False),
            (callback, True),
        ]
    )
    @unittest.skipIf(
        is_altair_version_less_than("5.0.0") is True,
        "This test only runs if altair is >= 5.0.0",
    )
    def test_altair_on_select(self, on_select, expected_is_select_enabled):
        point = alt.selection_point(name="name")
        df = pd.DataFrame([["A", "B", "C", "D"], [28, 55, 43, 91]], index=["a", "b"]).T
        chart = alt.Chart(df).mark_bar().encode(x="a", y="b").add_params(point)
        EXPECTED_DATAFRAME = pd.DataFrame(
            {
                "a": ["A", "B", "C", "D"],
                "b": [28, 55, 43, 91],
            }
        )

        st.altair_chart(chart, on_select=on_select)
        proto = self.get_delta_from_queue().new_element.arrow_vega_lite_chart
        self.assertEqual(
            proto.is_select_enabled,
            expected_is_select_enabled,
        )

    @parameterized.expand(
        [
            (True),
            (False),
            ("invalid"),
        ]
    )
    @unittest.skipIf(
        is_altair_version_less_than("5.0.0") is True,
        "This test only runs if altair is >= 5.0.0",
    )
    def test_altair_on_select_invalid(self, on_select):
        point = alt.selection_point(name="name")
        df = pd.DataFrame([["A", "B", "C", "D"], [28, 55, 43, 91]], index=["a", "b"]).T
        chart = alt.Chart(df).mark_bar().encode(x="a", y="b").add_params(point)
        EXPECTED_DATAFRAME = pd.DataFrame(
            {
                "a": ["A", "B", "C", "D"],
                "b": [28, 55, 43, 91],
            }
        )

        with self.assertRaises(StreamlitAPIException) as exc:
            st.altair_chart(chart, on_select=on_select)

    @unittest.skipIf(
        is_altair_version_less_than("5.0.0") is True,
        "This test only runs if altair is >= 5.0.0",
    )
    def test_altair_no_name_point_selection(self):
        point = alt.selection_point()
        df = pd.DataFrame([["A", "B", "C", "D"], [28, 55, 43, 91]], index=["a", "b"]).T
        chart = alt.Chart(df).mark_bar().encode(x="a", y="b").add_params(point)
        EXPECTED_DATAFRAME = pd.DataFrame(
            {
                "a": ["A", "B", "C", "D"],
                "b": [28, 55, 43, 91],
            }
        )

        st.altair_chart(chart, on_select="rerun")
        proto = self.get_delta_from_queue().new_element.arrow_vega_lite_chart
        self.assertTrue(
            "selection_0" in proto.spec,
        )
        self.assertFalse("param1" in proto.spec)

    @unittest.skipIf(
        is_altair_version_less_than("5.0.0") is True,
        "This test only runs if altair is >= 5.0.0",
    )
    def test_altair_no_name_interval_selection(self):
        point = alt.selection_interval()
        df = pd.DataFrame([["A", "B", "C", "D"], [28, 55, 43, 91]], index=["a", "b"]).T
        chart = alt.Chart(df).mark_bar().encode(x="a", y="b").add_params(point)
        EXPECTED_DATAFRAME = pd.DataFrame(
            {
                "a": ["A", "B", "C", "D"],
                "b": [28, 55, 43, 91],
            }
        )

        st.altair_chart(chart, on_select="rerun")
        proto = self.get_delta_from_queue().new_element.arrow_vega_lite_chart
        self.assertTrue(
            "selection_0" in proto.spec,
        )
        self.assertFalse("param1" in proto.spec)

    @unittest.skipIf(
        is_altair_version_less_than("5.0.0") is True,
        "This test only runs if altair is >= 5.0.0",
    )
    def test_altair_named_point_selection(self):
        point = alt.selection_point(name="point")
        df = pd.DataFrame([["A", "B", "C", "D"], [28, 55, 43, 91]], index=["a", "b"]).T
        chart = alt.Chart(df).mark_bar().encode(x="a", y="b").add_params(point)
        EXPECTED_DATAFRAME = pd.DataFrame(
            {
                "a": ["A", "B", "C", "D"],
                "b": [28, 55, 43, 91],
            }
        )

        st.altair_chart(chart, on_select="rerun")
        proto = self.get_delta_from_queue().new_element.arrow_vega_lite_chart
        self.assertTrue(
            "point" in proto.spec,
        )
        self.assertFalse("selection_0" in proto.spec)

    @unittest.skipIf(
        is_altair_version_less_than("5.0.0") is True,
        "This test only runs if altair is >= 5.0.0",
    )
    def test_altair_named_interval_selection(self):
        point = alt.selection_point(name="interval")
        df = pd.DataFrame([["A", "B", "C", "D"], [28, 55, 43, 91]], index=["a", "b"]).T
        chart = alt.Chart(df).mark_bar().encode(x="a", y="b").add_params(point)
        EXPECTED_DATAFRAME = pd.DataFrame(
            {
                "a": ["A", "B", "C", "D"],
                "b": [28, 55, 43, 91],
            }
        )

        st.altair_chart(chart, on_select="rerun")
        proto = self.get_delta_from_queue().new_element.arrow_vega_lite_chart
        self.assertTrue(
            "interval" in proto.spec,
        )
        self.assertFalse("selection_0" in proto.spec)

    @parameterized.expand(
        [
            (
                {"key1": "value1", "key2": "value2"},
                {"value1": "newValue1", "value2": "newValue2"},
                {"key1": "newValue1", "key2": "newValue2"},
            ),
            (
                {"level1": {"level2": {"key": "value"}}},
                {"value": "newValue"},
                {"level1": {"level2": {"key": "newValue"}}},
            ),
            (
                [{"key": "value"}, {"key": "value"}],
                {"value": "newValue"},
                [{"key": "newValue"}, {"key": "newValue"}],
            ),
            (
                {"list": [{"key": "value"}, {"list2": [{"key": "value"}]}]},
                {"value": "newValue"},
                {"list": [{"key": "newValue"}, {"list2": [{"key": "newValue"}]}]},
            ),
            (
                {"key": "unchangedValue"},
                {"value": "newValue"},
                {"key": "unchangedValue"},
            ),
            ({}, {"value": "newValue"}, {}),
            ([], {"value": "newValue"}, []),
            ({"key": "value"}, {"otherValue": "newValue"}, {"key": "value"}),
        ]
    )
    def test_replace_values_in_dict(self, input_data, old_to_new_map, expected):
        replace_values_in_dict(input_data, old_to_new_map)
        self.assertEqual(input_data, expected)

    @unittest.skipIf(
        is_altair_version_less_than("5.0.0") is False,
        "This test only runs if altair is <= 5.0.0",
    )
    def test_altair_v4_raises_streamlit_exception_on_select_rerun(self):
        point = alt.selection_multi(name="interval")
        df = pd.DataFrame([["A", "B", "C", "D"], [28, 55, 43, 91]], index=["a", "b"]).T
        chart = alt.Chart(df).mark_bar().encode(x="a", y="b").add_selection(point)
        EXPECTED_DATAFRAME = pd.DataFrame(
            {
                "a": ["A", "B", "C", "D"],
                "b": [28, 55, 43, 91],
            }
        )

        with self.assertRaises(StreamlitAPIException) as exc:
            st.altair_chart(chart, on_select="rerun")

    @unittest.skipIf(
        is_altair_version_less_than("5.0.0") is False,
        "This test only runs if altair is <= 5.0.0",
    )
    def test_altair_v4_doesnt_raises_streamlit_exception_on_select_rerun(self):
        point = alt.selection_multi(name="interval")
        df = pd.DataFrame([["A", "B", "C", "D"], [28, 55, 43, 91]], index=["a", "b"]).T
        chart = alt.Chart(df).mark_bar().encode(x="a", y="b").add_selection(point)
        EXPECTED_DATAFRAME = pd.DataFrame(
            {
                "a": ["A", "B", "C", "D"],
                "b": [28, 55, 43, 91],
            }
        )

        st.altair_chart(chart, on_select="ignore")
        proto = self.get_delta_from_queue().new_element.arrow_vega_lite_chart
        self.assertEqual(proto.HasField("data"), False)
        self.assertEqual(len(proto.datasets), 1)

<<<<<<< HEAD
    @unittest.skipIf(
        is_altair_version_less_than("5.0.0") is True,
        "This test only runs if altair is >= 5.0.0",
    )
    @patch("streamlit.runtime.Runtime.exists", MagicMock(return_value=True))
    def test_inside_form_on_select_rerun(self):
        """Test that form id is marshalled correctly inside of a form."""
        import plotly.graph_objs as go

        with st.form("form"):
            point = alt.selection_point(name="interval")
            df = pd.DataFrame(
                [["A", "B", "C", "D"], [28, 55, 43, 91]], index=["a", "b"]
            ).T
            chart = alt.Chart(df).mark_bar().encode(x="a", y="b").add_selection(point)
            EXPECTED_DATAFRAME = pd.DataFrame(
                {
                    "a": ["A", "B", "C", "D"],
                    "b": [28, 55, 43, 91],
                }
            )

            st.altair_chart(chart, on_select="rerun")

        # 2 elements will be created: form block, altair_chart
        self.assertEqual(len(self.get_all_deltas_from_queue()), 2)

        form_proto = self.get_delta_from_queue(0).add_block
        arrow_vega_lite_proto = self.get_delta_from_queue(
            1
        ).new_element.arrow_vega_lite_chart
        self.assertEqual(arrow_vega_lite_proto.form_id, form_proto.form.form_id)

    @unittest.skipIf(
        is_altair_version_less_than("5.0.0") is True,
        "This test only runs if altair is >= 5.0.0",
    )
    @patch("streamlit.runtime.Runtime.exists", MagicMock(return_value=True))
    def test_outside_form_on_select_rerun(self):
        """Test that form id is marshalled correctly outside of a form."""
        import plotly.graph_objs as go

        with st.form("form"):
            point = alt.selection_point(name="interval")
            df = pd.DataFrame(
                [["A", "B", "C", "D"], [28, 55, 43, 91]], index=["a", "b"]
            ).T
            chart = alt.Chart(df).mark_bar().encode(x="a", y="b").add_selection(point)
            EXPECTED_DATAFRAME = pd.DataFrame(
                {
                    "a": ["A", "B", "C", "D"],
                    "b": [28, 55, 43, 91],
                }
            )

            st.altair_chart(chart, on_select="ignore")

        # 2 elements will be created: form block, altair_chart
        self.assertEqual(len(self.get_all_deltas_from_queue()), 2)

        self.get_delta_from_queue(0).add_block
        plotly_proto = self.get_delta_from_queue(1).new_element.arrow_vega_lite_chart
        self.assertEqual(plotly_proto.form_id, "")
=======
    def test_empty_altair_chart_throws_error(self):
        with self.assertRaises(TypeError) as exc:
            st.altair_chart(use_container_width=True)
>>>>>>> b505e380
<|MERGE_RESOLUTION|>--- conflicted
+++ resolved
@@ -930,7 +930,6 @@
         self.assertEqual(proto.HasField("data"), False)
         self.assertEqual(len(proto.datasets), 1)
 
-<<<<<<< HEAD
     @unittest.skipIf(
         is_altair_version_less_than("5.0.0") is True,
         "This test only runs if altair is >= 5.0.0",
@@ -994,8 +993,7 @@
         self.get_delta_from_queue(0).add_block
         plotly_proto = self.get_delta_from_queue(1).new_element.arrow_vega_lite_chart
         self.assertEqual(plotly_proto.form_id, "")
-=======
+
     def test_empty_altair_chart_throws_error(self):
         with self.assertRaises(TypeError) as exc:
-            st.altair_chart(use_container_width=True)
->>>>>>> b505e380
+            st.altair_chart(use_container_width=True)