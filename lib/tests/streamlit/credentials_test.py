--- conflicted
+++ resolved
@@ -25,26 +25,11 @@
 from mock import mock_open
 from mock import patch
 
-<<<<<<< HEAD
-from streamlit.credentials import (
-    Activation,
-    Credentials,
-    _generate_code,
-    _verify_code,
-    _get_data,
-)
-
-if sys.version_info >= (3, 0):
-    INPUT = "streamlit.credentials.input"
-else:
-    INPUT = "streamlit.credentials.raw_input"
-=======
 from streamlit.credentials import Activation
 from streamlit.credentials import Credentials
 from streamlit.credentials import _verify_email
 
 if sys.version_info < (3, 0):
->>>>>>> 7d0805db
     FileNotFoundError = IOError
 
 PROMPT = "streamlit.credentials.click.prompt"
@@ -96,14 +81,6 @@
             email = "user@domain.com"
         """
         ).strip()
-<<<<<<< HEAD
-        m = mock_open(read_data=data)
-        with patch("streamlit.credentials.open", m, create=True) as m:
-            c = Credentials.get_current()
-            c.load()
-            self.assertEqual(c.activation.email, "user@domain.com")
-            self.assertEqual(c.activation.code, None)
-=======
         m = mock_open(read_data=data)
         with patch("streamlit.credentials.open", m, create=True):
             c = Credentials.get_current()
@@ -124,17 +101,12 @@
             c = Credentials.get_current()
             c.load()
             self.assertEqual("", c.activation.email)
->>>>>>> 7d0805db
 
     @patch("streamlit.credentials.util.get_streamlit_file_path", mock_get_path)
     def test_Credentials_load_twice(self):
         """Test Credentials.load() called twice."""
         c = Credentials.get_current()
-<<<<<<< HEAD
-        c.activation = Activation("some_email", "some_code", True)
-=======
-        c.activation = Activation("some_email", True)
->>>>>>> 7d0805db
+        c.activation = Activation("some_email", True)
         with patch("streamlit.credentials.LOGGER") as p:
             c.load()
             p.error.assert_called_once_with(
@@ -178,11 +150,7 @@
     def test_Credentials_check_activated_already_loaded(self):
         """Test Credentials.check_activated() already loaded."""
         c = Credentials.get_current()
-<<<<<<< HEAD
-        c.activation = Activation("some_email", "some_code", True)
-=======
-        c.activation = Activation("some_email", True)
->>>>>>> 7d0805db
+        c.activation = Activation("some_email", True)
         with patch("streamlit.credentials._exit") as p:
             c.check_activated()
             p.assert_not_called()
@@ -191,27 +159,16 @@
     def test_Credentials_check_activated_false(self):
         """Test Credentials.check_activated() not activated."""
         c = Credentials.get_current()
-<<<<<<< HEAD
-        c.activation = Activation("some_email", "some_code", False)
-        with patch("streamlit.credentials._exit") as p:
-            c.check_activated()
-            p.assert_called_once_with("Activation code/email not valid.")
-=======
         c.activation = Activation("some_email", False)
         with patch("streamlit.credentials._exit") as p:
             c.check_activated()
             p.assert_called_once_with("Activation email not valid.")
->>>>>>> 7d0805db
 
     @patch("streamlit.credentials.util.get_streamlit_file_path", mock_get_path)
     def test_Credentials_check_activated_error(self):
         """Test Credentials.check_activated() has an error."""
         c = Credentials.get_current()
-<<<<<<< HEAD
-        c.activation = Activation("some_email", "some_code", True)
-=======
-        c.activation = Activation("some_email", True)
->>>>>>> 7d0805db
+        c.activation = Activation("some_email", True)
         with patch.object(c, "load", side_effect=Exception("Some error")), patch(
             "streamlit.credentials._exit"
         ) as p:
@@ -222,19 +179,11 @@
     def test_Credentials_save(self):
         """Test Credentials.save()."""
         c = Credentials.get_current()
-<<<<<<< HEAD
-        c.activation = Activation("some_code", "some_email", True)
-=======
-        c.activation = Activation("some_email", True)
->>>>>>> 7d0805db
+        c.activation = Activation("some_email", True)
         truth = textwrap.dedent(
             """
             [general]
             email = "some_email"
-<<<<<<< HEAD
-            code = "some_code"
-=======
->>>>>>> 7d0805db
         """
         ).lstrip()
 
@@ -257,11 +206,7 @@
     def test_Credentials_activate_already_activated(self):
         """Test Credentials.activate() already activated."""
         c = Credentials.get_current()
-<<<<<<< HEAD
-        c.activation = Activation("some_email", "some_code", True)
-=======
-        c.activation = Activation("some_email", True)
->>>>>>> 7d0805db
+        c.activation = Activation("some_email", True)
         with patch("streamlit.credentials.LOGGER") as p:
             with pytest.raises(SystemExit):
                 c.activate()
@@ -272,11 +217,7 @@
     def test_Credentials_activate_already_activated_not_valid(self):
         """Test Credentials.activate() already activated but not valid."""
         c = Credentials.get_current()
-<<<<<<< HEAD
-        c.activation = Activation("some_email", "some_code", False)
-=======
         c.activation = Activation("some_email", False)
->>>>>>> 7d0805db
         with patch("streamlit.credentials.LOGGER") as p:
             with pytest.raises(SystemExit):
                 c.activate()
@@ -293,19 +234,11 @@
 
         with patch.object(
             c, "load", side_effect=RuntimeError("Some error")
-<<<<<<< HEAD
-        ), patch.object(c, "save") as s, patch(INPUT) as p:
-            p.side_effect = ["ARzVsqhSB5i", "user@domain.com"]
-            c.activate()
-            s.assert_called_once()
-            self.assertEqual(c.activation.code, None)
-=======
         ), patch.object(c, "save") as patched_save, patch(PROMPT) as patched_prompt:
 
             patched_prompt.side_effect = ["user@domain.com"]
             c.activate()
             patched_save.assert_called_once()
->>>>>>> 7d0805db
             self.assertEqual(c.activation.email, "user@domain.com")
             self.assertEqual(c.activation.is_valid, True)
 
@@ -322,10 +255,7 @@
         with patch(
             "streamlit.credentials.os.remove", side_effect=OSError("some error")
         ), patch("streamlit.credentials.LOGGER") as p:
-<<<<<<< HEAD
-=======
-
->>>>>>> 7d0805db
+
             Credentials.reset()
             p.error.assert_called_once_with(
                 "Error removing credentials file: some error"
@@ -335,40 +265,8 @@
 class CredentialsModulesTest(unittest.TestCase):
     """Credentials Module Unittest class."""
 
-<<<<<<< HEAD
-    def test__generate_code(self):
-        """Test _generate_code."""
-        code = _generate_code("testing", "user@domain.com")
-        self.assertEqual("ARzVsqhSB5i", code)
-
-    def test__verify_code(self):
-        """Test _generate_code."""
-        ret = _verify_code("user@domain.com", "ARzVsqhSB5i")
-        self.assertTrue(ret.is_valid)
-
-    def test__verify_code_wrong_code(self):
-        """Test credentials._verify_code with code from another user."""
-        ret = _verify_code("user@domain.com", "ARxJtdP43GU")
-        self.assertFalse(ret.is_valid)
-
-    def test__verify_code_bad_code(self):
-        """Test credentials._verify_code with invalid base58 code."""
-        ret = _verify_code("user@domain.com", "****")
-        self.assertFalse(ret.is_valid)
-
-    def test_get_data(self):
-        """Test get_data."""
-        with patch(INPUT) as p:
-            p.return_value = "my data"
-            data = _get_data("some message")
-
-            self.assertEqual(1, p.call_count)
-            self.assertEqual("some message: ", p.call_args[0][0])
-            self.assertEqual("my data", data)
-=======
     def test_verify_email(self):
         """Test _verify_email."""
         self.assertTrue(_verify_email("user@domain.com").is_valid)
         self.assertTrue(_verify_email("").is_valid)
-        self.assertFalse(_verify_email("missing_at_sign").is_valid)
->>>>>>> 7d0805db
+        self.assertFalse(_verify_email("missing_at_sign").is_valid)