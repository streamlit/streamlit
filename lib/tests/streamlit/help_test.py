--- conflicted
+++ resolved
@@ -110,17 +110,11 @@
         if is_python_2:
             self.assertEqual(ds.type, "<type 'function'>")
         else:
-<<<<<<< HEAD
-            self.assertEqual(ds.type, "<class 'function'>")
-        self.assertEqual(ds.signature, "(func=None, persist=False, ignore_hash=False)")
-        self.assertTrue(ds.doc_string.startswith("Function decorator to"))
-=======
             self.assertEqual(ds.type, '<class \'function\'>')
-        self.assertEqual(ds.signature, ('(func=None, persist=False, '
-                                        'ignore_hash=False, show_spinner=True)'
-                                        ))
-        self.assertTrue(ds.doc_string.startswith('Function decorator to'))
->>>>>>> 407a9ae2
+            self.assertEqual(ds.signature, ('(func=None, persist=False, '
+                                            'ignore_hash=False, show_spinner=True)'
+                                            ))
+            self.assertTrue(ds.doc_string.startswith('Function decorator to'))
 
     def test_st_write(self):
         """Test st.write function (since it's from __init__)."""
