# -*- coding: utf-8 -*-
# Copyright 2018-2019 Streamlit Inc.
#
# Licensed under the Apache License, Version 2.0 (the "License");
# you may not use this file except in compliance with the License.
# You may obtain a copy of the License at
#
#    http://www.apache.org/licenses/LICENSE-2.0
#
# Unless required by applicable law or agreed to in writing, software
# distributed under the License is distributed on an "AS IS" BASIS,
# WITHOUT WARRANTIES OR CONDITIONS OF ANY KIND, either express or implied.
# See the License for the specific language governing permissions and
# limitations under the License.

"""Unit test for image_proto."""

import pytest
from PIL import Image, ImageDraw
from parameterized import parameterized
from tests import testutil
import cv2
import numpy as np

import streamlit as st


def create_image(size, format="RGB"):
    step = 1
    half = size / 2
    # Create a new image
    image = Image.new("RGB", (size, size))
    d = ImageDraw.Draw(image)
    # Draw a red square
    d.rectangle(
        [(step, step), (half - step, half - step)], fill="red", outline=None, width=0
    )
    # Draw a green circle.  In PIL, green is 00800, lime is 00ff00
    d.ellipse(
        [(half + step, step), (size - step, half - step)],
        fill="lime",
        outline=None,
        width=0,
    )
    # Draw a blue triangle
    d.polygon(
        [(half / 2, half + step), (half - step, size - step), (step, size - step)],
        fill="blue",
        outline=None,
    )
    # Creating a pie slice shaped 'mask' ie an alpha channel.
    alpha = Image.new("L", image.size, "white")
    d = ImageDraw.Draw(alpha)
    d.pieslice(
        [(step * 3, step * 3), (size - step, size - step)],
        0,
        90,
        fill="black",
        outline=None,
        width=0,
    )
    image.putalpha(alpha)

    if format == "BGR":
        return cv2.cvtColor(np.array(image), cv2.COLOR_RGB2BGR)
    else:
        return image


IMAGES = {
    "img_32_32_3_rgb": {
        "pil": create_image(32, "RGB"),
        "np": np.array(create_image(32, "RGB")),
        "base64": (
            "iVBORw0KGgoAAAANSUhEUgAAACAAAAAgCAYAAABzenr0AAAAt0lEQVR4nO2W3Q6AI"
            "AiF0fX+r0w3rTkVAoFozXPTUsSPI/0UAEBI1AFGgjIb5BJ2C6ph77mequnmfQGkVj"
            "ZxfgDac0RPgNUmwogeUGoDbICfAEzfx7J1fg5oIa543yOQQjRx/j3wBFHG2/z/AV4"
            "IAm9X2/DzjyF219cB4sUA9FXHuJDtABIAVLX+LmQ6gASA8r/aqCwH7ioqMS5db9p8"
            "AhCugbwyc9pcSwsEHyOzWNIqiFnNjZLEJ9goJC2jsDvYAAAAAElFTkSuQmCC"
        ),
    },
<<<<<<< HEAD
=======
    "img_32_32_3_rgba": {
        "pil": create_image(32, "RGBA"),
        "np": np.array(create_image(32, "RGBA")),
        "base64": (
            "iVBORw0KGgoAAAANSUhEUgAAACAAAAAgCAYAAABzenr0AAAAt0lEQVR4nO2W3Q6AI"
            "AiF0fX+r0w3rTkVAoFozXPTUsSPI/0UAEBI1AFGgjIb5BJ2C6ph77mequnmfQGkVj"
            "ZxfgDac0RPgNUmwogeUGoDbICfAEzfx7J1fg5oIa543yOQQjRx/j3wBFHG2/z/AV4"
            "IAm9X2/DzjyF219cB4sUA9FXHuJDtABIAVLX+LmQ6gASA8r/aqCwH7ioqMS5db9p8"
            "AhCugbwyc9pcSwsEHyOzWNIqiFnNjZLEJ9goJC2jsDvYAAAAAElFTkSuQmCC"
        ),
    },
>>>>>>> 7d0805db
    "img_32_32_3_bgr": {
        "pil": create_image(32, "BGR"),
        "np": np.array(create_image(32, "BGR")),
        "base64": (
            "iVBORw0KGgoAAAANSUhEUgAAACAAAAAgCAIAAAD8GO2jAAAAl0lEQVR4nO2WQRKAI"
            "AhFv97/zrTJsjL9gNTGt2iaxJ5AMwEEkwAAot9SaG6tQrL2ROO3X587BP20y6pVwB"
            "RVzAK+ZeLsAcESLEGbNA45Iq0ZMI4EuErUd5RVXw/eHHwNA1H9Ijr89JlKdQ0RTKQ"
            "hkJf7aYK53AXPIzuT+DYDYgrxCSI4BdyY4xAEsQvoOcoqiCNDN6ip2QDGkhkrdjjL"
            "bQAAAABJRU5ErkJggg=="
        ),
    },
    "img_64_64_rgb": {
        "pil": Image.new("RGB", (64, 64), color="red"),
        "np": np.array(Image.new("RGB", (64, 64), color="red")),
        "base64": (
            "/9j/4AAQSkZJRgABAQAAAQABAAD/2wBDAAgGBgcGBQgHBwcJCQgKDBQNDAsLDBkSE"
            "w8UHRofHh0aHBwgJC4nICIsIxwcKDcpLDAxNDQ0Hyc5PTgyPC4zNDL/2wBDAQkJCQ"
            "wLDBgNDRgyIRwhMjIyMjIyMjIyMjIyMjIyMjIyMjIyMjIyMjIyMjIyMjIyMjIyMjI"
            "yMjIyMjIyMjIyMjL/wAARCABAAEADASIAAhEBAxEB/8QAHwAAAQUBAQEBAQEAAAAA"
            "AAAAAAECAwQFBgcICQoL/8QAtRAAAgEDAwIEAwUFBAQAAAF9AQIDAAQRBRIhMUEGE"
            "1FhByJxFDKBkaEII0KxwRVS0fAkM2JyggkKFhcYGRolJicoKSo0NTY3ODk6Q0RFRk"
            "dISUpTVFVWV1hZWmNkZWZnaGlqc3R1dnd4eXqDhIWGh4iJipKTlJWWl5iZmqKjpKW"
            "mp6ipqrKztLW2t7i5usLDxMXGx8jJytLT1NXW19jZ2uHi4+Tl5ufo6erx8vP09fb3"
            "+Pn6/8QAHwEAAwEBAQEBAQEBAQAAAAAAAAECAwQFBgcICQoL/8QAtREAAgECBAQDB"
            "AcFBAQAAQJ3AAECAxEEBSExBhJBUQdhcRMiMoEIFEKRobHBCSMzUvAVYnLRChYkNO"
            "El8RcYGRomJygpKjU2Nzg5OkNERUZHSElKU1RVVldYWVpjZGVmZ2hpanN0dXZ3eHl"
            "6goOEhYaHiImKkpOUlZaXmJmaoqOkpaanqKmqsrO0tba3uLm6wsPExcbHyMnK0tPU"
            "1dbX2Nna4uPk5ebn6Onq8vP09fb3+Pn6/9oADAMBAAIRAxEAPwDi6KKK+ZP3EKKKK"
            "ACiiigAooooAKKKKACiiigAooooAKKKKACiiigAooooAKKKKACiiigAooooAKKKKA"
            "CiiigAooooA//Z"
        ),
    },
}


class ImageProtoTest(testutil.DeltaGeneratorTestCase):
    """Test streamlit.image_proto."""

    @parameterized.expand(
        [
            (
                IMAGES["img_32_32_3_rgb"]["np"],
                IMAGES["img_32_32_3_rgb"]["base64"],
                "png",
            ),
            (
                IMAGES["img_32_32_3_bgr"]["np"],
                IMAGES["img_32_32_3_bgr"]["base64"],
                "png",
            ),
            (IMAGES["img_64_64_rgb"]["np"], IMAGES["img_64_64_rgb"]["base64"], "jpeg"),
<<<<<<< HEAD
=======
            (
                IMAGES["img_32_32_3_rgba"]["np"],
                IMAGES["img_32_32_3_rgba"]["base64"],
                "jpeg",
            ),
>>>>>>> 7d0805db
        ]
    )
    def test_marshall_images(self, data_in, base64_out, format):
        """Test streamlit.image_proto.marshall_images.
        Need to test the following:
        * if list
        * if not list (is rgb vs is bgr)
        * if captions is not list but image is
        * if captions length doesnt match image length
        * if the caption is set.
        * PIL Images
        * Numpy Arrays
        * Url
        * Path
        * Bytes
        """
        st.image(data_in, format=format)
        imglist = self.get_delta_from_queue().new_element.imgs
        self.assertEqual(len(imglist.imgs), 1)
        self.assertEqual(imglist.imgs[0].data.base64, base64_out)
        self.assertEqual(imglist.imgs[0].data.mime_type, "image/" + format)

    def test_BytesIO_to_bytes(self):
        """Test streamlit.image_proto.BytesIO_to_bytes."""
        pass

    def test_verify_np_shape(self):
        """Test streamlit.image_proto.verify_np_shape.
        Need to test the following:
        * check shape not (2, 3)
        * check shape 3 but dims 1, 3, 4
        * if only one channel convert to just 2 dimensions.
        """
        with pytest.raises(RuntimeError) as shape_exc:
            st.image(np.ndarray(shape=1))
        assert "Numpy shape has to be of length 2 or 3." == str(shape_exc.value)

        with pytest.raises(AssertionError) as shape2_exc:
            st.image(np.ndarray(shape=(1, 2, 2)))
        assert "Channel can only be 1, 3, or 4 got 2. Shape is (1, 2, 2)" == str(
            shape2_exc.value
        )

    def test_bytes_to_b64(self):
        """Test streamlit.image_proto.bytes_to_b64.
        Need to test the following:
        * if width is greater then requested then shrink
        """
        pass

    def test_clip_image(self):
        """Test streamlit.image_proto.clip_image.
        Need to test the following:
        * float
        * int
        * float with clipping
        * int  with clipping
        """
        pass<|MERGE_RESOLUTION|>--- conflicted
+++ resolved
@@ -79,8 +79,6 @@
             "AhCugbwyc9pcSwsEHyOzWNIqiFnNjZLEJ9goJC2jsDvYAAAAAElFTkSuQmCC"
         ),
     },
-<<<<<<< HEAD
-=======
     "img_32_32_3_rgba": {
         "pil": create_image(32, "RGBA"),
         "np": np.array(create_image(32, "RGBA")),
@@ -92,7 +90,6 @@
             "AhCugbwyc9pcSwsEHyOzWNIqiFnNjZLEJ9goJC2jsDvYAAAAAElFTkSuQmCC"
         ),
     },
->>>>>>> 7d0805db
     "img_32_32_3_bgr": {
         "pil": create_image(32, "BGR"),
         "np": np.array(create_image(32, "BGR")),
@@ -144,14 +141,11 @@
                 "png",
             ),
             (IMAGES["img_64_64_rgb"]["np"], IMAGES["img_64_64_rgb"]["base64"], "jpeg"),
-<<<<<<< HEAD
-=======
             (
                 IMAGES["img_32_32_3_rgba"]["np"],
                 IMAGES["img_32_32_3_rgba"]["base64"],
                 "jpeg",
             ),
->>>>>>> 7d0805db
         ]
     )
     def test_marshall_images(self, data_in, base64_out, format):
