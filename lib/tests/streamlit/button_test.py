# -*- coding: utf-8 -*-
# Copyright 2018-2019 Streamlit Inc.
#
# Licensed under the Apache License, Version 2.0 (the "License");
# you may not use this file except in compliance with the License.
# You may obtain a copy of the License at
#
#    http://www.apache.org/licenses/LICENSE-2.0
#
# Unless required by applicable law or agreed to in writing, software
# distributed under the License is distributed on an "AS IS" BASIS,
# WITHOUT WARRANTIES OR CONDITIONS OF ANY KIND, either express or implied.
# See the License for the specific language governing permissions and
# limitations under the License.

"""button unit test."""

from tests import testutil
import streamlit as st


class ButtonTest(testutil.DeltaGeneratorTestCase):
    """Test ability to marshall button protos."""

    def test_button(self):
        """Test that it can be called."""
        st.button("the label")

        c = self.get_delta_from_queue().new_element.button
<<<<<<< HEAD
        self.assertEqual(c.label, 'the label')
        self.assertEqual(c.default, False)
=======
        self.assertEqual(c.label, "the label")
        self.assertEqual(c.value, False)
>>>>>>> f38a7c53
<|MERGE_RESOLUTION|>--- conflicted
+++ resolved
@@ -27,10 +27,5 @@
         st.button("the label")
 
         c = self.get_delta_from_queue().new_element.button
-<<<<<<< HEAD
-        self.assertEqual(c.label, 'the label')
-        self.assertEqual(c.default, False)
-=======
         self.assertEqual(c.label, "the label")
-        self.assertEqual(c.value, False)
->>>>>>> f38a7c53
+        self.assertEqual(c.default, False)