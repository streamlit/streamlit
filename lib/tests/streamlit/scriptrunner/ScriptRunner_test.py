# -*- coding: utf-8 -*-
# Copyright 2018-2020 Streamlit Inc.
#
# Licensed under the Apache License, Version 2.0 (the "License");
# you may not use this file except in compliance with the License.
# You may obtain a copy of the License at
#
#    http://www.apache.org/licenses/LICENSE-2.0
#
# Unless required by applicable law or agreed to in writing, software
# distributed under the License is distributed on an "AS IS" BASIS,
# WITHOUT WARRANTIES OR CONDITIONS OF ANY KIND, either express or implied.
# See the License for the specific language governing permissions and
# limitations under the License.

"""Tests ScriptRunner functionality"""
import sys
import time
import unittest
from typing import List

import os
from parameterized import parameterized

from streamlit.Report import Report
from streamlit.ReportQueue import ReportQueue
from streamlit.ScriptRequestQueue import RerunData
from streamlit.ScriptRequestQueue import ScriptRequest
from streamlit.ScriptRequestQueue import ScriptRequestQueue
from streamlit.ScriptRunner import ScriptRunner
from streamlit.ScriptRunner import ScriptRunnerEvent
from streamlit.proto.Widget_pb2 import WidgetStates

text_utf = "complete! 👨‍🎤"
text_no_encoding = text_utf
text_latin = "complete! ð\x9f\x91¨â\x80\x8dð\x9f\x8e¤"


def _create_widget(id, states):
    """
    Returns
    -------
    streamlit.proto.Widget_pb2.WidgetState

    """
    states.widgets.add().id = id
    return states.widgets[-1]


class ScriptRunnerTest(unittest.TestCase):
    def test_startup_shutdown(self):
        """Test that we can create and shut down a ScriptRunner."""
        scriptrunner = TestScriptRunner("good_script.py")
        scriptrunner.start()
        scriptrunner.join()

        self._assert_no_exceptions(scriptrunner)
        self._assert_events(scriptrunner, [ScriptRunnerEvent.SHUTDOWN])
        self._assert_text_deltas(scriptrunner, [])

    @parameterized.expand(
        [
            ("good_script.py", text_utf),
            # These files are .txt to avoid being broken by "make headers".
            ("good_script_no_encoding.py.txt", text_no_encoding),
            ("good_script_latin_encoding.py.txt", text_latin),
        ]
    )
    def test_run_script(self, filename, text):
        """Tests that we can run a script to completion."""
        scriptrunner = TestScriptRunner(filename)
        scriptrunner.enqueue_rerun()
        scriptrunner.start()
        scriptrunner.join()

        self._assert_no_exceptions(scriptrunner)
        self._assert_events(
            scriptrunner,
            [
                ScriptRunnerEvent.SCRIPT_STARTED,
                ScriptRunnerEvent.SCRIPT_STOPPED_WITH_SUCCESS,
                ScriptRunnerEvent.SHUTDOWN,
            ],
        )
        self._assert_text_deltas(scriptrunner, [text])
        # The following check is a requirement for the CodeHasher to
        # work correctly. The CodeHasher is scoped to
        # files contained in the directory of __main__.__file__, which we
        # assume is the main script directory.
        self.assertEqual(
            scriptrunner._report.script_path,
            sys.modules["__main__"].__file__,
            (" ScriptRunner should set the __main__.__file__" "attribute correctly"),
        )

    def test_compile_error(self):
        """Tests that we get an exception event when a script can't compile."""
        scriptrunner = TestScriptRunner("compile_error.py")
        scriptrunner.enqueue_rerun()
        scriptrunner.start()
        scriptrunner.join()

        self._assert_no_exceptions(scriptrunner)
        self._assert_events(
            scriptrunner,
            [
                ScriptRunnerEvent.SCRIPT_STARTED,
                ScriptRunnerEvent.SCRIPT_STOPPED_WITH_COMPILE_ERROR,
                ScriptRunnerEvent.SHUTDOWN,
            ],
        )
        self._assert_text_deltas(scriptrunner, [])

    def test_missing_script(self):
        """Tests that we get an exception event when a script doesn't exist."""
        scriptrunner = TestScriptRunner("i_do_not_exist.py")
        scriptrunner.enqueue_rerun()
        scriptrunner.start()
        scriptrunner.join()

        self._assert_no_exceptions(scriptrunner)
        self._assert_events(
            scriptrunner,
            [
                ScriptRunnerEvent.SCRIPT_STARTED,
                ScriptRunnerEvent.SCRIPT_STOPPED_WITH_COMPILE_ERROR,
                ScriptRunnerEvent.SHUTDOWN,
            ],
        )
        self._assert_text_deltas(scriptrunner, [])

    def test_runtime_error(self):
        """Tests that we correctly handle scripts with runtime errors."""
        scriptrunner = TestScriptRunner("runtime_error.py")
        scriptrunner.enqueue_rerun()
        scriptrunner.start()
        scriptrunner.join()

        self._assert_no_exceptions(scriptrunner)
        self._assert_events(
            scriptrunner,
            [
                ScriptRunnerEvent.SCRIPT_STARTED,
                ScriptRunnerEvent.SCRIPT_STOPPED_WITH_SUCCESS,
                ScriptRunnerEvent.SHUTDOWN,
            ],
        )

        # We'll get two deltas: one for st.empty(), and one for the exception
        # that gets thrown afterwards.
        self._assert_text_deltas(scriptrunner, ["first"])
        self._assert_num_deltas(scriptrunner, 2)

    def test_stop_script(self):
        """Tests that we can stop a script while it's running."""
        scriptrunner = TestScriptRunner("infinite_loop.py")
        scriptrunner.enqueue_rerun()
        scriptrunner.start()

        time.sleep(0.1)
        scriptrunner.enqueue_rerun()
        time.sleep(0.1)
        scriptrunner.enqueue_stop()
        scriptrunner.join()

        self._assert_no_exceptions(scriptrunner)
        self._assert_events(
            scriptrunner,
            [
                ScriptRunnerEvent.SCRIPT_STARTED,
                ScriptRunnerEvent.SCRIPT_STOPPED_WITH_SUCCESS,
                ScriptRunnerEvent.SCRIPT_STARTED,
                ScriptRunnerEvent.SCRIPT_STOPPED_WITH_SUCCESS,
                ScriptRunnerEvent.SHUTDOWN,
            ],
        )
        self._assert_text_deltas(scriptrunner, ["loop_forever"])

    def test_shutdown(self):
        """Test that we can shutdown while a script is running."""
        scriptrunner = TestScriptRunner("infinite_loop.py")
        scriptrunner.enqueue_rerun()
        scriptrunner.start()

        time.sleep(0.1)
        scriptrunner.enqueue_shutdown()
        scriptrunner.join()

        self._assert_no_exceptions(scriptrunner)
        self._assert_events(
            scriptrunner,
            [
                ScriptRunnerEvent.SCRIPT_STARTED,
                ScriptRunnerEvent.SCRIPT_STOPPED_WITH_SUCCESS,
                ScriptRunnerEvent.SHUTDOWN,
            ],
        )
        self._assert_text_deltas(scriptrunner, ["loop_forever"])

    def test_widgets(self):
        """Tests that widget values behave as expected."""
        scriptrunner = TestScriptRunner("widgets_script.py")
        scriptrunner.enqueue_rerun()
        scriptrunner.start()

        # Default widget values
        require_widgets_deltas([scriptrunner])
        self._assert_text_deltas(
            scriptrunner, ["False", "ahoy!", "0", "False", "loop_forever"]
        )

        # Update widgets
        states = WidgetStates()
        w1_id = scriptrunner.get_widget_id("checkbox", "checkbox")
        _create_widget(w1_id, states).bool_value = True
        w2_id = scriptrunner.get_widget_id("text_area", "text_area")
        _create_widget(w2_id, states).string_value = "matey!"
        w3_id = scriptrunner.get_widget_id("radio", "radio")
        _create_widget(w3_id, states).int_value = 2
        w4_id = scriptrunner.get_widget_id("button", "button")
        _create_widget(w4_id, states).trigger_value = True

        scriptrunner.enqueue_rerun(widget_state=states)
        require_widgets_deltas([scriptrunner])
        self._assert_text_deltas(
            scriptrunner, ["True", "matey!", "2", "True", "loop_forever"]
        )

        # Rerun with previous values. Our button should be reset;
        # everything else should be the same.
        scriptrunner.enqueue_rerun()
        require_widgets_deltas([scriptrunner])
        self._assert_text_deltas(
            scriptrunner, ["True", "matey!", "2", "False", "loop_forever"]
        )

        scriptrunner.enqueue_shutdown()
        scriptrunner.join()
        self._assert_no_exceptions(scriptrunner)

    def test_coalesce_rerun(self):
        """Tests that multiple pending rerun requests get coalesced."""
        scriptrunner = TestScriptRunner("good_script.py")
        scriptrunner.enqueue_rerun()
        scriptrunner.enqueue_rerun()
        scriptrunner.enqueue_rerun()
        scriptrunner.start()
        scriptrunner.join()

        self._assert_no_exceptions(scriptrunner)
        self._assert_events(
            scriptrunner,
            [
                ScriptRunnerEvent.SCRIPT_STARTED,
                ScriptRunnerEvent.SCRIPT_STOPPED_WITH_SUCCESS,
                ScriptRunnerEvent.SHUTDOWN,
            ],
        )
        self._assert_text_deltas(scriptrunner, [text_utf])

    def test_multiple_scriptrunners(self):
        """Tests that multiple scriptrunners can run simultaneously."""
        # This scriptrunner will run before the other 3. It's used to retrieve
        # the widget id before initializing deltas on other runners.
        scriptrunner = TestScriptRunner("widgets_script.py")
        scriptrunner.enqueue_rerun()
        scriptrunner.start()

        # Get the widget ID of a radio button and shut down the first runner.
        require_widgets_deltas([scriptrunner])
        radio_widget_id = scriptrunner.get_widget_id("radio", "radio")
        scriptrunner.enqueue_shutdown()
        scriptrunner.join()
        self._assert_no_exceptions(scriptrunner)

        # Build several runners. Each will set a different int value for
        # its radio button.
        runners = []
        for ii in range(3):
            runner = TestScriptRunner("widgets_script.py")
            runners.append(runner)

            states = WidgetStates()
            _create_widget(radio_widget_id, states).int_value = ii
            runner.enqueue_rerun(widget_state=states)

        # Start the runners and wait a beat.
        for runner in runners:
            runner.start()

        require_widgets_deltas(runners)

        # Ensure that each runner's radio value is as expected.
        for ii, runner in enumerate(runners):
            self._assert_text_deltas(
                runner, ["False", "ahoy!", "%s" % ii, "False", "loop_forever"]
            )
            runner.enqueue_shutdown()

        time.sleep(0.1)

        # Shut 'em all down!
        for runner in runners:
            runner.join()

        for runner in runners:
            self._assert_no_exceptions(runner)
            self._assert_events(
                runner,
                [
                    ScriptRunnerEvent.SCRIPT_STARTED,
                    ScriptRunnerEvent.SCRIPT_STOPPED_WITH_SUCCESS,
                    ScriptRunnerEvent.SHUTDOWN,
                ],
            )

<<<<<<< HEAD
        scriptrunner.enqueue_shutdown()
        scriptrunner.join()
        self._assert_no_exceptions(scriptrunner)

    def test_rerun_caching(self):
        """Test that st.caches are maintained across script runs."""

        # Run st_cache_script.
        runner = TestScriptRunner("st_cache_script.py")
        runner.enqueue_rerun()
        runner.start()
        runner.join()

        # The script has 4 cached functions, each of which writes out
        # the same text.
        self._assert_text_deltas(
            runner,
            [
                "cached function called",
                "cached function called",
                "cached function called",
                "cached function called",
            ],
        )

        # Re-run the script on a second runner.
        runner = TestScriptRunner("st_cache_script.py")
        runner.enqueue_rerun()
        runner.start()
        runner.join()

        # The cached functions should not have been called on this second run
        self._assert_text_deltas(runner, [])

=======
>>>>>>> 76d9ed55
    def _assert_no_exceptions(self, scriptrunner):
        """Asserts that no uncaught exceptions were thrown in the
        scriptrunner's run thread.

        Parameters
        ----------
        scriptrunner : TestScriptRunner

        """
        self.assertEqual([], scriptrunner.script_thread_exceptions)

    def _assert_events(self, scriptrunner, events):
        """Asserts the ScriptRunnerEvents emitted by a TestScriptRunner are
        what we expect.

        Parameters
        ----------
        scriptrunner : TestScriptRunner
        events : list

        """
        self.assertEqual(events, scriptrunner.events)

    def _assert_num_deltas(self, scriptrunner, num_deltas):
        """Asserts that the given number of delta ForwardMsgs were enqueued
        during script execution.

        Parameters
        ----------
        scriptrunner : TestScriptRunner
        num_deltas : int

        """
        self.assertEqual(num_deltas, len(scriptrunner.deltas()))

    def _assert_text_deltas(self, scriptrunner, text_deltas):
        """Asserts that the scriptrunner's ReportQueue contains text deltas
        with the given contents.

        Parameters
        ----------
        scriptrunner : TestScriptRunner
        text_deltas : List[str]

        """
<<<<<<< HEAD
        self.assertEqual(text_deltas, self._get_text_deltas(scriptrunner))

    @staticmethod
    def _get_text_deltas(scriptrunner):
        return [
            delta.new_element.text.body
            for delta in scriptrunner.deltas()
            if delta.HasField("new_element") and delta.new_element.HasField("text")
        ]
=======
        self.assertEqual(text_deltas, scriptrunner.text_deltas())
>>>>>>> 76d9ed55


class TestScriptRunner(ScriptRunner):
    """Subclasses ScriptRunner to provide some testing features."""

    def __init__(self, script_name):
        """Initializes the ScriptRunner for the given script_name"""
        # DeltaGenerator deltas will be enqueued into self.report_queue.
        self.report_queue = ReportQueue()

        def enqueue_fn(msg):
            self.report_queue.enqueue(msg)
            self.maybe_handle_execution_control_request()

        self.script_request_queue = ScriptRequestQueue()
        script_path = os.path.join(os.path.dirname(__file__), "test_data", script_name)

        super(TestScriptRunner, self).__init__(
            session_id="test session id",
            report=Report(script_path, "test command line"),
            enqueue_forward_msg=enqueue_fn,
            widget_states=WidgetStates(),
            request_queue=self.script_request_queue,
        )

        # Accumulates uncaught exceptions thrown by our run thread.
        self.script_thread_exceptions = []

        # Accumulates all ScriptRunnerEvents emitted by us.
        self.events = []

        def record_event(event, **kwargs):
            self.events.append(event)

        self.on_event.connect(record_event, weak=False)

    @property
    def widget_states(self):
        """
        Returns
        -------
        WidgetStates
            A WidgetStates protobuf object

        """
        return self._widgets.get_state()

    def enqueue_rerun(self, argv=None, widget_state=None):
        self.script_request_queue.enqueue(
            ScriptRequest.RERUN, RerunData(widget_state=widget_state)
        )

    def enqueue_stop(self):
        self.script_request_queue.enqueue(ScriptRequest.STOP)

    def enqueue_shutdown(self):
        self.script_request_queue.enqueue(ScriptRequest.SHUTDOWN)

    def _process_request_queue(self):
        try:
            super(TestScriptRunner, self)._process_request_queue()
        except BaseException as e:
            self.script_thread_exceptions.append(e)

    def _run_script(self, rerun_data):
        self.report_queue.clear()
        super(TestScriptRunner, self)._run_script(rerun_data)

    def join(self):
        """Joins the run thread, if it was started"""
        if self._script_thread is not None:
            self._script_thread.join()

    def deltas(self):
        """Returns the delta messages in our ReportQueue"""
        return [msg.delta for msg in self.report_queue._queue if msg.HasField("delta")]

    def text_deltas(self) -> List[str]:
        """Return the string contents of text deltas in our ReportQueue"""
        return [
            delta.new_element.text.body
            for delta in self.deltas()
            if delta.HasField("new_element") and delta.new_element.HasField("text")
        ]

    def get_widget_id(self, widget_type, label):
        """Returns the id of the widget with the specified type and label"""
        for delta in self.deltas():
            new_element = getattr(delta, "new_element", None)
            widget = getattr(new_element, widget_type, None)
            widget_label = getattr(widget, "label", None)
            if widget_label == label:
                return widget.id
        return None


def require_widgets_deltas(
    runners: List[TestScriptRunner], timeout: float = 15
) -> None:
    """Wait for the given ScriptRunners to each produce the appropriate
    number of deltas for widgets_script.py before a timeout. If the timeout
    is reached, the runners will all be shutdown and an error will be thrown.
    """
    # widgets_script.py has 8 deltas, then a 1-delta loop. If 9
    # have been emitted, we can proceed with the test..
    NUM_DELTAS = 9

    t0 = time.time()
    num_complete = 0
    while time.time() - t0 < timeout:
        time.sleep(0.1)
        num_complete = sum(
            1 for runner in runners if len(runner.deltas()) >= NUM_DELTAS
        )
        if num_complete == len(runners):
            return

    # If we get here, at least 1 runner hasn't yet completed before our
    # timeout. Create an error string for debugging.
    err_string = "require_widgets_deltas() timed out after {}s ({}/{} runners complete)".format(
        timeout, num_complete, len(runners)
    )
    for runner in runners:
        if len(runner.deltas()) < NUM_DELTAS:
            err_string += "\n- incomplete deltas: {}".format(runner.text_deltas())

    # Shutdown all runners before throwing an error, so that the script
    # doesn't hang forever.
    for runner in runners:
        runner.enqueue_shutdown()
    for runner in runners:
        runner.join()

    raise RuntimeError(err_string)<|MERGE_RESOLUTION|>--- conflicted
+++ resolved
@@ -314,11 +314,6 @@
                 ],
             )
 
-<<<<<<< HEAD
-        scriptrunner.enqueue_shutdown()
-        scriptrunner.join()
-        self._assert_no_exceptions(scriptrunner)
-
     def test_rerun_caching(self):
         """Test that st.caches are maintained across script runs."""
 
@@ -349,8 +344,6 @@
         # The cached functions should not have been called on this second run
         self._assert_text_deltas(runner, [])
 
-=======
->>>>>>> 76d9ed55
     def _assert_no_exceptions(self, scriptrunner):
         """Asserts that no uncaught exceptions were thrown in the
         scriptrunner's run thread.
@@ -396,19 +389,7 @@
         text_deltas : List[str]
 
         """
-<<<<<<< HEAD
-        self.assertEqual(text_deltas, self._get_text_deltas(scriptrunner))
-
-    @staticmethod
-    def _get_text_deltas(scriptrunner):
-        return [
-            delta.new_element.text.body
-            for delta in scriptrunner.deltas()
-            if delta.HasField("new_element") and delta.new_element.HasField("text")
-        ]
-=======
         self.assertEqual(text_deltas, scriptrunner.text_deltas())
->>>>>>> 76d9ed55
 
 
 class TestScriptRunner(ScriptRunner):
