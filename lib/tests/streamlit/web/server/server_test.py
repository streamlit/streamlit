# Copyright 2018-2022 Streamlit Inc.
#
# Licensed under the Apache License, Version 2.0 (the "License");
# you may not use this file except in compliance with the License.
# You may obtain a copy of the License at
#
#    http://www.apache.org/licenses/LICENSE-2.0
#
# Unless required by applicable law or agreed to in writing, software
# distributed under the License is distributed on an "AS IS" BASIS,
# WITHOUT WARRANTIES OR CONDITIONS OF ANY KIND, either express or implied.
# See the License for the specific language governing permissions and
# limitations under the License.

"""Server.py unit tests"""

import asyncio
import errno
import os
import shutil
import tempfile
import unittest
from unittest import mock
from unittest.mock import patch

import pytest
import tornado.httpserver
import tornado.httpserver
import tornado.httpserver
import tornado.testing
import tornado.testing
import tornado.testing
import tornado.web
import tornado.web
import tornado.web
import tornado.websocket
import tornado.websocket
import tornado.websocket

import streamlit.web.server.server
<<<<<<< HEAD
from streamlit import config, RootContainer
from streamlit.cursor import make_delta_path
from streamlit.elements import legacy_data_frame as data_frame
from streamlit.logger import get_logger
from streamlit.proto.ForwardMsg_pb2 import ForwardMsg
from streamlit.runtime.forward_msg_cache import ForwardMsgCache
from streamlit.runtime.forward_msg_cache import populate_hash_if_needed
from streamlit.runtime.runtime_util import is_cacheable_msg, serialize_forward_msg
=======
from streamlit import config
from streamlit.logger import get_logger
from streamlit.proto.ForwardMsg_pb2 import ForwardMsg
from streamlit.runtime.forward_msg_cache import populate_hash_if_needed
>>>>>>> 945afdbd
from streamlit.runtime.uploaded_file_manager import UploadedFileRec
from streamlit.watcher import event_based_path_watcher
from streamlit.web.server.server import MAX_PORT_SEARCH_RETRIES
from streamlit.web.server.server import RetriesExceeded
from streamlit.web.server.server import RuntimeState
from streamlit.web.server.server import Server
<<<<<<< HEAD
from streamlit.web.server.server import StaticFileHandler
from streamlit.web.server.server import start_listening
from streamlit.web.server.server_util import is_url_from_allowed_origins
=======
from streamlit.web.server.server import State
from streamlit.web.server.server import start_listening
from .message_mocks import create_dataframe_msg
>>>>>>> 945afdbd
from .server_test_case import ServerTestCase

LOGGER = get_logger(__name__)


def _create_script_finished_msg(status) -> ForwardMsg:
    msg = ForwardMsg()
    msg.script_finished = status
    return msg


def _patch_local_sources_watcher():
    """Return a mock.patch for LocalSourcesWatcher"""
    return patch("streamlit.web.server.server.LocalSourcesWatcher")


class ServerTest(ServerTestCase):
    def setUp(self) -> None:
        self.original_ws_compression = config.get_option(
            "server.enableWebsocketCompression"
        )
        return super().setUp()

    def tearDown(self):
        config.set_option(
            "server.enableWebsocketCompression", self.original_ws_compression
        )
        return super().tearDown()

    @tornado.testing.gen_test
    async def test_start_stop(self):
        """Test that we can start and stop the server."""
<<<<<<< HEAD
        with patch(
            "streamlit.runtime.runtime.LocalSourcesWatcher"
        ), self._patch_app_session():
=======
        with _patch_local_sources_watcher(), self._patch_app_session():
>>>>>>> 945afdbd
            await self.start_server_loop()
            self.assertEqual(
                RuntimeState.NO_SESSIONS_CONNECTED, self.server._runtime._state
            )

            await self.ws_connect()
            self.assertEqual(
                RuntimeState.ONE_OR_MORE_SESSIONS_CONNECTED, self.server._runtime._state
            )

            self.server.stop()
            await asyncio.sleep(0)  # Wait a tick for the stop to be acknowledged
            self.assertEqual(RuntimeState.STOPPING, self.server._runtime._state)

            await asyncio.sleep(0.1)
            self.assertEqual(RuntimeState.STOPPED, self.server._runtime._state)

    @tornado.testing.gen_test
    async def test_websocket_connect(self):
        """Test that we can connect to the server via websocket."""
<<<<<<< HEAD

        with patch(
            "streamlit.runtime.runtime.LocalSourcesWatcher"
        ), self._patch_app_session():
=======
        with _patch_local_sources_watcher(), self._patch_app_session():
>>>>>>> 945afdbd
            await self.start_server_loop()

            self.assertFalse(self.server.browser_is_connected)

            # Open a websocket connection
            ws_client = await self.ws_connect()
            self.assertTrue(self.server.browser_is_connected)

            # Get this client's SessionInfo object
            self.assertEqual(1, len(self.server._runtime._session_info_by_id))
            session_info = list(self.server._runtime._session_info_by_id.values())[0]

            # Close the connection
            ws_client.close()
            await asyncio.sleep(0.1)
            self.assertFalse(self.server.browser_is_connected)

            # Ensure AppSession.shutdown() was called, and that our
            # SessionInfo was cleared.
            session_info.session.shutdown.assert_called_once()
            self.assertEqual(0, len(self.server._runtime._session_info_by_id))

    @tornado.testing.gen_test
    async def test_multiple_connections(self):
        """Test multiple websockets can connect simultaneously."""
<<<<<<< HEAD

        with patch(
            "streamlit.runtime.runtime.LocalSourcesWatcher"
        ), self._patch_app_session():
=======
        with _patch_local_sources_watcher(), self._patch_app_session():
>>>>>>> 945afdbd
            await self.start_server_loop()

            self.assertFalse(self.server.browser_is_connected)

            # Open a websocket connection
            ws_client1 = await self.ws_connect()
            self.assertTrue(self.server.browser_is_connected)

            # Open another
            ws_client2 = await self.ws_connect()
            self.assertTrue(self.server.browser_is_connected)

            # Assert that our session_infos are sane
            session_infos = list(self.server._runtime._session_info_by_id.values())
            self.assertEqual(2, len(session_infos))
            self.assertNotEqual(
                session_infos[0].session.id,
                session_infos[1].session.id,
            )

            # Close the first
            ws_client1.close()
            await asyncio.sleep(0.1)
            self.assertTrue(self.server.browser_is_connected)

            # Close the second
            ws_client2.close()
            await asyncio.sleep(0.1)
            self.assertFalse(self.server.browser_is_connected)

    @tornado.testing.gen_test
    async def test_websocket_compression(self):
<<<<<<< HEAD
        with patch(
            "streamlit.runtime.runtime.LocalSourcesWatcher"
        ), self._patch_app_session():
=======
        with _patch_local_sources_watcher(), self._patch_app_session():
>>>>>>> 945afdbd
            config._set_option("server.enableWebsocketCompression", True, "test")
            await self.start_server_loop()

            # Connect to the server, and explicitly request compression.
            ws_client = await tornado.websocket.websocket_connect(
                self.get_ws_url("/stream"), compression_options={}
            )

            # Ensure that the "permessage-deflate" extension is returned
            # from the server.
            extensions = ws_client.headers.get("Sec-Websocket-Extensions")
            self.assertIn("permessage-deflate", extensions)

    @tornado.testing.gen_test
    async def test_websocket_compression_disabled(self):
<<<<<<< HEAD
        with patch(
            "streamlit.runtime.runtime.LocalSourcesWatcher"
        ), self._patch_app_session():
=======
        with _patch_local_sources_watcher(), self._patch_app_session():
>>>>>>> 945afdbd
            config._set_option("server.enableWebsocketCompression", False, "test")
            await self.start_server_loop()

            # Connect to the server, and explicitly request compression.
            ws_client = await tornado.websocket.websocket_connect(
                self.get_ws_url("/stream"), compression_options={}
            )

            # Ensure that the "Sec-Websocket-Extensions" header is not
            # present in the response from the server.
            self.assertIsNone(ws_client.headers.get("Sec-Websocket-Extensions"))

    @tornado.testing.gen_test
    async def test_forwardmsg_hashing(self):
        """Test that outgoing ForwardMsgs contain hashes."""
<<<<<<< HEAD
        with patch(
            "streamlit.runtime.runtime.LocalSourcesWatcher"
        ), self._patch_app_session():
=======
        with _patch_local_sources_watcher(), self._patch_app_session():
>>>>>>> 945afdbd
            await self.start_server_loop()

            ws_client = await self.ws_connect()

            # Get the server's socket and session for this client
            session_info = list(self.server._runtime._session_info_by_id.values())[0]

            # Create a message and ensure its hash is unset; we're testing
            # that _send_message adds the hash before it goes out.
            msg = create_dataframe_msg([1, 2, 3])
            msg.ClearField("hash")
            self.server._runtime._send_message(session_info, msg)

            received = await self.read_forward_msg(ws_client)
            self.assertEqual(populate_hash_if_needed(msg), received.hash)

    @tornado.testing.gen_test
    async def test_forwardmsg_cacheable_flag(self):
        """Test that the metadata.cacheable flag is set properly on outgoing
        ForwardMsgs."""
<<<<<<< HEAD
        with patch(
            "streamlit.runtime.runtime.LocalSourcesWatcher"
        ), self._patch_app_session():
=======
        with _patch_local_sources_watcher(), self._patch_app_session():
>>>>>>> 945afdbd
            await self.start_server_loop()

            ws_client = await self.ws_connect()

            # Get the server's socket and session for this client
            session_info = list(self.server._runtime._session_info_by_id.values())[0]

            config._set_option("global.minCachedMessageSize", 0, "test")
<<<<<<< HEAD
            cacheable_msg = _create_dataframe_msg([1, 2, 3])
            self.server._runtime._send_message(session_info, cacheable_msg)
=======
            cacheable_msg = create_dataframe_msg([1, 2, 3])
            self.server._send_message(session_info, cacheable_msg)
>>>>>>> 945afdbd
            received = await self.read_forward_msg(ws_client)
            self.assertTrue(cacheable_msg.metadata.cacheable)
            self.assertTrue(received.metadata.cacheable)

            config._set_option("global.minCachedMessageSize", 1000, "test")
<<<<<<< HEAD
            cacheable_msg = _create_dataframe_msg([4, 5, 6])
            self.server._runtime._send_message(session_info, cacheable_msg)
=======
            cacheable_msg = create_dataframe_msg([4, 5, 6])
            self.server._send_message(session_info, cacheable_msg)
>>>>>>> 945afdbd
            received = await self.read_forward_msg(ws_client)
            self.assertFalse(cacheable_msg.metadata.cacheable)
            self.assertFalse(received.metadata.cacheable)

    @tornado.testing.gen_test
    async def test_duplicate_forwardmsg_caching(self):
        """Test that duplicate ForwardMsgs are sent only once."""
<<<<<<< HEAD
        with patch(
            "streamlit.runtime.runtime.LocalSourcesWatcher"
        ), self._patch_app_session():
=======
        with _patch_local_sources_watcher(), self._patch_app_session():
>>>>>>> 945afdbd
            config._set_option("global.minCachedMessageSize", 0, "test")

            await self.start_server_loop()
            ws_client = await self.ws_connect()

            # Get the server's socket and session for this client
            session_info = list(self.server._runtime._session_info_by_id.values())[0]

            msg1 = create_dataframe_msg([1, 2, 3], 1)

            # Send the message, and read it back. It will not have been cached.
            self.server._runtime._send_message(session_info, msg1)
            uncached = await self.read_forward_msg(ws_client)
            self.assertEqual("delta", uncached.WhichOneof("type"))

            msg2 = create_dataframe_msg([1, 2, 3], 123)

            # Send an equivalent message. This time, it should be cached,
            # and a "hash_reference" message should be received instead.
            self.server._runtime._send_message(session_info, msg2)
            cached = await self.read_forward_msg(ws_client)
            self.assertEqual("ref_hash", cached.WhichOneof("type"))
            # We should have the *hash* of msg1 and msg2:
            self.assertEqual(msg1.hash, cached.ref_hash)
            self.assertEqual(msg2.hash, cached.ref_hash)
            # And the same *metadata* as msg2:
            self.assertEqual(msg2.metadata, cached.metadata)

    @tornado.testing.gen_test
    async def test_cache_clearing(self):
        """Test that report_run_count is incremented when a report
        finishes running.
        """
<<<<<<< HEAD
        with patch(
            "streamlit.runtime.runtime.LocalSourcesWatcher"
        ), self._patch_app_session():
=======
        with _patch_local_sources_watcher(), self._patch_app_session():
>>>>>>> 945afdbd
            config._set_option("global.minCachedMessageSize", 0, "test")
            config._set_option("global.maxCachedMessageAge", 1, "test")

            await self.start_server_loop()
            await self.ws_connect()

            session = list(self.server._runtime._session_info_by_id.values())[0]

            data_msg = create_dataframe_msg([1, 2, 3])

            def finish_report(success):
                status = (
                    ForwardMsg.FINISHED_SUCCESSFULLY
                    if success
                    else ForwardMsg.FINISHED_WITH_COMPILE_ERROR
                )
                finish_msg = _create_script_finished_msg(status)
                self.server._runtime._send_message(session, finish_msg)

            def is_data_msg_cached():
                return (
                    self.server._runtime._message_cache.get_message(data_msg.hash)
                    is not None
                )

            def send_data_msg():
                self.server._runtime._send_message(session, data_msg)

            # Send a cacheable message. It should be cached.
            send_data_msg()
            self.assertTrue(is_data_msg_cached())

            # End the report with a compile error. Nothing should change;
            # compile errors don't increase the age of items in the cache.
            finish_report(False)
            self.assertTrue(is_data_msg_cached())

            # End the report successfully. Nothing should change, because
            # the age of the cached message is now 1.
            finish_report(True)
            self.assertTrue(is_data_msg_cached())

            # Send the message again. This should reset its age to 0 in the
            # cache, so it won't be evicted when the report next finishes.
            send_data_msg()
            self.assertTrue(is_data_msg_cached())

            # Finish the report. The cached message age is now 1.
            finish_report(True)
            self.assertTrue(is_data_msg_cached())

            # Finish again. The cached message age will be 2, and so it
            # should be evicted from the cache.
            finish_report(True)
            self.assertFalse(is_data_msg_cached())

    @tornado.testing.gen_test
    async def test_orphaned_upload_file_deletion(self):
        """An uploaded file with no associated AppSession should be
        deleted."""
<<<<<<< HEAD
        with patch(
            "streamlit.runtime.runtime.LocalSourcesWatcher"
        ), self._patch_app_session():
=======
        with _patch_local_sources_watcher(), self._patch_app_session():
>>>>>>> 945afdbd
            await self.start_server_loop()
            await self.ws_connect()

            # "Upload a file" for a session that doesn't exist
            self.server._runtime._uploaded_file_mgr.add_file(
                session_id="no_such_session",
                widget_id="widget_id",
                file=UploadedFileRec(0, "file.txt", "type", b"123"),
            )

            self.assertEqual(
                self.server._runtime._uploaded_file_mgr.get_all_files(
                    "no_such_session", "widget_id"
                ),
                [],
            )

    @tornado.testing.gen_test
    async def test_send_message_to_disconnected_websocket(self):
        """Sending a message to a disconnected SessionClient raises an error.
        We should gracefully handle the error by cleaning up the session.
        """
<<<<<<< HEAD
        with patch(
            "streamlit.runtime.runtime.LocalSourcesWatcher"
        ), self._patch_app_session():
=======
        with _patch_local_sources_watcher(), self._patch_app_session():
>>>>>>> 945afdbd
            await self.start_server_loop()
            await self.ws_connect()

            # Get the server's socket and session for this client
            session_info = list(self.server._runtime._session_info_by_id.values())[0]

            with patch.object(
                session_info.session, "flush_browser_queue"
            ) as flush_browser_queue, patch.object(
                session_info.client, "write_message"
            ) as ws_write_message:
                # Patch flush_browser_queue to simulate a pending message.
                flush_browser_queue.return_value = [create_dataframe_msg([1, 2, 3])]

                # Patch the session's WebsocketHandler to raise a
                # WebSocketClosedError when we write to it.
                ws_write_message.side_effect = tornado.websocket.WebSocketClosedError()

                # Tick the server. Our session's browser_queue will be flushed,
                # and the Websocket client's write_message will be called,
                # raising our WebSocketClosedError.
                while not flush_browser_queue.called:
                    self.server._runtime._need_send_data.set()
                    await asyncio.sleep(0)

                flush_browser_queue.assert_called_once()
                ws_write_message.assert_called_once()

                # Our session should have been removed from the server as
                # a result of the WebSocketClosedError.
                self.assertIsNone(
                    self.server._runtime._get_session_info(session_info.session.id)
                )

    @tornado.testing.gen_test
    async def test_is_active_session(self):
        """is_active_session should return True for active session_ids."""
        with self._patch_app_session():
            await self.start_server_loop()
            await self.ws_connect()

            # Get our connected BrowserWebSocketHandler
            session_info = list(self.server._runtime._session_info_by_id.values())[0]

            self.assertFalse(self.server._runtime.is_active_session("not_a_session_id"))
            self.assertTrue(
                self.server._runtime.is_active_session(session_info.session.id)
            )

    @tornado.testing.gen_test
    async def test_get_eventloop(self):
        """Server._get_eventloop() will raise an error if called before the
        Server is started, and will return the Server's eventloop otherwise.
        """
        with self._patch_app_session():
            with self.assertRaises(RuntimeError):
                # Server hasn't started yet: error!
                _ = self.server._runtime._get_eventloop()

            # Server has started: no error
            await self.start_server_loop()
            eventloop = self.server._runtime._get_eventloop()
            self.assertIsInstance(eventloop, asyncio.AbstractEventLoop)


<<<<<<< HEAD
class ServerUtilsTest(unittest.TestCase):
    def test_is_url_from_allowed_origins_allowed_domains(self):
        self.assertTrue(is_url_from_allowed_origins("localhost"))
        self.assertTrue(is_url_from_allowed_origins("127.0.0.1"))

    def test_is_url_from_allowed_origins_CORS_off(self):
        with patch(
            "streamlit.web.server.server_util.config.get_option", side_effect=[False]
        ):
            self.assertTrue(is_url_from_allowed_origins("does not matter"))

    def test_is_url_from_allowed_origins_browser_serverAddress(self):
        with patch(
            "streamlit.web.server.server_util.config.is_manually_set",
            side_effect=[True],
        ), patch(
            "streamlit.web.server.server_util.config.get_option",
            side_effect=[True, "browser.server.address"],
        ):
            self.assertTrue(is_url_from_allowed_origins("browser.server.address"))

    def test_should_cache_msg(self):
        """Test server_util.should_cache_msg"""
        config._set_option("global.minCachedMessageSize", 0, "test")
        self.assertTrue(is_cacheable_msg(_create_dataframe_msg([1, 2, 3])))

        config._set_option("global.minCachedMessageSize", 1000, "test")
        self.assertFalse(is_cacheable_msg(_create_dataframe_msg([1, 2, 3])))

    def test_should_limit_msg_size(self):
        max_message_size_mb = 50
        # Set max message size to defined value
        from streamlit.runtime import runtime_util

        runtime_util._max_message_size_bytes = None  # Reset cached value
        config._set_option("server.maxMessageSize", max_message_size_mb, "test")

        # Set up a larger than limit ForwardMsg string
        large_msg = _create_dataframe_msg([1, 2, 3])
        large_msg.delta.new_element.markdown.body = (
            "X" * (max_message_size_mb + 10) * 1000 * 1000
        )
        # Create a copy, since serialize_forward_msg modifies the original proto
        large_msg_copy = ForwardMsg()
        large_msg_copy.CopyFrom(large_msg)
        deserialized_msg = ForwardMsg()
        deserialized_msg.ParseFromString(serialize_forward_msg(large_msg_copy))

        # The metadata should be the same, but contents should be replaced
        self.assertEqual(deserialized_msg.metadata, large_msg.metadata)
        self.assertNotEqual(deserialized_msg, large_msg)
        self.assertTrue(
            "exceeds the message size limit"
            in deserialized_msg.delta.new_element.exception.message
        )


class HealthHandlerTest(tornado.testing.AsyncHTTPTestCase):
    """Tests the /healthz endpoint"""

    def setUp(self):
        super(HealthHandlerTest, self).setUp()
        self._is_healthy = True

    async def is_healthy(self):
        return self._is_healthy, "ok"

    def get_app(self):
        return tornado.web.Application(
            [(r"/healthz", HealthHandler, dict(callback=self.is_healthy))]
        )

    def test_healthz(self):
        response = self.fetch("/healthz")
        self.assertEqual(200, response.code)
        self.assertEqual(b"ok", response.body)

        self._is_healthy = False
        response = self.fetch("/healthz")
        self.assertEqual(503, response.code)

    def test_healthz_without_csrf(self):
        config._set_option("server.enableXsrfProtection", False, "test")
        response = self.fetch("/healthz")
        self.assertEqual(200, response.code)
        self.assertEqual(b"ok", response.body)
        self.assertNotIn("Set-Cookie", response.headers)

    def test_healthz_with_csrf(self):
        config._set_option("server.enableXsrfProtection", True, "test")
        response = self.fetch("/healthz")
        self.assertEqual(200, response.code)
        self.assertEqual(b"ok", response.body)
        self.assertIn("Set-Cookie", response.headers)


=======
>>>>>>> 945afdbd
class PortRotateAHundredTest(unittest.TestCase):
    """Tests port rotation handles a MAX_PORT_SEARCH_RETRIES attempts then sys exits"""

    def setUp(self) -> None:
        self.original_port = config.get_option("server.port")
        return super().setUp()

    def tearDown(self) -> None:
        config.set_option("server.port", self.original_port)
        return super().tearDown()

    @staticmethod
    def get_httpserver():
        httpserver = mock.MagicMock()

        httpserver.listen = mock.Mock()
        httpserver.listen.side_effect = OSError(errno.EADDRINUSE, "test", "asd")

        return httpserver

    def test_rotates_a_hundred_ports(self):
        app = mock.MagicMock()

        RetriesExceeded = streamlit.web.server.server.RetriesExceeded
        with pytest.raises(RetriesExceeded) as pytest_wrapped_e:
            with patch(
                "streamlit.web.server.server.HTTPServer",
                return_value=self.get_httpserver(),
            ) as mock_server:
                start_listening(app)
                self.assertEqual(pytest_wrapped_e.type, SystemExit)
                self.assertEqual(pytest_wrapped_e.value.code, errno.EADDRINUSE)
                self.assertEqual(mock_server.listen.call_count, MAX_PORT_SEARCH_RETRIES)


class PortRotateOneTest(unittest.TestCase):
    """Tests port rotates one port"""

    which_port = mock.Mock()

    @staticmethod
    def get_httpserver():
        httpserver = mock.MagicMock()

        httpserver.listen = mock.Mock()
        httpserver.listen.side_effect = OSError(errno.EADDRINUSE, "test", "asd")

        return httpserver

    @mock.patch("streamlit.web.server.server.config._set_option")
    @mock.patch("streamlit.web.server.server.server_port_is_manually_set")
    def test_rotates_one_port(
        self, patched_server_port_is_manually_set, patched__set_option
    ):
        app = mock.MagicMock()

        patched_server_port_is_manually_set.return_value = False
        with pytest.raises(RetriesExceeded):
            with patch(
                "streamlit.web.server.server.HTTPServer",
                return_value=self.get_httpserver(),
            ):
                start_listening(app)

                PortRotateOneTest.which_port.assert_called_with(8502)

                patched__set_option.assert_called_with(
                    "server.port", 8501, config.ConfigOption.STREAMLIT_DEFINITION
                )


class UnixSocketTest(unittest.TestCase):
    """Tests start_listening uses a unix socket when socket.address starts with
    unix://"""

    def setUp(self) -> None:
        self.original_address = config.get_option("server.address")
        return super().setUp()

    def tearDown(self) -> None:
        config.set_option("server.address", self.original_address)
        return super().tearDown()

    @staticmethod
    def get_httpserver():
        httpserver = mock.MagicMock()

        httpserver.add_socket = mock.Mock()

        return httpserver

    def test_unix_socket(self):
        app = mock.MagicMock()

        config.set_option("server.address", "unix://~/fancy-test/testasd")
        some_socket = object()

        mock_server = self.get_httpserver()
        with patch(
            "streamlit.web.server.server.HTTPServer", return_value=mock_server
        ), patch.object(
            tornado.netutil, "bind_unix_socket", return_value=some_socket
        ) as bind_unix_socket, patch.dict(
            os.environ, {"HOME": "/home/superfakehomedir"}
        ):
            start_listening(app)

            bind_unix_socket.assert_called_with(
                "/home/superfakehomedir/fancy-test/testasd"
            )
            mock_server.add_socket.assert_called_with(some_socket)


@patch("streamlit.source_util._cached_pages", new=None)
class ScriptCheckTest(tornado.testing.AsyncTestCase):
    def setUp(self) -> None:
        super().setUp()

        self._home = tempfile.mkdtemp()
        self._old_home = os.environ["HOME"]
        os.environ["HOME"] = self._home

        self._fd, self._path = tempfile.mkstemp()
        self._server = Server(self._path, "test command line")
        self._server._runtime._eventloop = self.asyncio_loop

    def tearDown(self) -> None:
        if event_based_path_watcher._MultiPathWatcher._singleton is not None:
            event_based_path_watcher._MultiPathWatcher.get_singleton().close()
            event_based_path_watcher._MultiPathWatcher._singleton = None

        os.environ["HOME"] = self._old_home
        os.remove(self._path)
        shutil.rmtree(self._home)

        super().tearDown()

    @pytest.mark.slow
    @tornado.testing.gen_test(timeout=30)
    async def test_invalid_script(self):
        await self._check_script_loading(
            "import streamlit as st\n\nst.deprecatedWrite('test')",
            False,
            "error",
        )

    @pytest.mark.slow
    @tornado.testing.gen_test(timeout=30)
    async def test_valid_script(self):
        await self._check_script_loading(
            "import streamlit as st\n\nst.write('test')", True, "ok"
        )

    @pytest.mark.slow
    @tornado.testing.gen_test(timeout=30)
    async def test_timeout_script(self):
        with patch("streamlit.runtime.runtime.SCRIPT_RUN_CHECK_TIMEOUT", new=0.1):
            await self._check_script_loading(
                "import time\n\ntime.sleep(5)", False, "timeout"
            )

    async def _check_script_loading(self, script, expected_loads, expected_msg):
        with os.fdopen(self._fd, "w") as tmp:
            tmp.write(script)

        ok, msg = await self._server._runtime.does_script_run_without_error()
        event_based_path_watcher._MultiPathWatcher.get_singleton().close()
        event_based_path_watcher._MultiPathWatcher._singleton = None
        self.assertEqual(expected_loads, ok)
        self.assertEqual(expected_msg, msg)


class ScriptCheckEndpointExistsTest(tornado.testing.AsyncHTTPTestCase):
    async def does_script_run_without_error(self):
        return True, "test_message"

    def setUp(self):
        self._old_config = config.get_option("server.scriptHealthCheckEnabled")
        config._set_option("server.scriptHealthCheckEnabled", True, "test")
        super().setUp()

    def tearDown(self):
        config._set_option("server.scriptHealthCheckEnabled", self._old_config, "test")
        super().tearDown()

    def get_app(self):
        server = Server("mock/script/path", "test command line")
        server._runtime.does_script_run_without_error = (
            self.does_script_run_without_error
        )
        server._runtime._eventloop = self.asyncio_loop
        return server._create_app()

    def test_endpoint(self):
        response = self.fetch("/script-health-check")
        self.assertEqual(200, response.code)
        self.assertEqual(b"test_message", response.body)


class ScriptCheckEndpointDoesNotExistTest(tornado.testing.AsyncHTTPTestCase):
    async def does_script_run_without_error(self):
        self.fail("Should not be called")

    def setUp(self):
        self._old_config = config.get_option("server.scriptHealthCheckEnabled")
        config._set_option("server.scriptHealthCheckEnabled", False, "test")
        super().setUp()

    def tearDown(self):
        config._set_option("server.scriptHealthCheckEnabled", self._old_config, "test")
        super().tearDown()

    def get_app(self):
        server = Server("mock/script/path", "test command line")
        server.does_script_run_without_error = self.does_script_run_without_error
        return server._create_app()

    def test_endpoint(self):
        response = self.fetch("/script-health-check")
        self.assertEqual(404, response.code)<|MERGE_RESOLUTION|>--- conflicted
+++ resolved
@@ -38,36 +38,18 @@
 import tornado.websocket
 
 import streamlit.web.server.server
-<<<<<<< HEAD
-from streamlit import config, RootContainer
-from streamlit.cursor import make_delta_path
-from streamlit.elements import legacy_data_frame as data_frame
-from streamlit.logger import get_logger
-from streamlit.proto.ForwardMsg_pb2 import ForwardMsg
-from streamlit.runtime.forward_msg_cache import ForwardMsgCache
-from streamlit.runtime.forward_msg_cache import populate_hash_if_needed
-from streamlit.runtime.runtime_util import is_cacheable_msg, serialize_forward_msg
-=======
 from streamlit import config
 from streamlit.logger import get_logger
 from streamlit.proto.ForwardMsg_pb2 import ForwardMsg
 from streamlit.runtime.forward_msg_cache import populate_hash_if_needed
->>>>>>> 945afdbd
 from streamlit.runtime.uploaded_file_manager import UploadedFileRec
 from streamlit.watcher import event_based_path_watcher
 from streamlit.web.server.server import MAX_PORT_SEARCH_RETRIES
 from streamlit.web.server.server import RetriesExceeded
 from streamlit.web.server.server import RuntimeState
 from streamlit.web.server.server import Server
-<<<<<<< HEAD
-from streamlit.web.server.server import StaticFileHandler
-from streamlit.web.server.server import start_listening
-from streamlit.web.server.server_util import is_url_from_allowed_origins
-=======
-from streamlit.web.server.server import State
 from streamlit.web.server.server import start_listening
 from .message_mocks import create_dataframe_msg
->>>>>>> 945afdbd
 from .server_test_case import ServerTestCase
 
 LOGGER = get_logger(__name__)
@@ -81,7 +63,7 @@
 
 def _patch_local_sources_watcher():
     """Return a mock.patch for LocalSourcesWatcher"""
-    return patch("streamlit.web.server.server.LocalSourcesWatcher")
+    return patch("streamlit.runtime.runtime.LocalSourcesWatcher")
 
 
 class ServerTest(ServerTestCase):
@@ -100,13 +82,7 @@
     @tornado.testing.gen_test
     async def test_start_stop(self):
         """Test that we can start and stop the server."""
-<<<<<<< HEAD
-        with patch(
-            "streamlit.runtime.runtime.LocalSourcesWatcher"
-        ), self._patch_app_session():
-=======
-        with _patch_local_sources_watcher(), self._patch_app_session():
->>>>>>> 945afdbd
+        with _patch_local_sources_watcher(), self._patch_app_session():
             await self.start_server_loop()
             self.assertEqual(
                 RuntimeState.NO_SESSIONS_CONNECTED, self.server._runtime._state
@@ -127,14 +103,7 @@
     @tornado.testing.gen_test
     async def test_websocket_connect(self):
         """Test that we can connect to the server via websocket."""
-<<<<<<< HEAD
-
-        with patch(
-            "streamlit.runtime.runtime.LocalSourcesWatcher"
-        ), self._patch_app_session():
-=======
-        with _patch_local_sources_watcher(), self._patch_app_session():
->>>>>>> 945afdbd
+        with _patch_local_sources_watcher(), self._patch_app_session():
             await self.start_server_loop()
 
             self.assertFalse(self.server.browser_is_connected)
@@ -160,14 +129,7 @@
     @tornado.testing.gen_test
     async def test_multiple_connections(self):
         """Test multiple websockets can connect simultaneously."""
-<<<<<<< HEAD
-
-        with patch(
-            "streamlit.runtime.runtime.LocalSourcesWatcher"
-        ), self._patch_app_session():
-=======
-        with _patch_local_sources_watcher(), self._patch_app_session():
->>>>>>> 945afdbd
+        with _patch_local_sources_watcher(), self._patch_app_session():
             await self.start_server_loop()
 
             self.assertFalse(self.server.browser_is_connected)
@@ -200,13 +162,7 @@
 
     @tornado.testing.gen_test
     async def test_websocket_compression(self):
-<<<<<<< HEAD
-        with patch(
-            "streamlit.runtime.runtime.LocalSourcesWatcher"
-        ), self._patch_app_session():
-=======
-        with _patch_local_sources_watcher(), self._patch_app_session():
->>>>>>> 945afdbd
+        with _patch_local_sources_watcher(), self._patch_app_session():
             config._set_option("server.enableWebsocketCompression", True, "test")
             await self.start_server_loop()
 
@@ -222,13 +178,7 @@
 
     @tornado.testing.gen_test
     async def test_websocket_compression_disabled(self):
-<<<<<<< HEAD
-        with patch(
-            "streamlit.runtime.runtime.LocalSourcesWatcher"
-        ), self._patch_app_session():
-=======
-        with _patch_local_sources_watcher(), self._patch_app_session():
->>>>>>> 945afdbd
+        with _patch_local_sources_watcher(), self._patch_app_session():
             config._set_option("server.enableWebsocketCompression", False, "test")
             await self.start_server_loop()
 
@@ -244,13 +194,7 @@
     @tornado.testing.gen_test
     async def test_forwardmsg_hashing(self):
         """Test that outgoing ForwardMsgs contain hashes."""
-<<<<<<< HEAD
-        with patch(
-            "streamlit.runtime.runtime.LocalSourcesWatcher"
-        ), self._patch_app_session():
-=======
-        with _patch_local_sources_watcher(), self._patch_app_session():
->>>>>>> 945afdbd
+        with _patch_local_sources_watcher(), self._patch_app_session():
             await self.start_server_loop()
 
             ws_client = await self.ws_connect()
@@ -271,13 +215,7 @@
     async def test_forwardmsg_cacheable_flag(self):
         """Test that the metadata.cacheable flag is set properly on outgoing
         ForwardMsgs."""
-<<<<<<< HEAD
-        with patch(
-            "streamlit.runtime.runtime.LocalSourcesWatcher"
-        ), self._patch_app_session():
-=======
-        with _patch_local_sources_watcher(), self._patch_app_session():
->>>>>>> 945afdbd
+        with _patch_local_sources_watcher(), self._patch_app_session():
             await self.start_server_loop()
 
             ws_client = await self.ws_connect()
@@ -286,25 +224,15 @@
             session_info = list(self.server._runtime._session_info_by_id.values())[0]
 
             config._set_option("global.minCachedMessageSize", 0, "test")
-<<<<<<< HEAD
-            cacheable_msg = _create_dataframe_msg([1, 2, 3])
+            cacheable_msg = create_dataframe_msg([1, 2, 3])
             self.server._runtime._send_message(session_info, cacheable_msg)
-=======
-            cacheable_msg = create_dataframe_msg([1, 2, 3])
-            self.server._send_message(session_info, cacheable_msg)
->>>>>>> 945afdbd
             received = await self.read_forward_msg(ws_client)
             self.assertTrue(cacheable_msg.metadata.cacheable)
             self.assertTrue(received.metadata.cacheable)
 
             config._set_option("global.minCachedMessageSize", 1000, "test")
-<<<<<<< HEAD
-            cacheable_msg = _create_dataframe_msg([4, 5, 6])
+            cacheable_msg = create_dataframe_msg([4, 5, 6])
             self.server._runtime._send_message(session_info, cacheable_msg)
-=======
-            cacheable_msg = create_dataframe_msg([4, 5, 6])
-            self.server._send_message(session_info, cacheable_msg)
->>>>>>> 945afdbd
             received = await self.read_forward_msg(ws_client)
             self.assertFalse(cacheable_msg.metadata.cacheable)
             self.assertFalse(received.metadata.cacheable)
@@ -312,13 +240,7 @@
     @tornado.testing.gen_test
     async def test_duplicate_forwardmsg_caching(self):
         """Test that duplicate ForwardMsgs are sent only once."""
-<<<<<<< HEAD
-        with patch(
-            "streamlit.runtime.runtime.LocalSourcesWatcher"
-        ), self._patch_app_session():
-=======
-        with _patch_local_sources_watcher(), self._patch_app_session():
->>>>>>> 945afdbd
+        with _patch_local_sources_watcher(), self._patch_app_session():
             config._set_option("global.minCachedMessageSize", 0, "test")
 
             await self.start_server_loop()
@@ -352,13 +274,7 @@
         """Test that report_run_count is incremented when a report
         finishes running.
         """
-<<<<<<< HEAD
-        with patch(
-            "streamlit.runtime.runtime.LocalSourcesWatcher"
-        ), self._patch_app_session():
-=======
-        with _patch_local_sources_watcher(), self._patch_app_session():
->>>>>>> 945afdbd
+        with _patch_local_sources_watcher(), self._patch_app_session():
             config._set_option("global.minCachedMessageSize", 0, "test")
             config._set_option("global.maxCachedMessageAge", 1, "test")
 
@@ -419,13 +335,7 @@
     async def test_orphaned_upload_file_deletion(self):
         """An uploaded file with no associated AppSession should be
         deleted."""
-<<<<<<< HEAD
-        with patch(
-            "streamlit.runtime.runtime.LocalSourcesWatcher"
-        ), self._patch_app_session():
-=======
-        with _patch_local_sources_watcher(), self._patch_app_session():
->>>>>>> 945afdbd
+        with _patch_local_sources_watcher(), self._patch_app_session():
             await self.start_server_loop()
             await self.ws_connect()
 
@@ -448,13 +358,7 @@
         """Sending a message to a disconnected SessionClient raises an error.
         We should gracefully handle the error by cleaning up the session.
         """
-<<<<<<< HEAD
-        with patch(
-            "streamlit.runtime.runtime.LocalSourcesWatcher"
-        ), self._patch_app_session():
-=======
-        with _patch_local_sources_watcher(), self._patch_app_session():
->>>>>>> 945afdbd
+        with _patch_local_sources_watcher(), self._patch_app_session():
             await self.start_server_loop()
             await self.ws_connect()
 
@@ -520,105 +424,6 @@
             self.assertIsInstance(eventloop, asyncio.AbstractEventLoop)
 
 
-<<<<<<< HEAD
-class ServerUtilsTest(unittest.TestCase):
-    def test_is_url_from_allowed_origins_allowed_domains(self):
-        self.assertTrue(is_url_from_allowed_origins("localhost"))
-        self.assertTrue(is_url_from_allowed_origins("127.0.0.1"))
-
-    def test_is_url_from_allowed_origins_CORS_off(self):
-        with patch(
-            "streamlit.web.server.server_util.config.get_option", side_effect=[False]
-        ):
-            self.assertTrue(is_url_from_allowed_origins("does not matter"))
-
-    def test_is_url_from_allowed_origins_browser_serverAddress(self):
-        with patch(
-            "streamlit.web.server.server_util.config.is_manually_set",
-            side_effect=[True],
-        ), patch(
-            "streamlit.web.server.server_util.config.get_option",
-            side_effect=[True, "browser.server.address"],
-        ):
-            self.assertTrue(is_url_from_allowed_origins("browser.server.address"))
-
-    def test_should_cache_msg(self):
-        """Test server_util.should_cache_msg"""
-        config._set_option("global.minCachedMessageSize", 0, "test")
-        self.assertTrue(is_cacheable_msg(_create_dataframe_msg([1, 2, 3])))
-
-        config._set_option("global.minCachedMessageSize", 1000, "test")
-        self.assertFalse(is_cacheable_msg(_create_dataframe_msg([1, 2, 3])))
-
-    def test_should_limit_msg_size(self):
-        max_message_size_mb = 50
-        # Set max message size to defined value
-        from streamlit.runtime import runtime_util
-
-        runtime_util._max_message_size_bytes = None  # Reset cached value
-        config._set_option("server.maxMessageSize", max_message_size_mb, "test")
-
-        # Set up a larger than limit ForwardMsg string
-        large_msg = _create_dataframe_msg([1, 2, 3])
-        large_msg.delta.new_element.markdown.body = (
-            "X" * (max_message_size_mb + 10) * 1000 * 1000
-        )
-        # Create a copy, since serialize_forward_msg modifies the original proto
-        large_msg_copy = ForwardMsg()
-        large_msg_copy.CopyFrom(large_msg)
-        deserialized_msg = ForwardMsg()
-        deserialized_msg.ParseFromString(serialize_forward_msg(large_msg_copy))
-
-        # The metadata should be the same, but contents should be replaced
-        self.assertEqual(deserialized_msg.metadata, large_msg.metadata)
-        self.assertNotEqual(deserialized_msg, large_msg)
-        self.assertTrue(
-            "exceeds the message size limit"
-            in deserialized_msg.delta.new_element.exception.message
-        )
-
-
-class HealthHandlerTest(tornado.testing.AsyncHTTPTestCase):
-    """Tests the /healthz endpoint"""
-
-    def setUp(self):
-        super(HealthHandlerTest, self).setUp()
-        self._is_healthy = True
-
-    async def is_healthy(self):
-        return self._is_healthy, "ok"
-
-    def get_app(self):
-        return tornado.web.Application(
-            [(r"/healthz", HealthHandler, dict(callback=self.is_healthy))]
-        )
-
-    def test_healthz(self):
-        response = self.fetch("/healthz")
-        self.assertEqual(200, response.code)
-        self.assertEqual(b"ok", response.body)
-
-        self._is_healthy = False
-        response = self.fetch("/healthz")
-        self.assertEqual(503, response.code)
-
-    def test_healthz_without_csrf(self):
-        config._set_option("server.enableXsrfProtection", False, "test")
-        response = self.fetch("/healthz")
-        self.assertEqual(200, response.code)
-        self.assertEqual(b"ok", response.body)
-        self.assertNotIn("Set-Cookie", response.headers)
-
-    def test_healthz_with_csrf(self):
-        config._set_option("server.enableXsrfProtection", True, "test")
-        response = self.fetch("/healthz")
-        self.assertEqual(200, response.code)
-        self.assertEqual(b"ok", response.body)
-        self.assertIn("Set-Cookie", response.headers)
-
-
-=======
->>>>>>> 945afdbd
 class PortRotateAHundredTest(unittest.TestCase):
     """Tests port rotation handles a MAX_PORT_SEARCH_RETRIES attempts then sys exits"""
 
