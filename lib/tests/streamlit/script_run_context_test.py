--- conflicted
+++ resolved
@@ -32,12 +32,8 @@
             query_string="",
             session_state=SafeSessionState(SessionState()),
             uploaded_file_mgr=UploadedFileManager(),
-<<<<<<< HEAD
-            page_name="",
+            page_script_hash="",
             user_info={"email": "test@test.com"},
-=======
-            page_script_hash="",
->>>>>>> 6720f172
         )
 
         msg = ForwardMsg()
@@ -58,12 +54,8 @@
             query_string="",
             session_state=SafeSessionState(SessionState()),
             uploaded_file_mgr=UploadedFileManager(),
-<<<<<<< HEAD
-            page_name="",
+            page_script_hash="",
             user_info={"email": "test@test.com"},
-=======
-            page_script_hash="",
->>>>>>> 6720f172
         )
 
         ctx.on_script_start()
@@ -88,12 +80,8 @@
             query_string="",
             session_state=SafeSessionState(SessionState()),
             uploaded_file_mgr=UploadedFileManager(),
-<<<<<<< HEAD
-            page_name="",
+            page_script_hash="",
             user_info={"email": "test@test.com"},
-=======
-            page_script_hash="",
->>>>>>> 6720f172
         )
 
         ctx.on_script_start()
@@ -117,12 +105,8 @@
             query_string="",
             session_state=SafeSessionState(SessionState()),
             uploaded_file_mgr=UploadedFileManager(),
-<<<<<<< HEAD
-            page_name="",
+            page_script_hash="",
             user_info={"email": "test@test.com"},
-=======
-            page_script_hash="",
->>>>>>> 6720f172
         )
 
         ctx.on_script_start()
