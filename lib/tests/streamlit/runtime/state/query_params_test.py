# Copyright (c) Streamlit Inc. (2018-2022) Snowflake Inc. (2022)
#
# Licensed under the Apache License, Version 2.0 (the "License");
# you may not use this file except in compliance with the License.
# You may obtain a copy of the License at
#
#     http://www.apache.org/licenses/LICENSE-2.0
#
# Unless required by applicable law or agreed to in writing, software
# distributed under the License is distributed on an "AS IS" BASIS,
# WITHOUT WARRANTIES OR CONDITIONS OF ANY KIND, either express or implied.
# See the License for the specific language governing permissions and
# limitations under the License.

import pytest

from streamlit.errors import StreamlitAPIException
from streamlit.runtime.state.query_params import QueryParams
from tests.delta_generator_test_case import DeltaGeneratorTestCase


class QueryParamsMethodTests(DeltaGeneratorTestCase):
    def setUp(self):
        super().setUp()
        self.query_params = QueryParams()
        self.query_params._query_params = {"foo": "bar", "two": ["x", "y"]}

    def test__getitem__raises_KeyError_for_nonexistent_key(self):
        with pytest.raises(KeyError):
            self.query_params["nonexistent"]

    def test__getitem__returns_last_element_of_list(self):
        assert self.query_params["two"] == "y"

    def test__getitem__retrieves_existing_key(self):
        assert self.query_params["foo"] == "bar"

    def test__setitem__converts_int_value_to_string(self):
        self.query_params["baz"] = 1
        assert self.query_params["baz"] == "1"
        message = self.get_message_from_queue(0)
        assert "baz=1" in message.page_info_changed.query_string

    def test__setitem__converts_float_value_to_string(self):
        self.query_params["corge"] = 1.23
        assert self.query_params["corge"] == "1.23"
        message = self.get_message_from_queue(0)
        assert "corge=1.23" in message.page_info_changed.query_string

    def test__setitem__adds_new_str_query_param(self):
        assert "test" not in self.query_params
        self.query_params["test"] = "test"
        assert self.query_params.get("test") == "test"
        message = self.get_message_from_queue(0)
        assert "test=test" in message.page_info_changed.query_string

    def test__setitem__adds_empty_string_value(self):
        assert "test" not in self.query_params
        self.query_params["test"] = ""
        assert self.query_params["test"] == ""
        message = self.get_message_from_queue(0)
        assert "test=" in message.page_info_changed.query_string

    def test__setitem__adds_list_value(self):
        self.query_params["test"] = ["test", "test2"]
        assert self.query_params["test"] == "test2"
        message = self.get_message_from_queue(0)
        assert "test=test&test=test2" in message.page_info_changed.query_string

    def test__setitem__sets_old_query_param_key(self):
        self.query_params["foo"] = "test"
        assert self.query_params.get("foo") == "test"
        message = self.get_message_from_queue(0)
        assert "foo=test" in message.page_info_changed.query_string

    def test__delitem__removes_existing_key(self):
        del self.query_params["foo"]
        assert "foo" not in self.query_params
        message = self.get_message_from_queue(0)
        assert "two=x&two=y" in message.page_info_changed.query_string
        assert "foo" not in message.page_info_changed.query_string

    def test__delitem__raises_error_for_nonexistent_key(self):
        with pytest.raises(KeyError):
            del self.query_params["nonexistent"]

    def test_get_all_returns_empty_list_for_nonexistent_key(self):
        assert self.query_params.get_all("nonexistent") == []

    def test_get_all_retrieves_single_element_list(self):
        assert self.query_params.get_all("foo") == ["bar"]

    def test_get_all_retrieves_multiple_values_as_list(self):
        assert self.query_params.get_all("two") == ["x", "y"]

    def test_get_all_handles_mixed_type_values(self):
        self.query_params["test"] = ["", "a", 1, 1.23]
        assert self.query_params.get_all("test") == ["", "a", "1", "1.23"]

    def test_clear_removes_all_query_params(self):
        self.query_params.clear()
        assert len(self.query_params) == 0
        message = self.get_message_from_queue(0)
        assert "" in message.page_info_changed.query_string

    def test__setitem__raises_exception_for_embed_key(self):
        with pytest.raises(StreamlitAPIException):
            self.query_params["embed"] = True

    def test__setitem__raises_exception_for_embed_options_key(self):
        with pytest.raises(StreamlitAPIException):
<<<<<<< HEAD
            self._query_params["embed_options"] = "show_toolbar"

    def test_to_dict(self):
        self._query_params["baz"] = ""
        result_dict = {"foo": "bar", "two": "y", "baz": ""}
        assert self._query_params.to_dict() == result_dict
=======
            self.query_params["embed_options"] = "show_toolbar"
>>>>>>> ba5c0bc5
<|MERGE_RESOLUTION|>--- conflicted
+++ resolved
@@ -109,13 +109,9 @@
 
     def test__setitem__raises_exception_for_embed_options_key(self):
         with pytest.raises(StreamlitAPIException):
-<<<<<<< HEAD
-            self._query_params["embed_options"] = "show_toolbar"
+            self.query_params["embed_options"] = "show_toolbar"
 
     def test_to_dict(self):
-        self._query_params["baz"] = ""
+        self.query_params["baz"] = ""
         result_dict = {"foo": "bar", "two": "y", "baz": ""}
-        assert self._query_params.to_dict() == result_dict
-=======
-            self.query_params["embed_options"] = "show_toolbar"
->>>>>>> ba5c0bc5
+        assert self.query_params.to_dict() == result_dict