# -*- coding: utf-8 -*-
# Copyright 2018-2019 Streamlit Inc.
#
# Licensed under the Apache License, Version 2.0 (the "License");
# you may not use this file except in compliance with the License.
# You may obtain a copy of the License at
#
#    http://www.apache.org/licenses/LICENSE-2.0
#
# Unless required by applicable law or agreed to in writing, software
# distributed under the License is distributed on an "AS IS" BASIS,
# WITHOUT WARRANTIES OR CONDITIONS OF ANY KIND, either express or implied.
# See the License for the specific language governing permissions and
# limitations under the License.

"""st.hashing unit tests."""

import functools
import sys
import tempfile
import unittest

import altair as alt
import numpy as np
import pandas as pd
import pytest
from mock import MagicMock

import streamlit as st
<<<<<<< HEAD
from streamlit.hashing import (
    NP_SAMPLE_SIZE,
    NP_SIZE_LARGE,
    PANDAS_ROWS_LARGE,
    PANDAS_SAMPLE_SIZE,
    get_hash,
)
=======
from streamlit.hashing import (NP_SIZE_LARGE, get_hash)
>>>>>>> 407a9ae2


class HashTest(unittest.TestCase):
    def test_string(self):
        self.assertEqual(get_hash("hello"), get_hash("hello"))
        self.assertNotEqual(get_hash("hello"), get_hash("hellö"))

    def test_int(self):
        self.assertEqual(get_hash(145757624235), get_hash(145757624235))
        self.assertNotEqual(get_hash(10), get_hash(11))
        self.assertNotEqual(get_hash(-1), get_hash(1))
<<<<<<< HEAD
        self.assertNotEqual(get_hash(2 ** 7), get_hash(2 ** 7 - 1))
        self.assertNotEqual(get_hash(2 ** 7), get_hash(2 ** 7 + 1))
=======
        self.assertNotEqual(get_hash(2**7), get_hash(2 ** 7 - 1))
        self.assertNotEqual(get_hash(2**7), get_hash(2 ** 7 + 1))
>>>>>>> 407a9ae2

    def test_list(self):
        self.assertEqual([1, 2], [1, 2])
        self.assertNotEqual([1, 2], [2, 2])
        self.assertNotEqual([1], 1)

    def test_tuple(self):
        self.assertEqual((1, 2), (1, 2))
        self.assertNotEqual((1, 2), (2, 2))
        self.assertNotEqual((1,), 1)
        self.assertNotEqual((1,), [1])

    def test_float(self):
        self.assertEqual(get_hash(0.1), get_hash(0.1))
        self.assertNotEqual(get_hash(23.5234), get_hash(23.5235))

    def test_bool(self):
        self.assertEqual(get_hash(True), get_hash(True))
        self.assertNotEqual(get_hash(True), get_hash(False))

    def test_none(self):
        self.assertEqual(get_hash(None), get_hash(None))
        self.assertNotEqual(get_hash(None), get_hash(False))

    def test_builtins(self):
        self.assertEqual(get_hash(abs), get_hash(abs))
        self.assertNotEqual(get_hash(abs), get_hash(type))

    def test_pandas(self):
        df1 = pd.DataFrame({"foo": [12]})
        df2 = pd.DataFrame({"foo": [42]})
        df3 = pd.DataFrame({"foo": [12]})

        self.assertEqual(get_hash(df1), get_hash(df3))
        self.assertNotEqual(get_hash(df1), get_hash(df2))

<<<<<<< HEAD
    def test_pandas_sample(self):
        """Test the performance of hashing a large dataframe or a sample of said
        dataframe."""

        df = pd.DataFrame(np.random.randn(PANDAS_ROWS_LARGE, 4), columns=list("ABCD"))

        def full():
            return pd.util.hash_pandas_object(df).sum()

        def sample():
            return pd.util.hash_pandas_object(
                df.sample(n=PANDAS_SAMPLE_SIZE, random_state=0)
            ).sum()

        t_full = timeit.Timer(full).timeit(number=10)
        t_sample = timeit.Timer(sample).timeit(number=10)

        self.assertGreater(t_full, t_sample)

    def test_numpy_sample(self):
        """Test the performance of hashing a large matrices."""

        arr_large = np.random.randn(NP_SIZE_LARGE - 1)
        arr_too_large = np.random.randn(NP_SIZE_LARGE)

        def full():
            return get_hash(arr_large)

        def sample():
            return get_hash(arr_too_large)

        t_full = timeit.Timer(full).timeit(number=10)
        t_sample = timeit.Timer(sample).timeit(number=10)

        self.assertGreater(t_full, t_sample)

=======
>>>>>>> 407a9ae2
    def test_numpy(self):
        np1 = np.zeros(10)
        np2 = np.zeros(11)
        np3 = np.zeros(10)

        self.assertEqual(get_hash(np1), get_hash(np3))
        self.assertNotEqual(get_hash(np1), get_hash(np2))

        np4 = np.zeros(NP_SIZE_LARGE)
        np5 = np.zeros(NP_SIZE_LARGE)

        self.assertEqual(get_hash(np4), get_hash(np5))

    def test_partial(self):
        p1 = functools.partial(int, base=2)
        p2 = functools.partial(int, base=3)
        p3 = functools.partial(int, base=2)

        self.assertEqual(get_hash(p1), get_hash(p3))
        self.assertNotEqual(get_hash(p1), get_hash(p2))

    def test_lambdas(self):
        # self.assertEqual(get_hash(lambda x: x.lower()), get_hash(lambda x: x.lower()))
        self.assertNotEqual(
            get_hash(lambda x: x.lower()), get_hash(lambda x: x.upper())
        )

    def test_files(self):
        temp1 = tempfile.NamedTemporaryFile()
        temp2 = tempfile.NamedTemporaryFile()

        with open(__file__, "r") as f:
            with open(__file__, "r") as g:
                self.assertEqual(get_hash(f), get_hash(g))

            self.assertNotEqual(get_hash(f), get_hash(temp1))

        self.assertEqual(get_hash(temp1), get_hash(temp1))
        self.assertNotEqual(get_hash(temp1), get_hash(temp2))

    def test_file_position(self):
        with open(__file__, "r") as f:
            h1 = get_hash(f)
            self.assertEqual(h1, get_hash(f))
            f.readline()
            self.assertNotEqual(h1, get_hash(f))
            f.seek(0)
            self.assertEqual(h1, get_hash(f))

    def test_magic_mock(self):
        """Test that MagicMocks never hash to the same thing."""
        # (This also tests that MagicMock can hash at all, without blowing the
        # stack due to an infinite recursion.)
        self.assertNotEqual(get_hash(MagicMock()), get_hash(MagicMock()))


class CodeHashTest(unittest.TestCase):
    def test_simple(self):
        """Test the hash of simple functions."""

        def f(x):
            return x * x

        def g(x):
            return x + x

        def h(x):
            return x * x

        self.assertNotEqual(get_hash(f), get_hash(g))
        self.assertEqual(get_hash(f), get_hash(h))

    def test_rename(self):
        """Test the hash of function with renamed variables."""

        def f(x, y):
            return x + y

        def g(x, y):
            return y + x

        def h(y, x):
            return y + x

        self.assertNotEqual(get_hash(f), get_hash(g))
        self.assertEqual(get_hash(f), get_hash(h))

    def test_value(self):
        """Test the hash of functions with values."""

        def f():
            x = 42
            return x

        def g():
            x = 12
            return x

        def h():
            y = 42
            return y

        self.assertNotEqual(get_hash(f), get_hash(g))
        self.assertEqual(get_hash(f), get_hash(h))

    def test_defaults(self):
        """Test the hash of functions with defaults."""

        def f(x=42):
            return x

        def g(x=12):
            return x

        def h(x=42):
            return x

        self.assertNotEqual(get_hash(f), get_hash(g))
        self.assertEqual(get_hash(f), get_hash(h))

    def test_referenced(self):
        """Test the hash of functions that reference values."""

        x = 42
        y = 123

        def f():
            return x

        def g():
            return y

        def h():
            return x

        self.assertNotEqual(get_hash(f), get_hash(g))
        self.assertEqual(get_hash(f), get_hash(h))

    def test_referenced_referenced(self):
        """Test that we can follow references."""

        def hash_prog_1():
            x = 12

            def g():
                return x

            def f():
                return g()

            return get_hash(f)

        def hash_prog_2():
            x = 42

            def g():
                return x

            def f():
                return g()

            return get_hash(f)

        self.assertNotEqual(hash_prog_1(), hash_prog_2())

    def test_builtins(self):
        """Tes code with builtins."""

        def code_with_print():
            print(12)

        def code_with_type():
            type(12)

        self.assertNotEqual(get_hash(code_with_print), get_hash(code_with_type))

    def test_pandas_df(self):
        """Test code that references pandas dataframes."""

        def hash_prog_1():
            df = pd.DataFrame({"foo": [12]})

            def f():
                return df

            return get_hash(f)

        def hash_prog_2():
            df = pd.DataFrame({"foo": [42]})

            def f():
                return df

            return get_hash(f)

        def hash_prog_3():
            df = pd.DataFrame({"foo": [12]})

            def f():
                return df

            return get_hash(f)

        self.assertNotEqual(hash_prog_1(), hash_prog_2())
        self.assertEqual(hash_prog_1(), hash_prog_3())

    def test_lambdas(self):
        """Test code with different lambdas produces different hashes."""

        v42 = 42
        v123 = 123

        def f1():
            lambda x: v42

        def f2():
            lambda x: v123

        self.assertNotEqual(get_hash(f1), get_hash(f2))

    def test_lambdas_calls(self):
        """Test code with lambdas that call functions."""

        def f_lower():
            lambda x: x.lower()

        def f_upper():
            lambda x: x.upper()

        def f_lower2():
            lambda x: x.lower()

        self.assertNotEqual(get_hash(f_lower), get_hash(f_upper))
        self.assertEqual(get_hash(f_lower), get_hash(f_lower2))

    def test_dict_reference(self):
        """Test code with lambdas that call a dictionary."""

        a = {"foo": 42, "bar": {"baz": 12}}

        def f():
            return a["bar"]["baz"]

        def g():
            return a["foo"]

        def h():
            return a["bar"]["baz"]

        self.assertNotEqual(get_hash(f), get_hash(g))
        self.assertEqual(get_hash(f), get_hash(h))

    def test_external_module(self):
        """Test code that references an external module."""

        def call_altair_concat():
            return alt.vegalite.v3.api.concat()

        def call_altair_layer():
            return alt.vegalite.v3.api.layer()

        self.assertNotEqual(get_hash(call_altair_concat), get_hash(call_altair_layer))

    def test_import(self):
        """Test code that imports module."""

        def f():
            import numpy

            return numpy

        def g():
            import pandas

            return pandas

        def n():
            import foobar

            return foobar

        self.assertNotEqual(get_hash(f), get_hash(g))
        self.assertNotEqual(get_hash(f), get_hash(n))

    def test_class(self):
        """Test hash for classes is we call different functions."""

        x = 12
        y = 13

        class Foo:
            def get_x(self):
                return x

            def get_y(self):
                return y

        def hash_prog_1():
            o = Foo()

            def f():
                return o.get_x()

            return get_hash(f)

        def hash_prog_2():
            o = Foo()

            def f():
                return o.get_y()

            return get_hash(f)

        def hash_prog_3():
            o = Foo()

            def f():
                return o.get_x()

            return get_hash(f)

        self.assertNotEqual(hash_prog_1(), hash_prog_2())
        self.assertEqual(hash_prog_1(), hash_prog_3())

    @pytest.mark.skipif(sys.version_info < (3,), reason="Requires Python 3.")
    def test_class_referenced(self):
        """Test hash for classes with methods that reference values."""

        def hash_prog_1():
            class Foo:
                x = 12

                def get_x(self):
                    return self.x

            o = Foo()

            def f():
                return o.get_x()

            return get_hash(f)

        def hash_prog_2():
            class Foo:
                x = 42

                def get_x(self):
                    return self.x

            o = Foo()

            def f():
                return o.get_x()

            return get_hash(f)

        self.assertNotEqual(hash_prog_1(), hash_prog_2())

    def test_coref(self):
        """Test code that references itself."""

        def f(x):
            return f(x)

        def g(x):
            return g(x) + 1

        def h(x):
            return h(x)

        self.assertNotEqual(get_hash(f), get_hash(g))
        self.assertEqual(get_hash(f), get_hash(h))

    def test_multiple(self):
        """Test code that references multiple objects."""

        x = 12
        y = 13
        z = 14

        def f():
            return x + z

        def g():
            return y + z

        def h():
            return x + z

        self.assertNotEqual(get_hash(f), get_hash(g))
        self.assertEqual(get_hash(f), get_hash(h))

    def test_decorated(self):
        """Test decorated functions."""

        def do(func):
            @functools.wraps(func)
            def wrapper_do(*args, **kwargs):
                return func(*args, **kwargs)

            return wrapper_do

        @do
        def f():
            return 42

        @do
        def g():
            return 12

        @do
        def h():
            return 42

        self.assertNotEqual(get_hash(f), get_hash(g))
        self.assertEqual(get_hash(f), get_hash(h))

    def test_cached(self):
        """Test decorated functions."""

        @st.cache
        def f():
            return 42

        @st.cache
        def g():
            return 12

        @st.cache
        def h():
            return 42

        self.assertNotEqual(get_hash(f), get_hash(g))
        self.assertEqual(get_hash(f), get_hash(h))

    def test_streamlit(self):
        """Test hashing streamlit functions."""

        def f():
            st.write("Hello")

        def g():
            st.write("World")

        def h():
            st.write("Hello")

        self.assertNotEqual(get_hash(f), get_hash(g))
        self.assertEqual(get_hash(f), get_hash(h))

    def test_higher_order(self):
        """Test hashing higher order functions."""

        def f(x):
            def func(v):
                return v ** x

            return func

        def g(x):
            def func(v):
                return v * x
<<<<<<< HEAD

=======
>>>>>>> 407a9ae2
            return func

        def h(x):
            def func(v):
                return v ** x

            return func

        self.assertNotEqual(get_hash(f), get_hash(g))
        # TODO: Enable test. f and h are not the same since the co_consts
        # contains the name of the function in the closure.
        # self.assertEqual(get_hash(f), get_hash(h))<|MERGE_RESOLUTION|>--- conflicted
+++ resolved
@@ -27,17 +27,7 @@
 from mock import MagicMock
 
 import streamlit as st
-<<<<<<< HEAD
-from streamlit.hashing import (
-    NP_SAMPLE_SIZE,
-    NP_SIZE_LARGE,
-    PANDAS_ROWS_LARGE,
-    PANDAS_SAMPLE_SIZE,
-    get_hash,
-)
-=======
 from streamlit.hashing import (NP_SIZE_LARGE, get_hash)
->>>>>>> 407a9ae2
 
 
 class HashTest(unittest.TestCase):
@@ -49,13 +39,8 @@
         self.assertEqual(get_hash(145757624235), get_hash(145757624235))
         self.assertNotEqual(get_hash(10), get_hash(11))
         self.assertNotEqual(get_hash(-1), get_hash(1))
-<<<<<<< HEAD
-        self.assertNotEqual(get_hash(2 ** 7), get_hash(2 ** 7 - 1))
-        self.assertNotEqual(get_hash(2 ** 7), get_hash(2 ** 7 + 1))
-=======
         self.assertNotEqual(get_hash(2**7), get_hash(2 ** 7 - 1))
         self.assertNotEqual(get_hash(2**7), get_hash(2 ** 7 + 1))
->>>>>>> 407a9ae2
 
     def test_list(self):
         self.assertEqual([1, 2], [1, 2])
@@ -92,45 +77,6 @@
         self.assertEqual(get_hash(df1), get_hash(df3))
         self.assertNotEqual(get_hash(df1), get_hash(df2))
 
-<<<<<<< HEAD
-    def test_pandas_sample(self):
-        """Test the performance of hashing a large dataframe or a sample of said
-        dataframe."""
-
-        df = pd.DataFrame(np.random.randn(PANDAS_ROWS_LARGE, 4), columns=list("ABCD"))
-
-        def full():
-            return pd.util.hash_pandas_object(df).sum()
-
-        def sample():
-            return pd.util.hash_pandas_object(
-                df.sample(n=PANDAS_SAMPLE_SIZE, random_state=0)
-            ).sum()
-
-        t_full = timeit.Timer(full).timeit(number=10)
-        t_sample = timeit.Timer(sample).timeit(number=10)
-
-        self.assertGreater(t_full, t_sample)
-
-    def test_numpy_sample(self):
-        """Test the performance of hashing a large matrices."""
-
-        arr_large = np.random.randn(NP_SIZE_LARGE - 1)
-        arr_too_large = np.random.randn(NP_SIZE_LARGE)
-
-        def full():
-            return get_hash(arr_large)
-
-        def sample():
-            return get_hash(arr_too_large)
-
-        t_full = timeit.Timer(full).timeit(number=10)
-        t_sample = timeit.Timer(sample).timeit(number=10)
-
-        self.assertGreater(t_full, t_sample)
-
-=======
->>>>>>> 407a9ae2
     def test_numpy(self):
         np1 = np.zeros(10)
         np2 = np.zeros(11)
@@ -593,10 +539,6 @@
         def g(x):
             def func(v):
                 return v * x
-<<<<<<< HEAD
-
-=======
->>>>>>> 407a9ae2
             return func
 
         def h(x):
