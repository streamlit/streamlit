# Copyright 2018-2020 Streamlit Inc.
#
# Licensed under the Apache License, Version 2.0 (the "License");
# you may not use this file except in compliance with the License.
# You may obtain a copy of the License at
#
#    http://www.apache.org/licenses/LICENSE-2.0
#
# Unless required by applicable law or agreed to in writing, software
# distributed under the License is distributed on an "AS IS" BASIS,
# WITHOUT WARRANTIES OR CONDITIONS OF ANY KIND, either express or implied.
# See the License for the specific language governing permissions and
# limitations under the License.

"""st.hashing unit tests."""

import functools
import hashlib
import os
import re
import tempfile
import time
import types
import unittest
from io import BytesIO
from io import StringIO

import altair.vegalite.v3
import numpy as np
import pandas as pd
import pytest
from mock import patch, MagicMock

try:
    import tensorflow as tf
except ImportError:
    pass

from streamlit.hashing import InternalHashError
from streamlit.hashing import UnhashableTypeError
from streamlit.hashing import UserHashError
from streamlit.hashing import _CodeHasher
from streamlit.hashing import _NP_SIZE_LARGE
from streamlit.hashing import _PANDAS_ROWS_LARGE
from streamlit.util import functools_wraps
import streamlit as st

from tests import testutil

get_main_script_director = MagicMock(return_value=os.getcwd())

# Get code hasher and mock the main script directory.
def get_hash(f, context=None, hash_funcs=None):
    hasher = hashlib.new("md5")
    ch = _CodeHasher(hash_funcs=hash_funcs)
    ch._get_main_script_directory = MagicMock()
    ch._get_main_script_directory.return_value = os.getcwd()
    ch.update(hasher, f, context)
    return hasher.digest()


class HashTest(unittest.TestCase):
    def test_string(self):
        self.assertEqual(get_hash("hello"), get_hash("hello"))
        self.assertNotEqual(get_hash("hello"), get_hash("hellö"))

    def test_int(self):
        self.assertEqual(get_hash(145757624235), get_hash(145757624235))
        self.assertNotEqual(get_hash(10), get_hash(11))
        self.assertNotEqual(get_hash(-1), get_hash(1))
        self.assertNotEqual(get_hash(2 ** 7), get_hash(2 ** 7 - 1))
        self.assertNotEqual(get_hash(2 ** 7), get_hash(2 ** 7 + 1))

    def test_list(self):
        self.assertEqual(get_hash([1, 2]), get_hash([1, 2]))
        self.assertNotEqual(get_hash([1, 2]), get_hash([2, 2]))
        self.assertNotEqual(get_hash([1]), get_hash(1))

        # test that we can hash self-referencing lists
        a = [1, 2, 3]
        a.append(a)
        b = [1, 2, 3]
        b.append(b)
        self.assertEqual(get_hash(a), get_hash(b))

    def test_tuple(self):
        self.assertEqual(get_hash((1, 2)), get_hash((1, 2)))
        self.assertNotEqual(get_hash((1, 2)), get_hash((2, 2)))
        self.assertNotEqual(get_hash((1,)), get_hash(1))
        self.assertNotEqual(get_hash((1,)), get_hash([1]))

    def test_dict(self):
        dict_gen = {1: (x for x in range(1))}

        self.assertEqual(get_hash({1: 1}), get_hash({1: 1}))
        self.assertNotEqual(get_hash({1: 1}), get_hash({1: 2}))
        self.assertNotEqual(get_hash({1: 1}), get_hash([(1, 1)]))

        with self.assertRaises(UnhashableTypeError):
            get_hash(dict_gen)
        get_hash(dict_gen, hash_funcs={types.GeneratorType: id})

    def test_self_reference_dict(self):
        d1 = {"cat": "hat"}
        d2 = {"things": [1, 2]}

        self.assertEqual(get_hash(d1), get_hash(d1))
        self.assertNotEqual(get_hash(d1), get_hash(d2))

        # test that we can hash self-referencing dictionaries
        d2 = {"book": d1}
        self.assertNotEqual(get_hash(d2), get_hash(d1))

    def test_reduce_(self):
        class A(object):
            def __init__(self):
                self.x = [1, 2, 3]

        class B(object):
            def __init__(self):
                self.x = [1, 2, 3]

        class C(object):
            def __init__(self):
                self.x = (x for x in range(1))

        self.assertEqual(get_hash(A()), get_hash(A()))
        self.assertNotEqual(get_hash(A()), get_hash(B()))
        self.assertNotEqual(get_hash(A()), get_hash(A().__reduce__()))

        with self.assertRaises(UnhashableTypeError):
            get_hash(C())
        get_hash(C(), hash_funcs={types.GeneratorType: id})

    def test_generator(self):
        with self.assertRaises(UnhashableTypeError):
            get_hash((x for x in range(1)))

    def test_hashing_broken_code(self):
        import datetime

        def a():
            return datetime.strptime("%H")

        def b():
            x = datetime.strptime("%H")
            ""
            ""
            return x

        data = [
            (a, '```\nreturn datetime.strptime("%H")\n```'),
            (b, '```\nx = datetime.strptime("%H")\n""\n""\n```'),
        ]

        for func, code_msg in data:
            exc_msg = "module 'datetime' has no attribute 'strptime'"

            with self.assertRaises(UserHashError) as ctx:
                get_hash(func)

            exc = str(ctx.exception)
            self.assertEqual(exc.find(exc_msg) >= 0, True)
            self.assertNotEqual(re.search(r"a bug in `.+` near line `\d+`", exc), None)
            self.assertEqual(exc.find(code_msg) >= 0, True)

    def test_hash_funcs_error(self):
        with self.assertRaises(UserHashError):
            get_hash(1, hash_funcs={int: lambda x: "a" + x})

    def test_internal_hashing_error(self):
        def side_effect(i):
            if i == 123456789:
                return "a" + 1
            return i.to_bytes((i.bit_length() + 8) // 8, "little", signed=True)

        with self.assertRaises(InternalHashError):
            with patch("streamlit.hashing._int_to_bytes", side_effect=side_effect):
                get_hash(123456789)

    def test_float(self):
        self.assertEqual(get_hash(0.1), get_hash(0.1))
        self.assertNotEqual(get_hash(23.5234), get_hash(23.5235))

    def test_bool(self):
        self.assertEqual(get_hash(True), get_hash(True))
        self.assertNotEqual(get_hash(True), get_hash(False))

    def test_none(self):
        self.assertEqual(get_hash(None), get_hash(None))
        self.assertNotEqual(get_hash(None), get_hash(False))

    def test_builtins(self):
        self.assertEqual(get_hash(abs), get_hash(abs))
        self.assertNotEqual(get_hash(abs), get_hash(type))

    def test_pandas_dataframe(self):
        df1 = pd.DataFrame({"foo": [12]})
        df2 = pd.DataFrame({"foo": [42]})
        df3 = pd.DataFrame({"foo": [12]})

        self.assertEqual(get_hash(df1), get_hash(df3))
        self.assertNotEqual(get_hash(df1), get_hash(df2))

        df4 = pd.DataFrame(np.zeros((_PANDAS_ROWS_LARGE, 4)), columns=list("ABCD"))
        df5 = pd.DataFrame(np.zeros((_PANDAS_ROWS_LARGE, 4)), columns=list("ABCD"))

        self.assertEqual(get_hash(df4), get_hash(df5))

    def test_pandas_series(self):
        series1 = pd.Series([1, 2])
        series2 = pd.Series([1, 3])
        series3 = pd.Series([1, 2])

        self.assertEqual(get_hash(series1), get_hash(series3))
        self.assertNotEqual(get_hash(series1), get_hash(series2))

        series4 = pd.Series(range(_PANDAS_ROWS_LARGE))
        series5 = pd.Series(range(_PANDAS_ROWS_LARGE))

        self.assertEqual(get_hash(series4), get_hash(series5))

    def test_numpy(self):
        np1 = np.zeros(10)
        np2 = np.zeros(11)
        np3 = np.zeros(10)

        self.assertEqual(get_hash(np1), get_hash(np3))
        self.assertNotEqual(get_hash(np1), get_hash(np2))

        np4 = np.zeros(_NP_SIZE_LARGE)
        np5 = np.zeros(_NP_SIZE_LARGE)

        self.assertEqual(get_hash(np4), get_hash(np5))

    def test_io(self):
        b1 = BytesIO(b"123")
        b2 = BytesIO(b"456")
        b3 = BytesIO(b"123")

        self.assertEqual(get_hash(b1), get_hash(b3))
        self.assertNotEqual(get_hash(b1), get_hash(b2))

        # Changing the stream position should change the hash
        b1.seek(1)
        b3.seek(0)
        self.assertNotEqual(get_hash(b1), get_hash(b3))

        s1 = StringIO("123")
        s2 = StringIO("456")
        s3 = StringIO("123")

        self.assertEqual(get_hash(s1), get_hash(s3))
        self.assertNotEqual(get_hash(s1), get_hash(s2))

        # Changing the stream position should change the hash
        s1.seek(1)
        s3.seek(0)
        self.assertNotEqual(get_hash(s1), get_hash(s3))

    def test_partial(self):
        p1 = functools.partial(int, base=2)
        p2 = functools.partial(int, base=3)
        p3 = functools.partial(int, base=2)

        self.assertEqual(get_hash(p1), get_hash(p3))
        self.assertNotEqual(get_hash(p1), get_hash(p2))

    def test_lambdas(self):
        # self.assertEqual(get_hash(lambda x: x.lower()), get_hash(lambda x: x.lower()))
        self.assertNotEqual(
            get_hash(lambda x: x.lower()), get_hash(lambda x: x.upper())
        )

    def test_files(self):
        temp1 = tempfile.NamedTemporaryFile()
        temp2 = tempfile.NamedTemporaryFile()

        with open(__file__, "r") as f:
            with open(__file__, "r") as g:
                self.assertEqual(get_hash(f), get_hash(g))

            self.assertNotEqual(get_hash(f), get_hash(temp1))

        self.assertEqual(get_hash(temp1), get_hash(temp1))
        self.assertNotEqual(get_hash(temp1), get_hash(temp2))

    def test_file_position(self):
        with open(__file__, "r") as f:
            h1 = get_hash(f)
            self.assertEqual(h1, get_hash(f))
            f.readline()
            self.assertNotEqual(h1, get_hash(f))
            f.seek(0)
            self.assertEqual(h1, get_hash(f))

    def test_magic_mock(self):
        """Test that MagicMocks never hash to the same thing."""
        # (This also tests that MagicMock can hash at all, without blowing the
        # stack due to an infinite recursion.)
        self.assertNotEqual(get_hash(MagicMock()), get_hash(MagicMock()))

    @testutil.requires_tensorflow
    def test_tensorflow_non_hashable(self):
        """Test user provided hash functions."""

        tf_config = tf.compat.v1.ConfigProto()
        tf_session = tf.compat.v1.Session(config=tf_config)
        tf_session_class = type(tf_session)

        # Unhashable object raises an error
        with self.assertRaises(UnhashableTypeError):
            get_hash(tf_session)

        id_hash_func = {tf_session_class: id}

        self.assertEqual(
            get_hash(tf_session, hash_funcs=id_hash_func),
            get_hash(tf_session, hash_funcs=id_hash_func),
        )

        unique_hash_func = {tf_session_class: lambda x: time.time()}

        self.assertNotEqual(
            get_hash(tf_session, hash_funcs=unique_hash_func),
            get_hash(tf_session, hash_funcs=unique_hash_func),
        )

    def test_override_streamlit_hash_func(self):
        """Test that a user provided hash function has priority over a streamlit one."""

        hash_funcs = {int: lambda x: "hello"}
        self.assertNotEqual(get_hash(1), get_hash(1, hash_funcs=hash_funcs))


class CodeHashTest(unittest.TestCase):
    def test_simple(self):
        """Test the hash of simple functions."""

        def f(x):
            return x * x

        def g(x):
            return x + x

        def h(x):
            return x * x

        self.assertNotEqual(get_hash(f), get_hash(g))
        self.assertEqual(get_hash(f), get_hash(h))

    def test_rename(self):
        """Test the hash of function with renamed variables."""

        def f(x, y):
            return x + y

        def g(x, y):
            return y + x

        def h(y, x):
            return y + x

        self.assertNotEqual(get_hash(f), get_hash(g))
        self.assertEqual(get_hash(f), get_hash(h))

    def test_value(self):
        """Test the hash of functions with values."""

        def f():
            x = 42
            return x

        def g():
            x = 12
            return x

        def h():
            y = 42
            return y

        self.assertNotEqual(get_hash(f), get_hash(g))
        self.assertEqual(get_hash(f), get_hash(h))

    def test_defaults(self):
        """Test the hash of functions with defaults."""

        def f(x=42):
            return x

        def g(x=12):
            return x

        def h(x=42):
            return x

        self.assertNotEqual(get_hash(f), get_hash(g))
        self.assertEqual(get_hash(f), get_hash(h))

    def test_referenced(self):
        """Test the hash of functions that reference values."""

        x = 42
        y = 123

        def f():
            return x

        def g():
            return y

        def h():
            return x

        self.assertNotEqual(get_hash(f), get_hash(g))
        self.assertEqual(get_hash(f), get_hash(h))

    def test_referenced_referenced(self):
        """Test that we can follow references."""

        def hash_prog_1():
            x = 12

            def g():
                return x

            def f():
                return g()

            return get_hash(f)

        def hash_prog_2():
            x = 42

            def g():
                return x

            def f():
                return g()

            return get_hash(f)

        self.assertNotEqual(hash_prog_1(), hash_prog_2())

    def test_builtins(self):
        """Tes code with builtins."""

        def code_with_print():
            print(12)

        def code_with_type():
            type(12)

        self.assertNotEqual(get_hash(code_with_print), get_hash(code_with_type))

    def test_pandas_df(self):
        """Test code that references pandas dataframes."""

        def hash_prog_1():
            df = pd.DataFrame({"foo": [12]})

            def f():
                return df

            return get_hash(f)

        def hash_prog_2():
            df = pd.DataFrame({"foo": [42]})

            def f():
                return df

            return get_hash(f)

        def hash_prog_3():
            df = pd.DataFrame({"foo": [12]})

            def f():
                return df

            return get_hash(f)

        self.assertNotEqual(hash_prog_1(), hash_prog_2())
        self.assertEqual(hash_prog_1(), hash_prog_3())

    def test_lambdas(self):
        """Test code with different lambdas produces different hashes."""

        v42 = 42
        v123 = 123

        def f1():
            lambda x: v42

        def f2():
            lambda x: v123

        self.assertNotEqual(get_hash(f1), get_hash(f2))

    def test_lambdas_calls(self):
        """Test code with lambdas that call functions."""

        def f_lower():
            lambda x: x.lower()

        def f_upper():
            lambda x: x.upper()

        def f_lower2():
            lambda x: x.lower()

        self.assertNotEqual(get_hash(f_lower), get_hash(f_upper))
        self.assertEqual(get_hash(f_lower), get_hash(f_lower2))

    def test_dict_reference(self):
        """Test code with lambdas that call a dictionary."""

        a = {"foo": 42, "bar": {"baz": 12}}

        def f():
            return a["bar"]["baz"]

        def g():
            return a["foo"]

        def h():
            return a["bar"]["baz"]

        self.assertNotEqual(get_hash(f), get_hash(g))
        self.assertEqual(get_hash(f), get_hash(h))

    def test_external_module(self):
        """Test code that references an external module."""

        # NB: If a future vegalite update removes the v3 API, these functions
        # will need to be updated!

        def call_altair_concat():
            return altair.vegalite.v4.api.concat()

        def call_altair_layer():
            return altair.vegalite.v4.api.layer()

        self.assertNotEqual(get_hash(call_altair_concat), get_hash(call_altair_layer))

    def test_import(self):
        """Test code that imports module."""

        def f():
            import numpy

            return numpy

        def g():
            import pandas

            return pandas

        def n():
            import foobar

            return foobar

        self.assertNotEqual(get_hash(f), get_hash(g))
        self.assertNotEqual(get_hash(f), get_hash(n))

    def test_class(self):
        """Test hash for classes if we call different functions."""

        x = 12
        y = 13

        class Foo:
            def get_x(self):
                return x

            def get_y(self):
                return y

        def hash_prog_1():
            o = Foo()

            def f():
                return o.get_x()

            return get_hash(f)

        def hash_prog_2():
            o = Foo()

            def f():
                return o.get_y()

            return get_hash(f)

        def hash_prog_3():
            o = Foo()

            def f():
                return o.get_x()

            return get_hash(f)

        self.assertNotEqual(hash_prog_1(), hash_prog_2())
        self.assertEqual(hash_prog_1(), hash_prog_3())

    def test_class_referenced(self):
        """Test hash for classes with methods that reference values."""

        def hash_prog_1():
            class Foo:
                x = 12

                def get_x(self):
                    return self.x

            o = Foo()

            def f():
                return o.get_x()

            return get_hash(f)

        def hash_prog_2():
            class Foo:
                x = 42

                def get_x(self):
                    return self.x

            o = Foo()

            def f():
                return o.get_x()

            return get_hash(f)

        self.assertNotEqual(hash_prog_1(), hash_prog_2())

    def test_coref(self):
        """Test code that references itself."""

        def f(x):
            return f(x)

        def g(x):
            return g(x) + 1

        def h(x):
            return h(x)

        self.assertNotEqual(get_hash(f), get_hash(g))
        self.assertEqual(get_hash(f), get_hash(h))

    def test_multiple(self):
        """Test code that references multiple objects."""

        x = 12
        y = 13
        z = 14

        def f():
            return x + z

        def g():
            return y + z

        def h():
            return x + z

        self.assertNotEqual(get_hash(f), get_hash(g))
        self.assertEqual(get_hash(f), get_hash(h))

    def test_decorated(self):
        """Test decorated functions."""

        def do(func):
            @functools_wraps(func)
            def wrapper_do(*args, **kwargs):
                return func(*args, **kwargs)

            return wrapper_do

        @do
        def f():
            return 42

        @do
        def g():
            return 12

        @do
        def h():
            return 42

        self.assertNotEqual(get_hash(f), get_hash(g))
        self.assertEqual(get_hash(f), get_hash(h))

    def test_cached(self):
        """Test decorated functions."""

        @st.cache
        def f():
            return 42

        @st.cache
        def g():
            return 12

        @st.cache
        def h():
            return 42

        self.assertNotEqual(get_hash(f), get_hash(g))
        self.assertEqual(get_hash(f), get_hash(h))

    def test_streamlit(self):
        """Test hashing streamlit functions."""

        def f():
            st.write("Hello")

        def g():
            st.write("World")

        def h():
            st.write("Hello")

        self.assertNotEqual(get_hash(f), get_hash(g))
        self.assertEqual(get_hash(f), get_hash(h))

    def test_higher_order(self):
        """Test hashing higher order functions."""

        def f(x):
            def func(v):
                return v ** x

            return func

        def g(x):
            def func(v):
                return v * x

            return func

        def h(x):
            def func(v):
                return v ** x

            return func

        self.assertNotEqual(get_hash(f), get_hash(g))
        # TODO: Enable test. f and h are not the same since the co_consts
        # contains the name of the function in the closure.
        # self.assertEqual(get_hash(f), get_hash(h))

    @testutil.requires_tensorflow
    def test_tensorflow_non_hashable(self):
        """Test the hash of functions that return non hashable objects."""

        tf_config = tf.compat.v1.ConfigProto()
        tf_session = tf.compat.v1.Session(config=tf_config)
        tf_session_class = type(tf_session)

        def f(x):
            return tf_session

        def g(y):
            return tf_session

<<<<<<< HEAD
        with self.assertRaises(UnhashableType):
=======
        with self.assertRaises(UnhashableTypeError):
>>>>>>> 1355b69a
            get_hash(f)

        hash_funcs = {tf_session_class: id}

        self.assertEqual(
            get_hash(f, hash_funcs=hash_funcs), get_hash(g, hash_funcs=hash_funcs)
        )

    def test_ufunc(self):
        """Test code that references numpy ufuncs."""

        def f(a, b):
            return np.logical_and(a, b)

        def g(a, b):
            return np.logical_and(a, b)

        def h(a, b):
            return np.remainder(a, b)

        self.assertNotEqual(get_hash(np.remainder), get_hash(np.logical_and))
        self.assertEqual(get_hash(f), get_hash(g))
        self.assertNotEqual(get_hash(f), get_hash(h))<|MERGE_RESOLUTION|>--- conflicted
+++ resolved
@@ -769,11 +769,7 @@
         def g(y):
             return tf_session
 
-<<<<<<< HEAD
-        with self.assertRaises(UnhashableType):
-=======
         with self.assertRaises(UnhashableTypeError):
->>>>>>> 1355b69a
             get_hash(f)
 
         hash_funcs = {tf_session_class: id}
