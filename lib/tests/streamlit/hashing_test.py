--- conflicted
+++ resolved
@@ -28,12 +28,7 @@
 import numpy as np
 import pandas as pd
 import pytest
-<<<<<<< HEAD
-import tensorflow as tf
 from mock import patch, MagicMock
-=======
-from mock import MagicMock
->>>>>>> 80e3c79f
 
 try:
     import tensorflow as tf
