--- conflicted
+++ resolved
@@ -178,12 +178,8 @@
                 query_string="",
                 session_state=SessionState(),
                 uploaded_file_mgr=None,
-<<<<<<< HEAD
-                page_name="",
+                page_script_hash="",
                 user_info={"email": "test@test.com"},
-=======
-                page_script_hash="",
->>>>>>> 6720f172
             ),
         )
         with patch.object(call_stack, "_show_cached_st_function_warning") as warning:
