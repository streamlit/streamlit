# Copyright 2018-2020 Streamlit Inc.
#
# Licensed under the Apache License, Version 2.0 (the "License");
# you may not use this file except in compliance with the License.
# You may obtain a copy of the License at
#
#    http://www.apache.org/licenses/LICENSE-2.0
#
# Unless required by applicable law or agreed to in writing, software
# distributed under the License is distributed on an "AS IS" BASIS,
# WITHOUT WARRANTIES OR CONDITIONS OF ANY KIND, either express or implied.
# See the License for the specific language governing permissions and
# limitations under the License.

"""Config System Unittest."""
import copy
import os
import textwrap
import unittest

import pytest
from mock import MagicMock
from mock import mock_open
from mock import patch
from parameterized import parameterized

from streamlit import config
from streamlit import env_util
from streamlit.ConfigOption import ConfigOption

os.environ["STREAMLIT_COOKIE_SECRET"] = "chocolatechip"

SECTION_DESCRIPTIONS = copy.deepcopy(config._section_descriptions)
CONFIG_OPTIONS = copy.deepcopy(config._config_options)


class ConfigTest(unittest.TestCase):
    """Test the config system."""

    def setUp(self):
        self.patches = [
            patch.object(
                config, "_section_descriptions", new=copy.deepcopy(SECTION_DESCRIPTIONS)
            ),
            patch.object(config, "_config_options", new=copy.deepcopy(CONFIG_OPTIONS)),
        ]

        for p in self.patches:
            p.start()

    def tearDown(self):
        for p in self.patches:
            p.stop()

        try:
            del os.environ["TEST_ENV_VAR"]
        except Exception:
            pass
        config._delete_option("_test.tomlTest")

    def test_simple_config_option(self):
        """Test creating a simple (constant) config option."""
        # Create the config option.
        config_option = ConfigOption(
            "_test.simpleParam", description="Simple config option.", default_val=12345
        )

        # Test that it works.
        self.assertEqual(config_option.key, "_test.simpleParam")
        self.assertEqual(config_option.section, "_test")
        self.assertEqual(config_option.name, "simpleParam")
        self.assertEqual(config_option.description, "Simple config option.")
        self.assertEqual(config_option.where_defined, ConfigOption.DEFAULT_DEFINITION)
        self.assertEqual(config_option.value, 12345)

    def test_complex_config_option(self):
        """Test setting a complex (functional) config option."""
        # Create the config option.
        @ConfigOption("_test.complexParam")
        def config_option():
            """Complex config option."""
            return 12345

        # Test that it works.
        self.assertEqual(config_option.key, "_test.complexParam")
        self.assertEqual(config_option.section, "_test")
        self.assertEqual(config_option.name, "complexParam")
        self.assertEqual(config_option.description, "Complex config option.")
        self.assertEqual(config_option.where_defined, ConfigOption.DEFAULT_DEFINITION)
        self.assertEqual(config_option.value, 12345)

    def test_complex_config_option_must_have_doc_strings(self):
        """Test that complex config options use funcs with doc stringsself.

        This is becuase the doc string forms the option's description.
        """
        with self.assertRaises(AssertionError):

            @ConfigOption("_test.noDocString")
            def no_doc_string():
                pass

    def test_invalid_config_name(self):
        """Test setting an invalid config section."""
        with self.assertRaises(AssertionError):
            ConfigOption("_test.myParam.")

    def test_invalid_config_section(self):
        """Test setting an invalid config section."""
        with self.assertRaises(AssertionError):
            config._create_option("mySection.myParam")

    def test_cannot_overwrite_config_section(self):
        """Test overwriting a config section using _create_section."""
        with self.assertRaises(AssertionError):
            config._create_section("_test2", "A test section.")
            config._create_section("_test2", "A test section.")

    def test_cannot_overwrite_config_key(self):
        """Test overwriting a config option using _create_option."""
        with self.assertRaises(AssertionError):
            config._create_option("_test.overwriteKey")
            config._create_option("_test.overwriteKey")

    def test_param_names_are_camel_case(self):
        """Test that param names must be camelCase.

        Note the exception is the "_test" section which is used
        for unit testing.
        """
        with self.assertRaises(AssertionError):
            config._create_option("_test.snake_case")

    def test_get_set_and_complex_config_options(self):
        """Verify that changing one option changes another, dependent one.

        This also implicitly tests simple and complex ConfigOptions as well as
        get_option() and set_option().
        """
        # Some useful variables.
        DUMMY_VAL_1, DUMMY_VAL_2, DUMMY_VAL_3 = "Steven", "Vincent", "Buscemi"

        # Set up both options.
        config._create_option(
            "_test.independentOption",
            description="This option can change at will",
            default_val=DUMMY_VAL_1,
        )

        @config._create_option("_test.dependentOption")
        def _test_dependent_option():
            """Depend on the value of _test.independentOption."""
            return config.get_option("_test.independentOption")

        # Check that the default values are good.
        self.assertEqual(config.get_option("_test.independentOption"), DUMMY_VAL_1)
        self.assertEqual(config.get_option("_test.dependentOption"), DUMMY_VAL_1)
        self.assertEqual(
            config.get_where_defined("_test.independentOption"),
            ConfigOption.DEFAULT_DEFINITION,
        )
        self.assertEqual(
            config.get_where_defined("_test.dependentOption"),
            ConfigOption.DEFAULT_DEFINITION,
        )

        # Override the independent option. Both update!
        config.set_option("_test.independentOption", DUMMY_VAL_2)
        self.assertEqual(config.get_option("_test.independentOption"), DUMMY_VAL_2)
        self.assertEqual(config.get_option("_test.dependentOption"), DUMMY_VAL_2)
        self.assertEqual(
            config.get_where_defined("_test.independentOption"), config._USER_DEFINED
        )
        self.assertEqual(
            config.get_where_defined("_test.dependentOption"),
            ConfigOption.DEFAULT_DEFINITION,
        )

        # Override the dependent option. Only that updates!
        config.set_option("_test.dependentOption", DUMMY_VAL_3)
        self.assertEqual(config.get_option("_test.independentOption"), DUMMY_VAL_2)
        self.assertEqual(config.get_option("_test.dependentOption"), DUMMY_VAL_3)
        self.assertEqual(
            config.get_where_defined("_test.independentOption"), config._USER_DEFINED
        )
        self.assertEqual(
            config.get_where_defined("_test.dependentOption"), config._USER_DEFINED
        )

    def test_parsing_toml(self):
        """Test config._update_config_with_toml()."""
        # Some useful variables.
        DUMMY_VAL_1, DUMMY_VAL_2 = "Christopher", "Walken"
        DUMMY_DEFINITION = "<test definition>"

        # Create a dummy default option.
        config._create_option(
            "_test.tomlTest",
            description="This option tests the TOML parser.",
            default_val=DUMMY_VAL_1,
        )
        self.assertEqual(config.get_option("_test.tomlTest"), DUMMY_VAL_1)
        self.assertEqual(
            config.get_where_defined("_test.tomlTest"), ConfigOption.DEFAULT_DEFINITION
        )

        # Override it with some TOML
        NEW_TOML = (
            """
            [_test]
            tomlTest="%s"
        """
            % DUMMY_VAL_2
        )
        config._update_config_with_toml(NEW_TOML, DUMMY_DEFINITION)
        self.assertEqual(config.get_option("_test.tomlTest"), DUMMY_VAL_2)
        self.assertEqual(config.get_where_defined("_test.tomlTest"), DUMMY_DEFINITION)

    def test_parsing_env_vars_in_toml(self):
        """Test that environment variables get parsed in the TOML file."""
        # Some useful variables.
        DEFAULT_VAL, DESIRED_VAL = "Christopher", "Walken"
        DUMMY_DEFINITION = "<test definition>"

        # Create a dummy default option.
        config._create_option(
            "_test.tomlTest",
            description="This option tests the TOML parser.",
            default_val=DEFAULT_VAL,
        )
        self.assertEqual(config.get_option("_test.tomlTest"), DEFAULT_VAL)
        self.assertEqual(
            config.get_where_defined("_test.tomlTest"), ConfigOption.DEFAULT_DEFINITION
        )

        os.environ["TEST_ENV_VAR"] = DESIRED_VAL

        # Override it with some TOML
        NEW_TOML = """
            [_test]
            tomlTest="env:TEST_ENV_VAR"
        """
        config._update_config_with_toml(NEW_TOML, DUMMY_DEFINITION)
        self.assertEqual(config.get_option("_test.tomlTest"), DESIRED_VAL)
        self.assertEqual(config.get_where_defined("_test.tomlTest"), DUMMY_DEFINITION)

    def test_delete_option(self):
        config.set_option("s3.bucket", "some.bucket")
        config._delete_option("s3.bucket")
        with pytest.raises(RuntimeError) as e:
            config.get_option("s3.bucket")
        self.assertEqual(str(e.value), 'Config key "s3.bucket" not defined.')

        config._delete_option("s3.bucket")

    def test_sections_order(self):
        sections = sorted(
            [
                "_test",
                "browser",
                "client",
                "global",
                "mapbox",
                "runner",
                "s3",
                "server",
            ]
        )
        keys = sorted(list(config._section_descriptions.keys()))
        self.assertEqual(sections, keys)

    def test_config_option_keys(self):
        config_options = sorted(
            [
                "browser.gatherUsageStats",
                "browser.serverAddress",
                "browser.serverPort",
                "client.caching",
                "client.displayEnabled",
                "global.developmentMode",
                "global.disableWatchdogWarning",
                "global.logLevel",
                "global.maxCachedMessageAge",
                "global.minCachedMessageSize",
                "global.metrics",
                "global.sharingMode",
                "global.showWarningOnDirectExecution",
                "global.suppressDeprecationWarnings",
                "global.unitTest",
                "global.useNode",
                "runner.magicEnabled",
                "runner.installTracer",
                "runner.fixMatplotlib",
                "mapbox.token",
                "s3.accessKeyId",
                "s3.bucket",
                "s3.keyPrefix",
                "s3.profile",
                "s3.region",
                "s3.secretAccessKey",
                "s3.url",
<<<<<<< HEAD
=======
                "server.enableCORS",
                "server.enableWebsocketCompression",
>>>>>>> bbd40583
                "server.baseUrlPath",
                "server.cookieSecret",
                "server.enableCORS",
                "server.enableCSRF",
                "server.folderWatchBlacklist",
                "server.fileWatcherType",
                "server.headless",
                "server.liveSave",
                "server.address",
                "server.port",
                "server.runOnSave",
                "server.maxUploadSize",
            ]
        )
        keys = sorted(config._config_options.keys())
        self.assertEqual(config_options, keys)

    def test_clean_paragraphs(self):
        # from https://www.lipsum.com/
        input = textwrap.dedent(
            """
            Lorem              ipsum dolor sit amet,
            consectetur adipiscing elit.

               Curabitur ac fermentum eros.

            Maecenas                   libero est,
                    ultricies
            eget ligula eget,    """
        )

        truth = [
            "Lorem ipsum dolor sit amet, consectetur adipiscing elit.",
            "Curabitur ac fermentum eros.",
            "Maecenas libero est, ultricies eget ligula eget,",
        ]

        result = config._clean_paragraphs(input)
        self.assertEqual(truth, result)

    def test_clean(self):
        result = config._clean(" clean    this         text  ")
        self.assertEqual("clean this text", result)

    def test_check_conflicts_server_port(self):
        config._set_option("global.developmentMode", True, "test")
        config._set_option("server.port", 1234, "test")
        with pytest.raises(AssertionError) as e:
            config._check_conflicts()
        self.assertEqual(
            str(e.value),
            "server.port does not work when global.developmentMode is true.",
        )

    def test_check_conflicts_server_csrf(self):
        config._set_option("server.enableCSRF", True, "test")
        config._set_option("server.enableCORS", True, "test")
        with patch("streamlit.config.LOGGER") as patched_logger:
            config._check_conflicts()
            patched_logger.warning.assert_called_once()

    def test_check_conflicts_browser_serverport(self):
        config._set_option("global.developmentMode", True, "test")
        config._set_option("browser.serverPort", 1234, "test")
        with pytest.raises(AssertionError) as e:
            config._check_conflicts()
        self.assertEqual(
            str(e.value),
            "browser.serverPort does not work when global.developmentMode is true.",
        )

    def test_check_conflicts_s3_sharing_mode(self):
        with pytest.raises(AssertionError) as e:
            config._set_option("global.sharingMode", "s3", "test")
            config._set_option("s3.bucket", None, "<default>")
            config._check_conflicts()
        self.assertEqual(
            str(e.value),
            'When global.sharingMode is set to "s3", s3.bucket must also be set',
        )

    def test_check_conflicts_s3_credentials(self):
        with pytest.raises(AssertionError) as e:
            config._set_option("global.sharingMode", "s3", "test")
            config._set_option("s3.bucket", "some.bucket", "test")
            config._set_option("s3.accessKeyId", "some.key", "test")
            config._set_option("s3.secretAccessKey", None, "<default>")
            config._check_conflicts()
        self.assertEqual(
            str(e.value),
            "In config.toml, s3.accessKeyId and s3.secretAccessKey must either both be set or both be unset.",
        )

    def test_check_conflicts_s3_absolute_url(self):
        """Test that non-absolute s3.url values get made absolute"""
        config._set_option("global.sharingMode", "s3", "test")
        config._set_option("s3.bucket", "some.bucket", "test")
        config._set_option("s3.accessKeyId", "some.key", "test")
        config._set_option("s3.secretAccessKey", "some.key", "test")

        # This absolute URL should *not* be modified in check_conflicts:
        absolute_url = "https://absolute.url"
        config._set_option("s3.url", absolute_url, "test")
        config._check_conflicts()
        self.assertEqual(absolute_url, config.get_option("s3.url"))

        # This non-absolute URL *should* be modified with a '//' prefix:
        relative_url = "relative.url"
        config._set_option("s3.url", relative_url, "test")
        config._check_conflicts()
        self.assertEqual("//" + relative_url, config.get_option("s3.url"))

    def test_maybe_convert_to_number(self):
        self.assertEqual(1234, config._maybe_convert_to_number("1234"))
        self.assertEqual(1234.5678, config._maybe_convert_to_number("1234.5678"))
        self.assertEqual("1234.5678ex", config._maybe_convert_to_number("1234.5678ex"))

    def test_maybe_read_env_variable(self):
        self.assertEqual(
            "env:RANDOM_TEST", config._maybe_read_env_variable("env:RANDOM_TEST")
        )
        os.environ["RANDOM_TEST"] = "1234"
        self.assertEqual(1234, config._maybe_read_env_variable("env:RANDOM_TEST"))

    def test_update_config_with_toml(self):
        self.assertEqual(True, config.get_option("client.caching"))
        toml = textwrap.dedent(
            """
           [client]
           caching = false
        """
        )
        config._update_config_with_toml(toml, "test")
        self.assertEqual(False, config.get_option("client.caching"))

    def test_set_option(self):
        with pytest.raises(AssertionError) as e:
            config._set_option("not.defined", "no.value", "test")
        self.assertEqual(str(e.value), 'Key "not.defined" is not defined.')

        config._set_option("client.caching", "test", "test")
        self.assertEqual("test", config.get_option("client.caching"))

    def test_is_manually_set(self):
        config._set_option("s3.bucket", "some.bucket", "test")
        self.assertEqual(True, config.is_manually_set("s3.bucket"))

        config._set_option("s3.bucket", "some.bucket", "<default>")
        self.assertEqual(False, config.is_manually_set("s3.bucket"))

    def test_is_unset(self):
        config._set_option("s3.bucket", "some.bucket", "test")
        self.assertEqual(False, config._is_unset("s3.bucket"))

        config._set_option("s3.bucket", "some.bucket", "<default>")
        self.assertEqual(True, config._is_unset("s3.bucket"))

    def test_get_where_defined(self):
        config._set_option("s3.bucket", "some.bucket", "test")
        self.assertEqual("test", config.get_where_defined("s3.bucket"))

        with pytest.raises(RuntimeError) as e:
            config.get_where_defined("doesnt.exist")
        self.assertEqual(str(e.value), 'Config key "doesnt.exist" not defined.')

    def test_get_options(self):
        config._set_option("s3.bucket", "some.bucket", "test")
        self.assertEqual("some.bucket", config.get_option("s3.bucket"))

        with pytest.raises(RuntimeError) as e:
            config.get_option("doesnt.exist")
        self.assertEqual(str(e.value), 'Config key "doesnt.exist" not defined.')

    def test_s3(self):
        self.assertEqual(None, config.get_option("s3.secretAccessKey"))
        self.assertEqual(None, config.get_option("s3.accessKeyId"))
        self.assertEqual(None, config.get_option("s3.url"))
        self.assertEqual(None, config.get_option("s3.bucket"))

    def test_browser_server_port(self):
        # developmentMode must be False for server.port to be modified
        config.set_option("global.developmentMode", False)
        config.set_option("server.port", 1234)
        self.assertEqual(1234, config.get_option("browser.serverPort"))

    def test_server_cookie_secret(self):
        self.assertEqual("chocolatechip", config.get_option("server.cookieSecret"))

        del os.environ["STREAMLIT_COOKIE_SECRET"]

    def test_server_headless_via_liveSave(self):
        config.set_option("server.liveSave", True)
        self.assertEqual(True, config.get_option("server.headless"))

    def test_server_headless_via_atom_plugin(self):
        os.environ["IS_RUNNING_IN_STREAMLIT_EDITOR_PLUGIN"] = "True"

        config.set_option("server.liveSave", False)
        self.assertEqual(True, config.get_option("server.headless"))

        del os.environ["IS_RUNNING_IN_STREAMLIT_EDITOR_PLUGIN"]

    def test_server_headless(self):
        orig_display = None
        if "DISPLAY" in os.environ.keys():
            orig_display = os.environ["DISPLAY"]
            del os.environ["DISPLAY"]

        orig_is_linux_or_bsd = env_util.IS_LINUX_OR_BSD
        env_util.IS_LINUX_OR_BSD = True

        self.assertEqual(True, config.get_option("server.headless"))

        env_util.IS_LINUX_OR_BSD = orig_is_linux_or_bsd
        if orig_display:
            os.environ["DISPLAY"] = orig_display

    def test_global_dev_mode(self):
        config.set_option("global.developmentMode", True)
        self.assertEqual(True, config.get_option("global.developmentMode"))

    def test_global_log_level_debug(self):
        config.set_option("global.developmentMode", True)
        self.assertEqual("debug", config.get_option("global.logLevel"))

    def test_global_log_level(self):
        config.set_option("global.developmentMode", False)
        self.assertEqual("info", config.get_option("global.logLevel"))

    @parameterized.expand([(True, True), (True, False), (False, False), (False, True)])
    def test_on_config_parsed(self, config_parsed, connect_signal):
        """Tests to make sure callback is handled properly based upon
        _config_file_has_been_parsed and connect_signal."""

        mock_callback = MagicMock(return_value=None)

        with patch.object(config, "_config_file_has_been_parsed", new=config_parsed):
            with patch.object(config._on_config_parsed, "connect") as patched_connect:
                mock_callback.reset_mock()
                config.on_config_parsed(mock_callback, connect_signal)

                if connect_signal:
                    patched_connect.assert_called_once()
                    mock_callback.assert_not_called()
                elif config_parsed:
                    patched_connect.assert_not_called()
                    mock_callback.assert_called_once()
                else:
                    patched_connect.assert_called_once()
                    mock_callback.assert_not_called()


class ConfigLoadingTest(unittest.TestCase):
    """Tests that involve loading the config.toml file."""

    def setUp(self):
        self.patches = [
            patch.object(
                config, "_section_descriptions", new=copy.deepcopy(SECTION_DESCRIPTIONS)
            ),
            patch.object(config, "_config_options", new=copy.deepcopy(CONFIG_OPTIONS)),
            patch.object(config, "_config_file_has_been_parsed", new=False),
        ]

        for p in self.patches:
            p.start()

    def tearDown(self):
        for p in self.patches:
            p.stop()

    def test_missing_config(self):
        """Test that we can initialize our config even if the file is missing."""
        with patch("streamlit.config.os.path.exists") as path_exists:
            path_exists.return_value = False
            config.parse_config_file()

            self.assertEqual(True, config.get_option("client.caching"))
            self.assertIsNone(config.get_option("s3.bucket"))

    def test_load_global_config(self):
        """Test that ~/.streamlit/config.toml is read."""
        global_config = """
        [s3]
        bucket = "global_bucket"
        url = "global_url"
        """
        global_config_path = (
            global_config_path
        ) = "/mock/home/folder/.streamlit/config.toml"

        open_patch = patch("streamlit.config.open", mock_open(read_data=global_config))
        # patch streamlit.*.os.* instead of os.* for py35 compat
        makedirs_patch = patch("streamlit.config.os.makedirs")
        makedirs_patch.return_value = True
        pathexists_patch = patch("streamlit.config.os.path.exists")
        pathexists_patch.side_effect = lambda path: path == global_config_path

        with open_patch, makedirs_patch, pathexists_patch:
            config.parse_config_file()

            self.assertEqual("global_bucket", config.get_option("s3.bucket"))
            self.assertEqual("global_url", config.get_option("s3.url"))
            self.assertIsNone(config.get_option("s3.accessKeyId"))

    def test_load_local_config(self):
        """Test that $CWD/.streamlit/config.toml is read, even
        if ~/.streamlit/config.toml is missing.

        """
        local_config = """
        [s3]
        bucket = "local_bucket"
        accessKeyId = "local_accessKeyId"
        """

        local_config_path = os.path.join(os.getcwd(), ".streamlit/config.toml")

        open_patch = patch("streamlit.config.open", mock_open(read_data=local_config))
        # patch streamlit.*.os.* instead of os.* for py35 compat
        makedirs_patch = patch("streamlit.config.os.makedirs")
        makedirs_patch.return_value = True
        pathexists_patch = patch("streamlit.config.os.path.exists")
        pathexists_patch.side_effect = lambda path: path == local_config_path

        with open_patch, makedirs_patch, pathexists_patch:
            config.parse_config_file()

            self.assertEqual("local_bucket", config.get_option("s3.bucket"))
            self.assertEqual("local_accessKeyId", config.get_option("s3.accessKeyId"))
            self.assertIsNone(config.get_option("s3.url"))

    def test_load_global_local_config(self):
        """Test that $CWD/.streamlit/config.toml gets overlaid on
        ~/.streamlit/config.toml at parse time.

        """
        global_config = """
        [s3]
        bucket = "global_bucket"
        url = "global_url"
        """

        local_config = """
        [s3]
        bucket = "local_bucket"
        accessKeyId = "local_accessKeyId"
        """

        global_config_path = "/mock/home/folder/.streamlit/config.toml"
        local_config_path = os.path.join(os.getcwd(), ".streamlit/config.toml")

        global_open = mock_open(read_data=global_config)
        local_open = mock_open(read_data=local_config)
        open = mock_open()
        open.side_effect = [global_open.return_value, local_open.return_value]

        open_patch = patch("streamlit.config.open", open)
        # patch streamlit.*.os.* instead of os.* for py35 compat
        makedirs_patch = patch("streamlit.config.os.makedirs")
        makedirs_patch.return_value = True
        pathexists_patch = patch("streamlit.config.os.path.exists")
        pathexists_patch.side_effect = lambda path: path in [
            global_config_path,
            local_config_path,
        ]

        with open_patch, makedirs_patch, pathexists_patch:
            config.parse_config_file()

            # s3.bucket set in both local and global
            self.assertEqual("local_bucket", config.get_option("s3.bucket"))

            # s3.url is set in global, and not in local
            self.assertEqual("global_url", config.get_option("s3.url"))

            # s3.accessKeyId is set in local and not in global
            self.assertEqual("local_accessKeyId", config.get_option("s3.accessKeyId"))

    def test_upload_file_default_values(self):
        self.assertEqual(200, config.get_option("server.maxUploadSize"))<|MERGE_RESOLUTION|>--- conflicted
+++ resolved
@@ -299,15 +299,11 @@
                 "s3.region",
                 "s3.secretAccessKey",
                 "s3.url",
-<<<<<<< HEAD
-=======
-                "server.enableCORS",
-                "server.enableWebsocketCompression",
->>>>>>> bbd40583
                 "server.baseUrlPath",
                 "server.cookieSecret",
                 "server.enableCORS",
                 "server.enableCSRF",
+                "server.enableWebsocketCompression",
                 "server.folderWatchBlacklist",
                 "server.fileWatcherType",
                 "server.headless",
