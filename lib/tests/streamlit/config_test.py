# -*- coding: utf-8 -*-
# Copyright 2018-2019 Streamlit Inc.
#
# Licensed under the Apache License, Version 2.0 (the "License");
# you may not use this file except in compliance with the License.
# You may obtain a copy of the License at
#
#    http://www.apache.org/licenses/LICENSE-2.0
#
# Unless required by applicable law or agreed to in writing, software
# distributed under the License is distributed on an "AS IS" BASIS,
# WITHOUT WARRANTIES OR CONDITIONS OF ANY KIND, either express or implied.
# See the License for the specific language governing permissions and
# limitations under the License.

"""Config System Unittest."""

import copy
import os
import textwrap
import unittest

import pytest

from mock import patch

from streamlit import config
from streamlit.ConfigOption import ConfigOption

SECTION_DESCRIPTIONS = copy.deepcopy(config._section_descriptions)
CONFIG_OPTIONS = copy.deepcopy(config._config_options)


class ConfigTest(unittest.TestCase):
    """Test the config system."""

    def setUp(self):
        self.patch1 = patch.object(
            config, "_section_descriptions", new=copy.deepcopy(SECTION_DESCRIPTIONS)
        )
        self.patch2 = patch.object(
            config, "_config_options", new=copy.deepcopy(CONFIG_OPTIONS)
        )
        self.patch1.start()
        self.patch2.start()

    def tearDown(self):
        self.patch1.stop()
        self.patch2.stop()
        try:
            del os.environ["TEST_ENV_VAR"]
        except Exception:
            pass
        config._delete_option("_test.tomlTest")

    def test_simple_config_option(self):
        """Test creating a simple (constant) config option."""
        # Create the config option.
        config_option = ConfigOption(
            "_test.simpleParam", description="Simple config option.", default_val=12345
        )

        # Test that it works.
        self.assertEqual(config_option.key, "_test.simpleParam")
        self.assertEqual(config_option.section, "_test")
        self.assertEqual(config_option.name, "simpleParam")
        self.assertEqual(config_option.description, "Simple config option.")
        self.assertEqual(config_option.where_defined, ConfigOption.DEFAULT_DEFINITION)
        self.assertEqual(config_option.value, 12345)

    def test_complex_config_option(self):
        """Test setting a complex (functional) config option."""
        # Create the config option.
        @ConfigOption("_test.complexParam")
        def config_option():
            """Complex config option."""
            return 12345

        # Test that it works.
        self.assertEqual(config_option.key, "_test.complexParam")
        self.assertEqual(config_option.section, "_test")
        self.assertEqual(config_option.name, "complexParam")
        self.assertEqual(config_option.description, "Complex config option.")
        self.assertEqual(config_option.where_defined, ConfigOption.DEFAULT_DEFINITION)
        self.assertEqual(config_option.value, 12345)

    def test_complex_config_option_must_have_doc_strings(self):
        """Test that complex config options use funcs with doc stringsself.

        This is becuase the doc string forms the option's description.
        """
        with self.assertRaises(AssertionError):

            @ConfigOption("_test.noDocString")
            def no_doc_string():
                pass

    def test_invalid_config_name(self):
        """Test setting an invalid config section."""
        with self.assertRaises(AssertionError):
            ConfigOption("_test.myParam.")

    def test_invalid_config_section(self):
        """Test setting an invalid config section."""
        with self.assertRaises(AssertionError):
            config._create_option("mySection.myParam")

    def test_cannot_overwrite_config_section(self):
        """Test overwriting a config section using _create_section."""
        with self.assertRaises(AssertionError):
            config._create_section("_test2", "A test section.")
            config._create_section("_test2", "A test section.")

    def test_cannot_overwrite_config_key(self):
        """Test overwriting a config option using _create_option."""
        with self.assertRaises(AssertionError):
            config._create_option("_test.overwriteKey")
            config._create_option("_test.overwriteKey")

    def test_param_names_are_camel_case(self):
        """Test that param names must be camelCase.

        Note the exception is the "_test" section which is used
        for unit testing.
        """
        with self.assertRaises(AssertionError):
            config._create_option("_test.snake_case")

    def test_get_set_and_complex_config_options(self):
        """Verify that changing one option changes another, dependent one.

        This also implicitly tests simple and complex ConfigOptions as well as
        get_option() and set_option().
        """
        # Some useful variables.
        DUMMY_VAL_1, DUMMY_VAL_2, DUMMY_VAL_3 = "Steven", "Vincent", "Buscemi"

        # Set up both options.
        config._create_option(
            "_test.independentOption",
            description="This option can change at will",
            default_val=DUMMY_VAL_1,
        )

        @config._create_option("_test.dependentOption")
        def _test_dependent_option():
            """Depend on the value of _test.independentOption."""
            return config.get_option("_test.independentOption")

        # Check that the default values are good.
        self.assertEqual(config.get_option("_test.independentOption"), DUMMY_VAL_1)
        self.assertEqual(config.get_option("_test.dependentOption"), DUMMY_VAL_1)
        self.assertEqual(
            config.get_where_defined("_test.independentOption"),
            ConfigOption.DEFAULT_DEFINITION,
        )
        self.assertEqual(
            config.get_where_defined("_test.dependentOption"),
            ConfigOption.DEFAULT_DEFINITION,
        )

        # Override the independent option. Both update!
        config.set_option("_test.independentOption", DUMMY_VAL_2)
        self.assertEqual(config.get_option("_test.independentOption"), DUMMY_VAL_2)
        self.assertEqual(config.get_option("_test.dependentOption"), DUMMY_VAL_2)
        self.assertEqual(
            config.get_where_defined("_test.independentOption"), config._USER_DEFINED
        )
        self.assertEqual(
            config.get_where_defined("_test.dependentOption"),
            ConfigOption.DEFAULT_DEFINITION,
        )

        # Override the dependent option. Only that updates!
        config.set_option("_test.dependentOption", DUMMY_VAL_3)
        self.assertEqual(config.get_option("_test.independentOption"), DUMMY_VAL_2)
        self.assertEqual(config.get_option("_test.dependentOption"), DUMMY_VAL_3)
        self.assertEqual(
            config.get_where_defined("_test.independentOption"), config._USER_DEFINED
        )
        self.assertEqual(
            config.get_where_defined("_test.dependentOption"), config._USER_DEFINED
        )

    def test_parsing_toml(self):
        """Test config._update_config_with_toml()."""
        # Some useful variables.
        DUMMY_VAL_1, DUMMY_VAL_2 = "Christopher", "Walken"
        DUMMY_DEFINITION = "<test definition>"

        # Create a dummy default option.
        config._create_option(
            "_test.tomlTest",
            description="This option tests the TOML parser.",
            default_val=DUMMY_VAL_1,
        )
        self.assertEqual(config.get_option("_test.tomlTest"), DUMMY_VAL_1)
        self.assertEqual(
            config.get_where_defined("_test.tomlTest"), ConfigOption.DEFAULT_DEFINITION
        )

        # Override it with some TOML
        NEW_TOML = (
            """
            [_test]
            tomlTest="%s"
        """
            % DUMMY_VAL_2
        )
        config._update_config_with_toml(NEW_TOML, DUMMY_DEFINITION)
        self.assertEqual(config.get_option("_test.tomlTest"), DUMMY_VAL_2)
        self.assertEqual(config.get_where_defined("_test.tomlTest"), DUMMY_DEFINITION)

    def test_parsing_env_vars_in_toml(self):
        """Test that environment variables get parsed in the TOML file."""
        # Some useful variables.
        DEFAULT_VAL, DESIRED_VAL = "Christopher", "Walken"
        DUMMY_DEFINITION = "<test definition>"

        # Create a dummy default option.
        config._create_option(
            "_test.tomlTest",
            description="This option tests the TOML parser.",
            default_val=DEFAULT_VAL,
        )
        self.assertEqual(config.get_option("_test.tomlTest"), DEFAULT_VAL)
        self.assertEqual(
            config.get_where_defined("_test.tomlTest"), ConfigOption.DEFAULT_DEFINITION
        )

        os.environ["TEST_ENV_VAR"] = DESIRED_VAL

        # Override it with some TOML
        NEW_TOML = """
            [_test]
            tomlTest="env:TEST_ENV_VAR"
        """
        config._update_config_with_toml(NEW_TOML, DUMMY_DEFINITION)
        self.assertEqual(config.get_option("_test.tomlTest"), DESIRED_VAL)
        self.assertEqual(config.get_where_defined("_test.tomlTest"), DUMMY_DEFINITION)

    def test_delete_option(self):
        config.set_option("s3.bucket", "some.bucket")
        config._delete_option("s3.bucket")
        with pytest.raises(RuntimeError) as e:
            config.get_option("s3.bucket")
        self.assertEqual(str(e.value), 'Config key "s3.bucket" not defined.')

        config._delete_option("s3.bucket")

    def test_sections_order(self):
        sections = sorted(
            ["_test", u"browser", u"client", u"global", u"runner", u"s3", u"server"]
        )
        keys = sorted(list(config._section_descriptions.keys()))
        self.assertEqual(sections, keys)

    def test_config_option_keys(self):
<<<<<<< HEAD
        config_options = sorted([
            u'browser.gatherUsageStats',
            u'browser.serverAddress',
            u'browser.serverPort',
            u'client.caching',
            u'client.displayEnabled',
            u'global.developmentMode',
            u'global.disableWatchdogWarning',
            u'global.logLevel',
            u'global.metrics',
            u'global.sharingMode',
            u'global.showWarningOnDirectExecution',
            u'global.unitTest',
            u'global.useNode',
            u'runner.magicEnabled',
            u'runner.installTracer',
            u'runner.fixMatplotlib',
            u's3.accessKeyId',
            u's3.bucket',
            u's3.keyPrefix',
            u's3.profile',
            u's3.region',
            u's3.requireLoginToView',
            u's3.secretAccessKey',
            u's3.url',
            u'server.enableCORS',
            u'server.folderWatchBlacklist',
            u'server.headless',
            u'server.liveSave',
            u'server.port',
            u'server.runOnSave',
        ])
=======
        config_options = sorted(
            [
                u"browser.gatherUsageStats",
                u"browser.serverAddress",
                u"browser.serverPort",
                u"client.caching",
                u"client.displayEnabled",
                u"global.developmentMode",
                u"global.logLevel",
                u"global.metrics",
                u"global.sharingMode",
                u"global.showWarningOnDirectExecution",
                u"global.unitTest",
                u"global.useNode",
                u"runner.magicEnabled",
                u"runner.installTracer",
                u"runner.fixMatplotlib",
                u"s3.accessKeyId",
                u"s3.bucket",
                u"s3.keyPrefix",
                u"s3.profile",
                u"s3.region",
                u"s3.requireLoginToView",
                u"s3.secretAccessKey",
                u"s3.url",
                u"server.enableCORS",
                u"server.folderWatchBlacklist",
                u"server.headless",
                u"server.liveSave",
                u"server.port",
                u"server.runOnSave",
            ]
        )
>>>>>>> c66b5487
        keys = sorted(config._config_options.keys())
        self.assertEqual(config_options, keys)

    def test_clean_paragraphs(self):
        # from https://www.lipsum.com/
        input = textwrap.dedent(
            """
            Lorem              ipsum dolor sit amet,
            consectetur adipiscing elit.

               Curabitur ac fermentum eros.

            Maecenas                   libero est,
                    ultricies
            eget ligula eget,    """
        )

        truth = [
            u"Lorem ipsum dolor sit amet, consectetur adipiscing elit.",
            u"Curabitur ac fermentum eros.",
            u"Maecenas libero est, ultricies eget ligula eget,",
        ]

        result = config._clean_paragraphs(input)
        self.assertEqual(truth, result)

    def test_clean(self):
        result = config._clean(" clean    this         text  ")
        self.assertEqual("clean this text", result)

    def test_check_conflicts_2(self):
        config._set_option("global.developmentMode", True, "test")
        config._set_option("server.port", 1234, "test")
        with pytest.raises(AssertionError) as e:
            config._check_conflicts()
        self.assertEqual(
            str(e.value),
            "server.port does not work when global.developmentMode is true.",
        )

    def test_check_conflicts_2a(self):
        config._set_option("global.developmentMode", True, "test")
        config._set_option("browser.serverPort", 1234, "test")
        with pytest.raises(AssertionError) as e:
            config._check_conflicts()
        self.assertEqual(
            str(e.value),
            "browser.serverPort does not work when global.developmentMode is " "true.",
        )

    def test_check_conflicts_3(self):
        with pytest.raises(AssertionError) as e:
            config._set_option("global.sharingMode", "s3", "test")
            config._set_option("s3.bucket", None, "<default>")
            config._check_conflicts()
        self.assertEqual(
            str(e.value),
            'When global.sharingMode is set to "s3", s3.bucket must also be set',
        )

    def test_check_conflicts_4(self):
        with pytest.raises(AssertionError) as e:
            config._set_option("global.sharingMode", "s3", "test")
            config._set_option("s3.bucket", "some.bucket", "test")
            config._set_option("s3.accessKeyId", "some.key", "test")
            config._set_option("s3.secretAccessKey", None, "<default>")
            config._check_conflicts()
        self.assertEqual(
            str(e.value),
            "In config.toml, s3.accessKeyId and s3.secretAccessKey must either both be set or both be unset.",
        )

    def test_check_conflicts_5(self):
        with pytest.raises(AssertionError) as e:
            config._set_option("global.sharingMode", "streamlit-public", "test")
            config._set_option("s3.profile", "some.profile", "test")
            config._check_conflicts()
        self.assertEqual(
            str(e.value),
            'In config.toml, S3 should not be configured when global.sharingMode is set to "streamlit-public".',
        )

    def test_maybe_convert_to_number(self):
        self.assertEqual(1234, config._maybe_convert_to_number("1234"))
        self.assertEqual(1234.5678, config._maybe_convert_to_number("1234.5678"))
        self.assertEqual("1234.5678ex", config._maybe_convert_to_number("1234.5678ex"))

    def test_maybe_read_env_variable(self):
        self.assertEqual(
            "env:RANDOM_TEST", config._maybe_read_env_variable("env:RANDOM_TEST")
        )
        os.environ["RANDOM_TEST"] = "1234"
        self.assertEqual(1234, config._maybe_read_env_variable("env:RANDOM_TEST"))

    def test_update_config_with_toml(self):
        self.assertEqual(True, config.get_option("client.caching"))
        toml = textwrap.dedent(
            """
           [client]
           caching = false
        """
        )
        config._update_config_with_toml(toml, "test")
        self.assertEqual(False, config.get_option("client.caching"))

    def test_set_option(self):
        with pytest.raises(AssertionError) as e:
            config._set_option("not.defined", "no.value", "test")
        self.assertEqual(str(e.value), 'Key "not.defined" is not defined.')

        config._set_option("client.caching", "test", "test")
        self.assertEqual("test", config.get_option("client.caching"))

    def test_is_manually_set(self):
        config._set_option("s3.bucket", "some.bucket", "test")
        self.assertEqual(True, config.is_manually_set("s3.bucket"))

        config._set_option("s3.bucket", "some.bucket", "<default>")
        self.assertEqual(False, config.is_manually_set("s3.bucket"))

    def test_is_unset(self):
        config._set_option("s3.bucket", "some.bucket", "test")
        self.assertEqual(False, config._is_unset("s3.bucket"))

        config._set_option("s3.bucket", "some.bucket", "<default>")
        self.assertEqual(True, config._is_unset("s3.bucket"))

    def test_get_where_defined(self):
        config._set_option("s3.bucket", "some.bucket", "test")
        self.assertEqual("test", config.get_where_defined("s3.bucket"))

        with pytest.raises(RuntimeError) as e:
            config.get_where_defined("doesnt.exist")
        self.assertEqual(str(e.value), 'Config key "doesnt.exist" not defined.')

    def test_get_options(self):
        config._set_option("s3.bucket", "some.bucket", "test")
        self.assertEqual("some.bucket", config.get_option("s3.bucket"))

        with pytest.raises(RuntimeError) as e:
            config.get_option("doesnt.exist")
        self.assertEqual(str(e.value), 'Config key "doesnt.exist" not defined.')

    def test_s3(self):
        self.assertEqual(None, config.get_option("s3.secretAccessKey"))
        self.assertEqual(None, config.get_option("s3.accessKeyId"))
        self.assertEqual(None, config.get_option("s3.url"))
        self.assertEqual(None, config.get_option("s3.bucket"))
        with patch("streamlit.config._get_public_credentials") as p:
            p.return_value = {}
            config.set_option("global.sharingMode", "streamlit-public")
            self.assertEqual(None, config.get_option("s3.secretAccessKey"))
            self.assertEqual(None, config.get_option("s3.accessKeyId"))
            self.assertEqual(None, config.get_option("s3.url"))
            self.assertEqual(None, config.get_option("s3.bucket"))

        with patch("streamlit.config._get_public_credentials") as p:
            p.return_value = {
                "secretAccessKey": "sekrit",
                "accessKeyId": "sekrit2",
                "url": "http://test.url",
                "bucket": "some.bucket",
            }
            config.set_option("global.sharingMode", "streamlit-public")
            self.assertEqual("sekrit", config.get_option("s3.secretAccessKey"))
            self.assertEqual("sekrit2", config.get_option("s3.accessKeyId"))
            self.assertEqual("http://test.url", config.get_option("s3.url"))
            self.assertEqual("some.bucket", config.get_option("s3.bucket"))

    def test_browser_server_port(self):
        config.set_option("server.port", 1234)
        self.assertEqual(1234, config.get_option("browser.serverPort"))

    def test_server_headless_via_liveSave(self):
        config.set_option("server.liveSave", True)
        self.assertEqual(True, config.get_option("server.headless"))

    def test_server_headless_via_atom_plugin(self):
        os.environ["IS_RUNNING_IN_STREAMLIT_EDITOR_PLUGIN"] = "True"

        config.set_option("server.liveSave", False)
        self.assertEqual(True, config.get_option("server.headless"))

        del os.environ["IS_RUNNING_IN_STREAMLIT_EDITOR_PLUGIN"]

    def test_server_headless(self):
        orig_display = None
        if "DISPLAY" in os.environ.keys():
            orig_display = os.environ["DISPLAY"]
            del os.environ["DISPLAY"]

        with patch("streamlit.config.platform.system") as p:
            p.return_value = "Linux"
            self.assertEqual(True, config.get_option("server.headless"))

        if orig_display:
            os.environ["DISPLAY"] = orig_display

    def test_global_dev_mode(self):
        config.set_option("global.developmentMode", True)
        self.assertEqual(True, config.get_option("global.developmentMode"))

    def test_global_log_level_debug(self):
        config.set_option("global.developmentMode", True)
        self.assertEqual(u"debug", config.get_option("global.logLevel"))

    def test_global_log_level(self):
        config.set_option("global.developmentMode", False)
        self.assertEqual(u"info", config.get_option("global.logLevel"))<|MERGE_RESOLUTION|>--- conflicted
+++ resolved
@@ -256,40 +256,6 @@
         self.assertEqual(sections, keys)
 
     def test_config_option_keys(self):
-<<<<<<< HEAD
-        config_options = sorted([
-            u'browser.gatherUsageStats',
-            u'browser.serverAddress',
-            u'browser.serverPort',
-            u'client.caching',
-            u'client.displayEnabled',
-            u'global.developmentMode',
-            u'global.disableWatchdogWarning',
-            u'global.logLevel',
-            u'global.metrics',
-            u'global.sharingMode',
-            u'global.showWarningOnDirectExecution',
-            u'global.unitTest',
-            u'global.useNode',
-            u'runner.magicEnabled',
-            u'runner.installTracer',
-            u'runner.fixMatplotlib',
-            u's3.accessKeyId',
-            u's3.bucket',
-            u's3.keyPrefix',
-            u's3.profile',
-            u's3.region',
-            u's3.requireLoginToView',
-            u's3.secretAccessKey',
-            u's3.url',
-            u'server.enableCORS',
-            u'server.folderWatchBlacklist',
-            u'server.headless',
-            u'server.liveSave',
-            u'server.port',
-            u'server.runOnSave',
-        ])
-=======
         config_options = sorted(
             [
                 u"browser.gatherUsageStats",
@@ -298,6 +264,7 @@
                 u"client.caching",
                 u"client.displayEnabled",
                 u"global.developmentMode",
+                u"global.disableWatchdogWarning",
                 u"global.logLevel",
                 u"global.metrics",
                 u"global.sharingMode",
@@ -323,7 +290,6 @@
                 u"server.runOnSave",
             ]
         )
->>>>>>> c66b5487
         keys = sorted(config._config_options.keys())
         self.assertEqual(config_options, keys)
 
