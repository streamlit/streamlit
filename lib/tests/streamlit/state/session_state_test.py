# Copyright 2018-2021 Streamlit Inc.
#
# Licensed under the Apache License, Version 2.0 (the "License");
# you may not use this file except in compliance with the License.
# You may obtain a copy of the License at
#
#    http://www.apache.org/licenses/LICENSE-2.0
#
# Unless required by applicable law or agreed to in writing, software
# distributed under the License is distributed on an "AS IS" BASIS,
# WITHOUT WARRANTIES OR CONDITIONS OF ANY KIND, either express or implied.
# See the License for the specific language governing permissions and
# limitations under the License.

"""Session state unit tests."""

<<<<<<< HEAD
from typing import Any
from unittest.mock import patch
=======

import unittest
from unittest.mock import MagicMock, patch

>>>>>>> 2f816662
import pytest
import tornado.testing

import streamlit as st
from streamlit.errors import StreamlitAPIException
<<<<<<< HEAD
from streamlit.state.session_state import get_session_state
=======
from streamlit.state.session_state import (
    GENERATED_WIDGET_KEY_PREFIX,
    get_session_state,
    LazySessionState,
    SessionState,
    Serialized,
    Value,
    WidgetMetadata,
    WStates,
)
from streamlit.proto.WidgetStates_pb2 import WidgetState as WidgetStateProto
>>>>>>> 2f816662
from tests import testutil


identity = lambda x: x


class WStateTests(unittest.TestCase):
    def setUp(self):
        wstates = WStates()
        self.wstates = wstates

        widget_state = WidgetStateProto()
        widget_state.id = "widget_id_1"
        widget_state.int_value = 5
        wstates.set_from_proto(widget_state)
        wstates.set_widget_metadata(
            WidgetMetadata(
                id="widget_id_1",
                deserializer=lambda x: str(x),
                serializer=lambda x: int(x),
                value_type="int_value",
            )
        )

        wstates.set_from_value("widget_id_2", 5)
        wstates.set_widget_metadata(
            WidgetMetadata(
                id="widget_id_2",
                deserializer=identity,
                serializer=identity,
                value_type="int_value",
            )
        )

    def test_getitem_nonexistent(self):
        with pytest.raises(KeyError):
            self.wstates["nonexistent_widget_id"]

    def test_getitem_no_metadata(self):
        del self.wstates.widget_metadata["widget_id_1"]
        with pytest.raises(KeyError):
            self.wstates["widget_id_1"]

    def test_getitem_serialized(self):
        assert isinstance(self.wstates.states["widget_id_1"], Serialized)
        assert self.wstates["widget_id_1"] == "5"
        assert self.wstates.states["widget_id_1"] == Value("5")

    def test_getitem_value(self):
        assert self.wstates["widget_id_2"] == 5

    def test_len(self):
        assert len(self.wstates) == 2

    def test_iter(self):
        wstate_iter = iter(self.wstates)
        assert next(wstate_iter) == "widget_id_1"
        assert next(wstate_iter) == "widget_id_2"
        with pytest.raises(StopIteration):
            next(wstate_iter)

    def test_keys(self):
        assert self.wstates.keys() == {"widget_id_1", "widget_id_2"}

    def test_items(self):
        assert self.wstates.items() == {("widget_id_1", "5"), ("widget_id_2", 5)}

    def test_values(self):
        assert self.wstates.values() == {"5", 5}

    def test_cull_nonexistent(self):
        self.wstates.cull_nonexistent({"widget_id_1"})
        assert "widget_id_1" in self.wstates
        assert "widget_id_2" not in self.wstates

    def test_get_serialized_nonexistent_id(self):
        assert self.wstates.get_serialized("nonexistent_id") is None

    def test_get_serialized_no_metadata(self):
        del self.wstates.widget_metadata["widget_id_2"]
        assert self.wstates.get_serialized("widget_id_2") is None

    def test_get_serialized_already_serialized(self):
        serialized = self.wstates.get_serialized("widget_id_2")
        assert serialized.id == "widget_id_2"
        assert serialized.int_value == 5

    def test_get_serialized(self):
        serialized = self.wstates.get_serialized("widget_id_1")
        assert serialized.id == "widget_id_1"
        assert serialized.int_value == 5

    def test_get_serialized_array_value(self):
        widget_state = WidgetStateProto()
        widget_state.id = "widget_id_1"
        widget_state.int_array_value.data.extend([1, 2, 3, 4])
        self.wstates.set_from_proto(widget_state)
        self.wstates.set_widget_metadata(
            WidgetMetadata(
                id="widget_id_1",
                deserializer=identity,
                serializer=identity,
                value_type="int_array_value",
            )
        )

        serialized = self.wstates.get_serialized("widget_id_1")
        assert serialized.id == "widget_id_1"
        assert list(serialized.int_array_value.data) == [1, 2, 3, 4]

    def test_as_widget_states(self):
        widget_states = self.wstates.as_widget_states()
        assert len(widget_states) == 2
        assert widget_states[0].id == "widget_id_1"
        assert widget_states[0].int_value == 5
        assert widget_states[1].id == "widget_id_2"
        assert widget_states[1].int_value == 5

    def test_call_callback(self):
        metadata = WidgetMetadata(
            id="widget_id_1",
            deserializer=lambda x: str(x),
            serializer=lambda x: int(x),
            value_type="int_value",
            callback=MagicMock(),
            callback_args=(1,),
            callback_kwargs={"y": 2},
        )
        self.wstates.widget_metadata["widget_id_1"] = metadata
        self.wstates.call_callback("widget_id_1")

        metadata.callback.assert_called_once_with(1, y=2)


@patch("streamlit._is_running_with_streamlit", new=True)
class SessionStateUpdateTest(testutil.DeltaGeneratorTestCase):
    def test_widget_creation_updates_state(self):
        state = st.session_state
        assert "c" not in state

        st.checkbox("checkbox", value=True, key="c")

        assert state.c == True

    def test_setting_before_widget_creation(self):
        state = st.session_state
        state.c = True
        assert state.c == True

        c = st.checkbox("checkbox", key="c")
        assert c == True


@patch("streamlit._is_running_with_streamlit", new=True)
class SessionStateTest(testutil.DeltaGeneratorTestCase):
    def test_widget_presence(self):
        state = st.session_state

        assert "foo" not in state

        state.foo = "foo"

        assert "foo" in state
        assert state.foo == "foo"

    def test_widget_serde_roundtrip(self):
        session_state = get_session_state()

        def check_roundtrip(widget_id: str, value: Any):
            metadata = session_state._new_widget_state.widget_metadata[widget_id]
            serializer = metadata.serializer
            deserializer = metadata.deserializer

            assert deserializer(serializer(value)) == value

        cb = st.checkbox("cb", key="cb")
        check_roundtrip("cb", cb)

        cp = st.color_picker("cp", key="cp")
        check_roundtrip("cp", cp)

        date = st.date_input("date", key="date")
        check_roundtrip("date", date)

        multiselect = st.multiselect(
            "multiselect", options=["a", "b", "c"], key="multiselect"
        )
        check_roundtrip("multiselect", multiselect)

        number = st.number_input("number", key="number")
        check_roundtrip("number", number)

        radio = st.radio("radio", options=["a", "b", "c"], key="radio")
        check_roundtrip("radio", radio)

        selectbox = st.selectbox("selectbox", options=["a", "b", "c"], key="selectbox")
        check_roundtrip("selectbox", selectbox)

        select_slider = st.select_slider(
            "select_slider", options=["a", "b", "c"], key="select_slider"
        )
        check_roundtrip("select_slider", select_slider)

        slider = st.slider("slider", key="slider")
        check_roundtrip("slider", slider)

        text_area = st.text_area("text_area", key="text_area")
        check_roundtrip("text_area", text_area)

        text_input = st.text_input("text_input", key="text_input")
        check_roundtrip("text_input", text_input)

        time = st.time_input("time", key="time")
        check_roundtrip("time", time)<|MERGE_RESOLUTION|>--- conflicted
+++ resolved
@@ -14,23 +14,16 @@
 
 """Session state unit tests."""
 
-<<<<<<< HEAD
 from typing import Any
-from unittest.mock import patch
-=======
-
 import unittest
-from unittest.mock import MagicMock, patch
-
->>>>>>> 2f816662
+from unittest.mock import patch, MagicMock
+
+
 import pytest
 import tornado.testing
 
 import streamlit as st
 from streamlit.errors import StreamlitAPIException
-<<<<<<< HEAD
-from streamlit.state.session_state import get_session_state
-=======
 from streamlit.state.session_state import (
     GENERATED_WIDGET_KEY_PREFIX,
     get_session_state,
@@ -42,7 +35,6 @@
     WStates,
 )
 from streamlit.proto.WidgetStates_pb2 import WidgetState as WidgetStateProto
->>>>>>> 2f816662
 from tests import testutil
 
 
