# Copyright (c) Streamlit Inc. (2018-2022) Snowflake Inc. (2022)
#
# Licensed under the Apache License, Version 2.0 (the "License");
# you may not use this file except in compliance with the License.
# You may obtain a copy of the License at
#
#     http://www.apache.org/licenses/LICENSE-2.0
#
# Unless required by applicable law or agreed to in writing, software
# distributed under the License is distributed on an "AS IS" BASIS,
# WITHOUT WARRANTIES OR CONDITIONS OF ANY KIND, either express or implied.
# See the License for the specific language governing permissions and
# limitations under the License.

"""Streamlit Unit test."""

import datetime
import json
import os
import re
import subprocess
import sys
import tempfile
import unittest
from unittest.mock import patch

import numpy as np
import pandas as pd
from google.protobuf import json_format
from parameterized import parameterized

import streamlit as st
from streamlit import __version__
from streamlit.errors import StreamlitAPIException
from streamlit.proto.Alert_pb2 import Alert
from streamlit.proto.Empty_pb2 import Empty as EmptyProto
from tests import testutil
from tests.delta_generator_test_case import DeltaGeneratorTestCase


def get_version():
    """Get version by parsing out setup.py."""
    dirname = os.path.dirname(__file__)
    base_dir = os.path.abspath(os.path.join(dirname, "../.."))
    pattern = re.compile(r"(?:.*VERSION = \")(?P<version>.*)(?:\"  # PEP-440$)")
    for line in open(os.path.join(base_dir, "setup.py")).readlines():
        m = pattern.match(line)
        if m:
            return m.group("version")


def patch_varname_getter():
    """Patches streamlit.elements.doc_string so _get_variable_name() works outside ScriptRunner."""
    import inspect

    parent_frame_filename = inspect.getouterframes(inspect.currentframe())[2].filename

    return patch(
        "streamlit.elements.doc_string.SCRIPTRUNNER_FILENAME", parent_frame_filename
    )


class StreamlitTest(unittest.TestCase):
    """Test Streamlit.__init__.py."""

    def test_streamlit_version(self):
        """Test streamlit.__version__."""
        self.assertEqual(__version__, get_version())

    def test_get_option(self):
        """Test streamlit.get_option."""
        # This is set in lib/tests/conftest.py to False
        self.assertEqual(False, st.get_option("browser.gatherUsageStats"))

    def test_public_api(self):
        """Test that we don't accidentally remove (or add) symbols
        to the public `st` API.
        """
        api = {
            k
            for k, v in st.__dict__.items()
            if not k.startswith("_") and not isinstance(v, type(st))
        }
        self.assertEqual(
            api,
            {
                # DeltaGenerator methods:
                "altair_chart",
                "area_chart",
                "audio",
                "balloons",
                "bar_chart",
                "bokeh_chart",
                "button",
                "caption",
                "camera_input",
                "checkbox",
                "code",
                "columns",
                "tabs",
                "container",
                "dataframe",
                "date_input",
                "divider",
                "download_button",
                "expander",
                "pydeck_chart",
                "empty",
                "error",
                "exception",
                "file_uploader",
                "form",
                "form_submit_button",
                "graphviz_chart",
                "header",
                "help",
                "image",
                "info",
                "json",
                "latex",
                "line_chart",
                "map",
                "markdown",
                "metric",
                "multiselect",
                "number_input",
                "plotly_chart",
                "progress",
                "pyplot",
                "radio",
                "selectbox",
                "select_slider",
                "slider",
                "snow",
                "subheader",
                "success",
                "table",
                "text",
                "text_area",
                "text_input",
                "time_input",
                "title",
                "vega_lite_chart",
                "video",
                "warning",
                "write",
                "color_picker",
                "sidebar",
                # Other modules the user should have access to:
                "echo",
                "spinner",
                "set_page_config",
                "stop",
                "cache",
                "secrets",
                "session_state",
                "cache_data",
                "cache_resource",
                # Beta APIs:
                "beta_container",
                "beta_expander",
                "beta_columns",
                # Experimental APIs:
                "experimental_user",
                "experimental_singleton",
                "experimental_memo",
                "experimental_get_query_params",
                "experimental_set_query_params",
                "experimental_rerun",
                "experimental_show",
                "experimental_data_editor",
                "get_option",
                "set_option",
            },
        )

    def test_pydoc(self):
        """Test that we can run pydoc on the streamlit package"""
        cwd = os.getcwd()
        try:
            os.chdir(tempfile.mkdtemp())
            # Run the script as a separate process to make sure that
            # the currently loaded modules do not affect the test result.
            output = subprocess.check_output(
                [sys.executable, "-m", "pydoc", "streamlit"]
            ).decode()
            self.assertIn("Help on package streamlit:", output)
        finally:
            os.chdir(cwd)


class StreamlitAPITest(DeltaGeneratorTestCase):
    """Test Public Streamlit Public APIs."""

    def test_st_legacy_altair_chart(self):
        """Test st._legacy_altair_chart."""
        import altair as alt

        df = pd.DataFrame(np.random.randn(3, 3), columns=["a", "b", "c"])

        c = (
            alt.Chart(df)
            .mark_circle()
            .encode(x="a", y="b", size="c", color="c")
            .interactive()
        )
        st._legacy_altair_chart(c)

        el = self.get_delta_from_queue().new_element
        spec = json.loads(el.vega_lite_chart.spec)

        # Checking Vega-Lite is a lot of work so rather than doing that, we
        # just checked to see if the spec data name matches the dataset.
        self.assertEqual(
            spec.get("data").get("name"), el.vega_lite_chart.datasets[0].name
        )

    def test_st_arrow_altair_chart(self):
        """Test st._arrow_altair_chart."""
        import altair as alt

        df = pd.DataFrame(np.random.randn(3, 3), columns=["a", "b", "c"])

        c = (
            alt.Chart(df)
            .mark_circle()
            .encode(x="a", y="b", size="c", color="c")
            .interactive()
        )
        st._arrow_altair_chart(c)

        proto = self.get_delta_from_queue().new_element.arrow_vega_lite_chart
        spec = json.loads(proto.spec)

        # Checking Vega-Lite is a lot of work so rather than doing that, we
        # just checked to see if the spec data name matches the dataset.
        self.assertEqual(spec.get("data").get("name"), proto.datasets[0].name)

    def test_st_legacy_area_chart(self):
        """Test st._legacy_area_chart."""
        df = pd.DataFrame([[10, 20, 30]], columns=["a", "b", "c"])
        st._legacy_area_chart(df, width=640, height=480)

        el = self.get_delta_from_queue().new_element.vega_lite_chart
        chart_spec = json.loads(el.spec)
        self.assertEqual(chart_spec["mark"], "area")
        self.assertEqual(chart_spec["width"], 640)
        self.assertEqual(chart_spec["height"], 480)
        self.assertEqual(
            el.datasets[0].data.columns.plain_index.data.strings.data,
            ["index", "variable", "value"],
        )

        data = json.loads(json_format.MessageToJson(el.datasets[0].data.data))
        result = [x["int64s"]["data"] for x in data["cols"] if "int64s" in x]
        self.assertEqual(result[1], ["10", "20", "30"])

    def test_st_arrow_area_chart(self):
        """Test st._arrow_area_chart."""
        from streamlit.type_util import bytes_to_data_frame

        df = pd.DataFrame([[10, 20, 30]], columns=["a", "b", "c"])
        EXPECTED_DATAFRAME = pd.DataFrame(
            [[0, "a", 10], [0, "b", 20], [0, "c", 30]],
            index=[0, 1, 2],
            columns=["index", "variable", "value"],
        )
        st._arrow_area_chart(df, width=640, height=480)

        proto = self.get_delta_from_queue().new_element.arrow_vega_lite_chart
        chart_spec = json.loads(proto.spec)

        self.assertEqual(chart_spec["mark"], "area")
        self.assertEqual(chart_spec["width"], 640)
        self.assertEqual(chart_spec["height"], 480)
        pd.testing.assert_frame_equal(
            bytes_to_data_frame(proto.datasets[0].data.data),
            EXPECTED_DATAFRAME,
        )

    def test_st_balloons(self):
        """Test st.balloons."""
        st.balloons()
        el = self.get_delta_from_queue().new_element
        self.assertEqual(el.balloons.show, True)

    def test_st_legacy_bar_chart(self):
        """Test st._legacy_bar_chart."""
        df = pd.DataFrame([[10, 20, 30]], columns=["a", "b", "c"])

        st._legacy_bar_chart(df, width=640, height=480)

        el = self.get_delta_from_queue().new_element.vega_lite_chart
        chart_spec = json.loads(el.spec)
        self.assertEqual(chart_spec["mark"], "bar")
        self.assertEqual(chart_spec["width"], 640)
        self.assertEqual(chart_spec["height"], 480)
        self.assertEqual(
            el.datasets[0].data.columns.plain_index.data.strings.data,
            ["index", "variable", "value"],
        )

        data = json.loads(json_format.MessageToJson(el.datasets[0].data.data))
        result = [x["int64s"]["data"] for x in data["cols"] if "int64s" in x]

        self.assertEqual(result[1], ["10", "20", "30"])

    def test_st_arrow_bar_chart(self):
        """Test st._arrow_bar_chart."""
        from streamlit.type_util import bytes_to_data_frame

        df = pd.DataFrame([[10, 20, 30]], columns=["a", "b", "c"])
        EXPECTED_DATAFRAME = pd.DataFrame(
            [[0, "a", 10], [0, "b", 20], [0, "c", 30]],
            index=[0, 1, 2],
            columns=["index", "variable", "value"],
        )

        st._arrow_bar_chart(df, width=640, height=480)

        proto = self.get_delta_from_queue().new_element.arrow_vega_lite_chart
        chart_spec = json.loads(proto.spec)

        self.assertEqual(chart_spec["mark"], "bar")
        self.assertEqual(chart_spec["width"], 640)
        self.assertEqual(chart_spec["height"], 480)
        pd.testing.assert_frame_equal(
            bytes_to_data_frame(proto.datasets[0].data.data),
            EXPECTED_DATAFRAME,
        )

    def test_st_legacy_dataframe(self):
        """Test st._legacy_dataframe."""
        df = pd.DataFrame({"one": [1, 2], "two": [11, 22]})

        st._legacy_dataframe(df)

        el = self.get_delta_from_queue().new_element
        self.assertEqual(el.data_frame.data.cols[0].int64s.data, [1, 2])
        self.assertEqual(
            el.data_frame.columns.plain_index.data.strings.data, ["one", "two"]
        )

    def test_st_arrow_dataframe(self):
        """Test st._arrow_dataframe."""
        from streamlit.type_util import bytes_to_data_frame

        df = pd.DataFrame({"one": [1, 2], "two": [11, 22]})

        st._arrow_dataframe(df)

        proto = self.get_delta_from_queue().new_element.arrow_data_frame
        pd.testing.assert_frame_equal(bytes_to_data_frame(proto.data), df)

    def test_st_empty(self):
        """Test st.empty."""
        st.empty()

        el = self.get_delta_from_queue().new_element
        self.assertEqual(el.empty, EmptyProto())

    def test_st_error(self):
        """Test st.error."""
        st.error("some error")

        el = self.get_delta_from_queue().new_element
        self.assertEqual(el.alert.body, "some error")
        self.assertEqual(el.alert.format, Alert.ERROR)

    def test_st_error_with_icon(self):
        """Test st.error with icon."""
        st.error("some error", icon="😱")

        el = self.get_delta_from_queue().new_element
        self.assertEqual(el.alert.body, "some error")
        self.assertEqual(el.alert.icon, "😱")
        self.assertEqual(el.alert.format, Alert.ERROR)

    @parameterized.expand([(True,), (False,)])
    def test_st_exception(self, show_error_details: bool):
        """Test st.exception."""
        # client.showErrorDetails has no effect on code that calls
        # st.exception directly. This test should have the same result
        # regardless fo the config option.
        with testutil.patch_config_options(
            {"client.showErrorDetails": show_error_details}
        ):
            e = RuntimeError("Test Exception")
            st.exception(e)

            el = self.get_delta_from_queue().new_element
            self.assertEqual(el.exception.type, "RuntimeError")
            self.assertEqual(el.exception.message, "Test Exception")
            # We will test stack_trace when testing
            # streamlit.elements.exception_element
            self.assertEqual(el.exception.stack_trace, [])

    def test_st_header(self):
        """Test st.header."""
        st.header("some header")

        el = self.get_delta_from_queue().new_element
        self.assertEqual(el.heading.body, "some header")
        self.assertEqual(el.heading.tag, "h2")

    def test_st_header_with_anchor(self):
        """Test st.header with anchor."""
        st.header("some header", anchor="some-anchor")

        el = self.get_delta_from_queue().new_element
        self.assertEqual(el.heading.body, "some header")
        self.assertEqual(el.heading.tag, "h2")
        self.assertEqual(el.heading.anchor, "some-anchor")

    def test_st_header_with_help(self):
        """Test st.header with help."""
        st.header("some header", help="help text")
        el = self.get_delta_from_queue().new_element
        self.assertEqual(el.heading.body, "some header")
        self.assertEqual(el.heading.tag, "h2")
        self.assertEqual(el.heading.help, "help text")

    def test_st_help(self):
        """Test st.help."""

        with patch_varname_getter():
            st.help(st.header)

        el = self.get_delta_from_queue().new_element.doc_string
        self.assertEqual("st.header", el.name)
        self.assertEqual("method", el.type)
        self.assertTrue(el.doc_string.startswith("Display text in header formatting."))

        if sys.version_info < (3, 9):
            # Python < 3.9 represents the signature slightly differently
<<<<<<< HEAD
            signature = "(body: object, anchor: Union[str, NoneType] = None) -> 'DeltaGenerator'"
        else:
            signature = (
                "(body: object, anchor: Optional[str] = None) -> 'DeltaGenerator'"
=======
            self.assertEqual(
                el.doc_string.signature,
                "(body: object, anchor: Union[str, NoneType] = None, *, help: Union[str, NoneType] = None) -> 'DeltaGenerator'",
            )
        else:
            self.assertEqual(
                el.doc_string.signature,
                "(body: object, anchor: Optional[str] = None, *, help: Optional[str] = None) -> 'DeltaGenerator'",
>>>>>>> fc0a5289
            )

        self.assertEqual(
            f"streamlit.delta_generator.HeadingMixin.header{signature}", el.value
        )

    def test_st_info(self):
        """Test st.info."""
        st.info("some info")

        el = self.get_delta_from_queue().new_element
        self.assertEqual(el.alert.body, "some info")
        self.assertEqual(el.alert.format, Alert.INFO)

    def test_st_info_with_icon(self):
        """Test st.info with icon."""
        st.info("some info", icon="👉🏻")

        el = self.get_delta_from_queue().new_element
        self.assertEqual(el.alert.body, "some info")
        self.assertEqual(el.alert.icon, "👉🏻")
        self.assertEqual(el.alert.format, Alert.INFO)

    def test_st_json(self):
        """Test st.json."""
        st.json('{"some": "json"}')

        el = self.get_delta_from_queue().new_element
        self.assertEqual(el.json.body, '{"some": "json"}')

        # Test that an object containing non-json-friendly keys can still
        # be displayed.  Resultant json body will be missing those keys.

        n = np.array([1, 2, 3, 4, 5])
        data = {n[0]: "this key will not render as JSON", "array": n}
        st.json(data)

        el = self.get_delta_from_queue().new_element
        self.assertEqual(el.json.body, '{"array": "array([1, 2, 3, 4, 5])"}')

    def test_st_legacy_line_chart(self):
        """Test st._legacy_line_chart."""
        df = pd.DataFrame([[10, 20, 30]], columns=["a", "b", "c"])
        st._legacy_line_chart(df, width=640, height=480)

        el = self.get_delta_from_queue().new_element.vega_lite_chart
        chart_spec = json.loads(el.spec)
        self.assertEqual(chart_spec["mark"], "line")
        self.assertEqual(chart_spec["width"], 640)
        self.assertEqual(chart_spec["height"], 480)

        self.assertEqual(
            el.datasets[0].data.columns.plain_index.data.strings.data,
            ["index", "variable", "value"],
        )

        data = json.loads(json_format.MessageToJson(el.datasets[0].data.data))
        result = [x["int64s"]["data"] for x in data["cols"] if "int64s" in x]

        self.assertEqual(result[1], ["10", "20", "30"])

    def test_st_arrow_line_chart(self):
        """Test st._arrow_line_chart."""
        from streamlit.type_util import bytes_to_data_frame

        df = pd.DataFrame([[10, 20, 30]], columns=["a", "b", "c"])
        EXPECTED_DATAFRAME = pd.DataFrame(
            [[0, "a", 10], [0, "b", 20], [0, "c", 30]],
            index=[0, 1, 2],
            columns=["index", "variable", "value"],
        )
        st._arrow_line_chart(df, width=640, height=480)

        proto = self.get_delta_from_queue().new_element.arrow_vega_lite_chart
        chart_spec = json.loads(proto.spec)

        self.assertEqual(chart_spec["mark"], "line")
        self.assertEqual(chart_spec["width"], 640)
        self.assertEqual(chart_spec["height"], 480)
        pd.testing.assert_frame_equal(
            bytes_to_data_frame(proto.datasets[0].data.data),
            EXPECTED_DATAFRAME,
        )

    def test_st_markdown(self):
        """Test st.markdown."""
        st.markdown("    some markdown  ")

        el = self.get_delta_from_queue().new_element
        self.assertEqual(el.markdown.body, "some markdown")

        # test the unsafe_allow_html keyword
        st.markdown("    some markdown  ", unsafe_allow_html=True)

        el = self.get_delta_from_queue().new_element
        self.assertEqual(el.markdown.body, "some markdown")
        self.assertTrue(el.markdown.allow_html)

        # test the help keyword
        st.markdown("    some markdown  ", help="help text")
        el = self.get_delta_from_queue().new_element
        self.assertEqual(el.markdown.body, "some markdown")
        self.assertEqual(el.markdown.help, "help text")

    def test_st_plotly_chart_simple(self):
        """Test st.plotly_chart."""
        import plotly.graph_objs as go

        trace0 = go.Scatter(x=[1, 2, 3, 4], y=[10, 15, 13, 17])

        data = [trace0]

        st.plotly_chart(data)

        el = self.get_delta_from_queue().new_element
        self.assertEqual(el.plotly_chart.HasField("url"), False)
        self.assertNotEqual(el.plotly_chart.figure.spec, "")
        self.assertNotEqual(el.plotly_chart.figure.config, "")
        self.assertEqual(el.plotly_chart.use_container_width, False)

    def test_st_plotly_chart_use_container_width_true(self):
        """Test st.plotly_chart."""
        import plotly.graph_objs as go

        trace0 = go.Scatter(x=[1, 2, 3, 4], y=[10, 15, 13, 17])

        data = [trace0]

        st.plotly_chart(data, use_container_width=True)

        el = self.get_delta_from_queue().new_element
        self.assertEqual(el.plotly_chart.HasField("url"), False)
        self.assertNotEqual(el.plotly_chart.figure.spec, "")
        self.assertNotEqual(el.plotly_chart.figure.config, "")
        self.assertEqual(el.plotly_chart.use_container_width, True)

    def test_st_plotly_chart_sharing(self):
        """Test st.plotly_chart when sending data to Plotly's service."""
        import plotly.graph_objs as go

        trace0 = go.Scatter(x=[1, 2, 3, 4], y=[10, 15, 13, 17])

        data = [trace0]

        with patch(
            "streamlit.elements.plotly_chart." "_plot_to_url_or_load_cached_url"
        ) as plot_patch:
            plot_patch.return_value = "the_url"
            st.plotly_chart(data, sharing="public")

        el = self.get_delta_from_queue().new_element
        self.assertEqual(el.plotly_chart.HasField("figure"), False)
        self.assertNotEqual(el.plotly_chart.url, "the_url")
        self.assertEqual(el.plotly_chart.use_container_width, False)

    def test_st_subheader(self):
        """Test st.subheader."""
        st.subheader("some subheader")

        el = self.get_delta_from_queue().new_element
        self.assertEqual(el.heading.body, "some subheader")
        self.assertEqual(el.heading.tag, "h3")

    def test_st_subheader_with_anchor(self):
        """Test st.subheader with anchor."""
        st.subheader("some subheader", anchor="some-anchor")

        el = self.get_delta_from_queue().new_element
        self.assertEqual(el.heading.body, "some subheader")
        self.assertEqual(el.heading.tag, "h3")
        self.assertEqual(el.heading.anchor, "some-anchor")

    def test_st_subheader_with_help(self):
        """Test st.subheader with help."""
        st.subheader("some subheader", help="help text")
        el = self.get_delta_from_queue().new_element
        self.assertEqual(el.heading.body, "some subheader")
        self.assertEqual(el.heading.tag, "h3")
        self.assertEqual(el.heading.help, "help text")

    def test_st_success(self):
        """Test st.success."""
        st.success("some success")

        el = self.get_delta_from_queue().new_element
        self.assertEqual(el.alert.body, "some success")
        self.assertEqual(el.alert.format, Alert.SUCCESS)

    def test_st_success_with_icon(self):
        """Test st.success with icon."""
        st.success("some success", icon="✅")

        el = self.get_delta_from_queue().new_element
        self.assertEqual(el.alert.body, "some success")
        self.assertEqual(el.alert.icon, "✅")
        self.assertEqual(el.alert.format, Alert.SUCCESS)

    def test_st_legacy_table(self):
        """Test st._legacy_table."""
        df = pd.DataFrame([[1, 2], [3, 4]], columns=["col1", "col2"])

        st._legacy_table(df)

        el = self.get_delta_from_queue().new_element
        self.assertEqual(el.table.data.cols[0].int64s.data, [1, 3])
        self.assertEqual(el.table.data.cols[1].int64s.data, [2, 4])
        self.assertEqual(
            el.table.columns.plain_index.data.strings.data, ["col1", "col2"]
        )

    def test_st_arrow_table(self):
        """Test st._arrow_table."""
        from streamlit.type_util import bytes_to_data_frame

        df = pd.DataFrame([[1, 2], [3, 4]], columns=["col1", "col2"])

        st._arrow_table(df)

        proto = self.get_delta_from_queue().new_element.arrow_table
        pd.testing.assert_frame_equal(bytes_to_data_frame(proto.data), df)

    def test_st_text(self):
        """Test st.text."""
        st.text("some text")

        el = self.get_delta_from_queue().new_element
        self.assertEqual(el.text.body, "some text")

    def test_st_text_with_help(self):
        """Test st.text with help."""
        st.text("some text", help="help text")
        el = self.get_delta_from_queue().new_element
        self.assertEqual(el.text.body, "some text")
        self.assertEqual(el.text.help, "help text")

    def test_st_caption_with_help(self):
        """Test st.caption with help."""
        st.caption("some caption", help="help text")
        el = self.get_delta_from_queue().new_element
        self.assertEqual(el.markdown.help, "help text")

    def test_st_latex_with_help(self):
        """Test st.latex with help."""
        st.latex(
            r"""
            a + ar + a r^2 + a r^3 + \cdots + a r^{n-1} =
            \sum_{k=0}^{n-1} ar^k =
            a \left(\frac{1-r^{n}}{1-r}\right)
            """,
            help="help text",
        )
        el = self.get_delta_from_queue().new_element
        self.assertEqual(el.markdown.help, "help text")

    def test_st_title(self):
        """Test st.title."""
        st.title("some title")

        el = self.get_delta_from_queue().new_element
        self.assertEqual(el.heading.body, "some title")
        self.assertEqual(el.heading.tag, "h1")

    def test_st_title_with_anchor(self):
        """Test st.title with anchor."""
        st.title("some title", anchor="some-anchor")

        el = self.get_delta_from_queue().new_element
        self.assertEqual(el.heading.body, "some title")
        self.assertEqual(el.heading.tag, "h1")
        self.assertEqual(el.heading.anchor, "some-anchor")

    def test_st_title_with_help(self):
        """Test st.title with help."""
        st.title("some title", help="help text")

        el = self.get_delta_from_queue().new_element
        self.assertEqual(el.heading.body, "some title")
        self.assertEqual(el.heading.tag, "h1")
        self.assertEqual(el.heading.help, "help text")

    def test_st_time_input(self):
        """Test st.time_input."""
        value = datetime.time(8, 45)
        st.time_input("Set an alarm for", value)

        el = self.get_delta_from_queue().new_element
        self.assertEqual(el.time_input.default, "08:45")
        self.assertEqual(el.time_input.step, datetime.timedelta(minutes=15).seconds)

    def test_st_time_input_with_step(self):
        """Test st.time_input with step."""
        value = datetime.time(9, 00)
        st.time_input("Set an alarm for", value, step=datetime.timedelta(minutes=5))

        el = self.get_delta_from_queue().new_element
        self.assertEqual(el.time_input.default, "09:00")
        self.assertEqual(el.time_input.step, datetime.timedelta(minutes=5).seconds)

    def test_st_time_input_exceptions(self):
        """Test st.time_input exceptions."""
        value = datetime.time(9, 00)
        with self.assertRaises(StreamlitAPIException):
            st.time_input("Set an alarm for", value, step=True)
        with self.assertRaises(StreamlitAPIException):
            st.time_input("Set an alarm for", value, step=(90, 0))
        with self.assertRaises(StreamlitAPIException):
            st.time_input("Set an alarm for", value, step=1)
        with self.assertRaises(StreamlitAPIException):
            st.time_input("Set an alarm for", value, step=59)
        with self.assertRaises(StreamlitAPIException):
            st.time_input("Set an alarm for", value, step=datetime.timedelta(hours=24))
        with self.assertRaises(StreamlitAPIException):
            st.time_input("Set an alarm for", value, step=datetime.timedelta(days=1))

    def test_st_legacy_vega_lite_chart(self):
        """Test st._legacy_vega_lite_chart."""
        pass

    def test_st_warning(self):
        """Test st.warning."""
        st.warning("some warning")

        el = self.get_delta_from_queue().new_element
        self.assertEqual(el.alert.body, "some warning")
        self.assertEqual(el.alert.format, Alert.WARNING)

    def test_st_warning_with_icon(self):
        """Test st.warning with icon."""
        st.warning("some warning", icon="⚠️")

        el = self.get_delta_from_queue().new_element
        self.assertEqual(el.alert.body, "some warning")
        self.assertEqual(el.alert.icon, "⚠️")
        self.assertEqual(el.alert.format, Alert.WARNING)

    def test_set_query_params_sends_protobuf_message(self):
        """Test valid st.set_query_params sends protobuf message."""
        st.experimental_set_query_params(x="a")
        message = self.get_message_from_queue(0)
        self.assertEqual(message.page_info_changed.query_string, "x=a")

    def test_set_query_params_exceptions(self):
        """Test invalid st.set_query_params raises exceptions."""
        with self.assertRaises(StreamlitAPIException):
            st.experimental_set_query_params(embed="True")
        with self.assertRaises(StreamlitAPIException):
            st.experimental_set_query_params(embed_options="show_colored_line")

    @parameterized.expand([(st.error,), (st.warning,), (st.info,), (st.success,)])
    def test_st_alert_exceptions(self, alert_func):
        """Test that alert functions throw an exception when a non-emoji is given as an icon."""
        with self.assertRaises(StreamlitAPIException):
            alert_func("some alert", icon="hello world")<|MERGE_RESOLUTION|>--- conflicted
+++ resolved
@@ -433,21 +433,14 @@
 
         if sys.version_info < (3, 9):
             # Python < 3.9 represents the signature slightly differently
-<<<<<<< HEAD
-            signature = "(body: object, anchor: Union[str, NoneType] = None) -> 'DeltaGenerator'"
+            signature = (
+                "(body: object, anchor: Union[str, NoneType] = None, *, "
+                "help: Union[str, NoneType] = None) -> 'DeltaGenerator'"
+            )
         else:
             signature = (
-                "(body: object, anchor: Optional[str] = None) -> 'DeltaGenerator'"
-=======
-            self.assertEqual(
-                el.doc_string.signature,
-                "(body: object, anchor: Union[str, NoneType] = None, *, help: Union[str, NoneType] = None) -> 'DeltaGenerator'",
-            )
-        else:
-            self.assertEqual(
-                el.doc_string.signature,
-                "(body: object, anchor: Optional[str] = None, *, help: Optional[str] = None) -> 'DeltaGenerator'",
->>>>>>> fc0a5289
+                "(body: object, anchor: Optional[str] = None, *, "
+                "help: Optional[str] = None) -> 'DeltaGenerator'"
             )
 
         self.assertEqual(
