# Copyright (c) Streamlit Inc. (2018-2022) Snowflake Inc. (2022)
#
# Licensed under the Apache License, Version 2.0 (the "License");
# you may not use this file except in compliance with the License.
# You may obtain a copy of the License at
#
#     http://www.apache.org/licenses/LICENSE-2.0
#
# Unless required by applicable law or agreed to in writing, software
# distributed under the License is distributed on an "AS IS" BASIS,
# WITHOUT WARRANTIES OR CONDITIONS OF ANY KIND, either express or implied.
# See the License for the specific language governing permissions and
# limitations under the License.

from datetime import date, datetime, time

import numpy as np
import pandas as pd
import pytest

from streamlit.elements.markdown import MARKDOWN_HORIZONTAL_RULE_EXPRESSION
from streamlit.testing.script_interactions import InteractiveScriptTests
from streamlit.testing.v1.app_test import AppTest


@pytest.mark.xfail(reason="button does not work correctly with session state")
def test_button():
    sr = AppTest.from_string(
        """
        import streamlit as st

        st.button("button")
        st.button("second button")
        """,
    ).run()
    assert sr.button[0].value == False
    assert sr.button[1].value == False

    sr2 = sr.button[0].click().run()
    assert sr2.button[0].value == True
    assert sr2.button[1].value == False

    sr3 = sr2.run()
    assert sr3.button[0].value == False
    assert sr3.button[1].value == False


def test_checkbox():
    def script():
        import streamlit as st

        st.checkbox("defaults")
        st.checkbox("defaulted on", True)

    at = AppTest.from_function(script).run()
    assert at.checkbox[0].label == "defaults"
    assert at.checkbox.values == [False, True]

    at.checkbox[0].check().run()
    assert at.checkbox.values == [True, True]

    at.checkbox[1].uncheck().run()
    assert at.checkbox.values == [True, False]


def test_color_picker():
    at = AppTest.from_string(
        """
        import streamlit as st

        st.color_picker("what is your favorite color?")
        st.color_picker("short hex", value="#ABC")
        st.color_picker("invalid", value="blue")
        """,
    ).run()
    assert at.color_picker.len == 2
    assert at.color_picker.values == ["#000000", "#ABC"]
    assert "blue" in at.exception[0].value

    at.color_picker[0].pick("#123456").run()
    assert at.color_picker[0].value == "#123456"


<<<<<<< HEAD
def test_columns():
    def script():
        import streamlit as st

        c1, c2 = st.columns(2)
        with c1:
            st.text("c1")
        c2.radio("c2", ["a", "b", "c"])

    at = AppTest.from_function(script).run()
    assert len(at.columns) == 2
    assert at.columns[0].weight == at.columns[1].weight
    assert at.columns[0].text[0].value == "c1"
    assert at.columns[1].radio[0].value == "a"


def test_value():
=======
def test_dataframe():
    def script():
        import numpy as np
        import pandas as pd

        import streamlit as st

        df = pd.DataFrame(
            index=[[0, 1], ["i1", "i2"]],
            columns=[[2, 3, 4], ["c1", "c2", "c3"]],
            data=np.arange(0, 6, 1).reshape(2, 3),
        )
        st.dataframe(df)

    at = AppTest.from_function(script).run()
    d = at.dataframe[0]
    assert d.value.equals(
        pd.DataFrame(
            index=[[0, 1], ["i1", "i2"]],
            columns=[[2, 3, 4], ["c1", "c2", "c3"]],
            data=np.arange(0, 6, 1).reshape(2, 3),
        )
    )


def test_date_input():
>>>>>>> f668e841
    at = AppTest.from_string(
        """
        import streamlit as st
        import datetime

        st.date_input("date", value=datetime.date(2023, 4, 17))
        st.date_input("datetime", value=datetime.datetime(2023, 4, 17, 11))
        st.date_input("range", value=(datetime.date(2020, 1, 1), datetime.date(2030, 1, 1)))
        """,
    ).run()
    assert not at.exception
    assert at.date_input.values == [
        date(2023, 4, 17),
        datetime(2023, 4, 17).date(),
        (date(2020, 1, 1), date(2030, 1, 1)),
    ]
    ds = at.date_input
    ds[0].set_value(date(2023, 5, 1))
    ds[1].set_value(datetime(2023, 1, 1))
    ds[2].set_value((date(2023, 1, 1), date(2024, 1, 1)))

    at.run()
    assert at.date_input.values == [
        date(2023, 5, 1),
        date(2023, 1, 1),
        (date(2023, 1, 1), date(2024, 1, 1)),
    ]


class ExceptionTest(InteractiveScriptTests):
    def test_value(self):
        script = self.script_from_string(
            """
            import streamlit as st

            st.exception(RuntimeError("foo"))
            """,
        )
        sr = script.run()

        assert sr.exception[0].value == "foo"

    def test_markdown(self):
        script = self.script_from_string(
            """
            import streamlit as st

            st.exception(st.errors.MarkdownFormattedException("# Oh no"))
            """,
        )
        sr = script.run()

        assert sr.exception[0].is_markdown


class HeadingTest(InteractiveScriptTests):
    def test_title(self):
        script = self.script_from_string(
            """
            import streamlit as st

            st.title("This is a title")
            st.title("This is a title with anchor", anchor="anchor text")
            st.title("This is a title with hidden anchor", anchor=False)
            """,
        )
        sr = script.run()

        assert len(sr.title) == 3
        assert sr.title[1].tag == "h1"
        assert sr.title[1].anchor == "anchor text"
        assert sr.title[1].value == "This is a title with anchor"
        assert sr.title[2].hide_anchor

    def test_header(self):
        script = self.script_from_string(
            """
            import streamlit as st

            st.header("This is a header")
            st.header("This is a header with anchor", anchor="header anchor text")
            st.header("This is a header with hidden anchor", anchor=False)
            """,
        )
        sr = script.run()

        assert len(sr.header) == 3
        assert sr.header[1].tag == "h2"
        assert sr.header[1].anchor == "header anchor text"
        assert sr.header[1].value == "This is a header with anchor"
        assert sr.header[2].hide_anchor

    def test_subheader(self):
        script = self.script_from_string(
            """
            import streamlit as st

            st.subheader("This is a subheader")
            st.subheader(
                "This is a subheader with anchor",
                anchor="subheader anchor text"
            )
            st.subheader("This is a subheader with hidden anchor", anchor=False)
            """,
        )
        sr = script.run()

        assert len(sr.subheader) == 3
        assert sr.subheader[1].tag == "h3"
        assert sr.subheader[1].anchor == "subheader anchor text"
        assert sr.subheader[1].value == "This is a subheader with anchor"
        assert sr.subheader[2].hide_anchor

    def test_heading_elements_by_type(self):
        script = self.script_from_string(
            """
            import streamlit as st

            st.title("title1")
            st.header("header1")
            st.subheader("subheader1")

            st.title("title2")
            st.header("header2")
            st.subheader("subheader2")
            """,
        )
        sr = script.run()

        assert len(sr.title) == 2
        assert len(sr.header) == 2
        assert len(sr.subheader) == 2


class MarkdownTest(InteractiveScriptTests):
    def test_markdown(self):
        script = self.script_from_string(
            """
            import streamlit as st

            st.markdown("**This is a markdown**")
            """,
        )
        sr = script.run()

        assert sr.markdown
        assert sr.markdown[0].type == "markdown"
        assert sr.markdown[0].value == "**This is a markdown**"

    def test_caption(self):
        script = self.script_from_string(
            """
            import streamlit as st

            st.caption("This is a caption")
            """,
        )
        sr = script.run()

        assert sr.caption
        assert sr.caption[0].type == "caption"
        assert sr.caption[0].value == "This is a caption"
        assert sr.caption[0].is_caption

    def test_code(self):
        script = self.script_from_string(
            """
            import streamlit as st

            st.code("import streamlit as st")
            """,
        )
        sr = script.run()

        assert sr.code
        assert sr.code[0].type == "code"
        assert sr.code[0].value == "import streamlit as st"

    def test_echo(self):
        script = self.script_from_string(
            """
            import streamlit as st

            with st.echo():
                st.write("Hello")
            """
        )

        sr = script.run()

        assert sr.code
        assert sr.code[0].type == "code"
        assert sr.code[0].language == "python"
        assert sr.code[0].value == """st.write("Hello")"""

    def test_latex(self):
        script = self.script_from_string(
            """
            import streamlit as st

            st.latex("E=mc^2")
            """,
        )
        sr = script.run()

        assert sr.latex
        assert sr.latex[0].type == "latex"
        assert sr.latex[0].value == "$$\nE=mc^2\n$$"

    def test_divider(self):
        script = self.script_from_string(
            """
            import streamlit as st

            st.divider()
            """,
        )
        sr = script.run()

        assert sr.divider
        assert sr.divider[0].type == "divider"
        assert sr.divider[0].value == MARKDOWN_HORIZONTAL_RULE_EXPRESSION

    def test_markdown_elements_by_type(self):
        script = self.script_from_string(
            """
            import streamlit as st

            st.markdown("**This is a markdown1**")
            st.caption("This is a caption1")
            st.code("print('hello world1')")
            st.latex("sin(2x)=2sin(x)cos(x)")

            st.markdown("**This is a markdown2**")
            st.caption("This is a caption2")
            st.code("print('hello world2')")
            st.latex("cos(2x)=cos^2(x)-sin^2(x)")
            """,
        )
        sr = script.run()

        assert len(sr.markdown) == 2
        assert len(sr.caption) == 2
        assert len(sr.code) == 2
        assert len(sr.latex) == 2


class MultiselectTest(InteractiveScriptTests):
    def test_value(self):
        script = self.script_from_string(
            """
            import streamlit as st

            st.multiselect("one", options=["a", "b", "c"])
            st.multiselect("two", options=["zero", "one", "two"], default=["two"])
            """,
        )
        sr = script.run()
        assert sr.multiselect[0].value == []
        assert sr.multiselect[1].value == ["two"]

        sr2 = sr.multiselect[0].select("b").run()
        assert sr2.multiselect[0].value == ["b"]
        assert sr2.multiselect[1].value == ["two"]

        sr3 = sr2.multiselect[1].select("zero").select("one").run()
        assert sr3.multiselect[0].value == ["b"]
        assert set(sr3.multiselect[1].value) == set(["zero", "one", "two"])

        sr4 = sr3.multiselect[0].unselect("b").run()
        assert sr4.multiselect[0].value == []
        assert set(sr3.multiselect[1].value) == set(["zero", "one", "two"])


class NumberInputTest(InteractiveScriptTests):
    def test_value(self):
        script = self.script_from_string(
            """
            import streamlit as st

            st.number_input("int", min_value=-10, max_value=10)
            st.number_input("float", min_value=-1.0, max_value=100.0)
            """,
        )
        sr = script.run()
        assert sr.number_input[0].value == -10
        assert sr.number_input[1].value == -1.0

        sr2 = sr.number_input[0].increment().run().number_input[1].increment().run()
        assert sr2.number_input[0].value == -9
        assert sr2.number_input[1].value == -0.99

        sr3 = sr2.number_input[0].decrement().run().number_input[1].decrement().run()
        assert sr3.number_input[0].value == -10
        assert sr3.number_input[1].value == -1.0

        sr4 = sr3.number_input[0].decrement().run().number_input[1].decrement().run()
        assert sr4.number_input[0].value == -10
        assert sr4.number_input[1].value == -1.0


class SelectboxTest(InteractiveScriptTests):
    def test_value(self):
        script = self.script_from_string(
            """
            import pandas as pd
            import streamlit as st

            options = ("male", "female")
            st.selectbox("selectbox 1", options, 1)
            st.selectbox("selectbox 2", options, 0)
            st.selectbox("selectbox 3", [])

            lst = ['Python', 'C', 'C++', 'Java', 'Scala', 'Lisp', 'JavaScript', 'Go']
            df = pd.DataFrame(lst)
            st.selectbox("selectbox 4", df)
            """,
        )
        sr = script.run()
        assert sr.selectbox[0].value == "female"
        assert sr.selectbox[1].value == "male"
        assert sr.selectbox[2].value is None
        assert sr.selectbox[3].value == "Python"

        sr2 = sr.selectbox[0].select("female").run()
        sr3 = sr2.selectbox[1].select("female").run()
        sr4 = sr3.selectbox[3].select("JavaScript").run()

        assert sr4.selectbox[0].value == "female"
        assert sr4.selectbox[1].value == "female"
        assert sr4.selectbox[2].value is None
        assert sr4.selectbox[3].value == "JavaScript"

        sr5 = sr4.selectbox[0].select_index(0).run()
        sr6 = sr5.selectbox[3].select_index(5).run()
        assert sr6.selectbox[0].value == "male"
        assert sr6.selectbox[3].value == "Lisp"

        with pytest.raises(ValueError):
            sr6.selectbox[0].select("invalid").run()

        with pytest.raises(IndexError):
            sr6.selectbox[0].select_index(42).run()


class SelectSliderTest(InteractiveScriptTests):
    def test_value(self):
        script = self.script_from_string(
            """
            import streamlit as st

            options=['red', 'orange', 'yellow', 'green', 'blue', 'indigo', 'violet']
            st.select_slider("single", options=options, value='green')
            st.select_slider("range", options=options, value=['red', 'blue'])
            """,
        )
        sr = script.run()
        assert sr.select_slider[0].value == "green"
        assert sr.select_slider[1].value == ("red", "blue")

        sr2 = sr.select_slider[0].set_value("violet").run()
        sr3 = sr2.select_slider[1].set_range("yellow", "orange").run()
        assert sr3.select_slider[0].value == "violet"
        assert sr3.select_slider[1].value == ("orange", "yellow")


class SidebarTest(InteractiveScriptTests):
    def test_access(self):
        script = self.script_from_string(
            """
            import streamlit as st

            st.sidebar.radio("foo", options=["a", "b", "c"])
            st.radio("bar", options=[1, 2, 3])
            """,
        )
        sr = script.run()
        assert len(sr.radio) == 2
        assert sr.sidebar.radio[0].value == "a"
        assert sr.main.radio[0].value == 1


class SliderTest(InteractiveScriptTests):
    def test_value(self):
        script = self.script_from_string(
            """
            import streamlit as st
            from datetime import datetime, time

            st.slider("defaults")
            st.slider("int", min_value=-100, max_value=100, step=5, value=10)
            st.slider("time", value=(time(11, 30), time(12, 45)))
            st.slider("datetime", value=datetime(2020, 1, 1, 9, 30))
            st.slider("float", min_value=0.0, max_value=1.0, step=0.01)
            """,
        )
        sr = script.run()
        s = sr.slider
        assert s[0].value == 0
        assert s[1].value == 10
        assert s[2].value == (time(11, 30), time(12, 45))
        assert s[3].value == datetime(2020, 1, 1, 9, 30)
        assert s[4].value == 0.0

        sr2 = sr.slider[1].set_value(50).run()
        sr3 = sr2.slider[2].set_range(time(12, 0), time(12, 15)).run()
        sr4 = sr3.slider[3].set_value(datetime(2020, 1, 10, 8, 0)).run()
        sr5 = sr4.slider[4].set_value(0.1).run()
        s = sr5.slider
        assert s[0].value == 0
        assert s[1].value == 50
        assert s[2].value == (time(12, 0), time(12, 15))
        assert s[3].value == datetime(2020, 1, 10, 8, 0)
        assert s[4].value == 0.1


def test_tabs():
    def script():
        import streamlit as st

        t1, t2 = st.tabs(["cat", "dog"])
        with t1:
            st.text("meow")
        t2.text("woof")

    at = AppTest.from_function(script).run()
    assert len(at.tabs) == 2
    assert at.tabs[0].label == "cat"
    assert at.tabs[0].text[0].value == "meow"
    assert at.tabs[1].label == "dog"
    assert at.tabs[1].text[0].value == "woof"


class TextAreaTest(InteractiveScriptTests):
    def test_value(self):
        script = self.script_from_string(
            """
            import streamlit as st

            st.text_area("label")
            st.text_area("with default", value="default", max_chars=20)
            """,
        )
        sr = script.run()

        assert sr.text_area[0].value == ""
        assert sr.text_area[1].value == "default"

        long_string = "".join(["this is a long string fragment."] * 10)
        sr.text_area[0].input(long_string)
        sr2 = sr.text_area[1].input(long_string).run()

        assert sr2.text_area[0].value == long_string
        assert sr2.text_area[1].value == "default"


class TextInputTest(InteractiveScriptTests):
    def test_value(self):
        script = self.script_from_string(
            """
            import streamlit as st

            st.text_input("label")
            st.text_input("with default", value="default", max_chars=20)
            """,
        )
        sr = script.run()

        assert sr.text_input[0].value == ""
        assert sr.text_input[1].value == "default"

        long_string = "".join(["this is a long string fragment."] * 10)
        sr.text_input[0].input(long_string)
        sr2 = sr.text_input[1].input(long_string).run()

        assert sr2.text_input[0].value == long_string
        assert sr2.text_input[1].value == "default"
        # assert sr2.text_input[1].value == long_string[:20]


class TimeInputTest(InteractiveScriptTests):
    def test_value(self):
        script = self.script_from_string(
            """
            import streamlit as st
            import datetime

            st.time_input("time", value=datetime.time(8, 30))
            st.time_input("datetime", value=datetime.datetime(2000,1,1, hour=17), step=3600)
            st.time_input("timedelta step", value=datetime.time(2), step=datetime.timedelta(minutes=1))
            """,
        )
        sr = script.run()
        assert not sr.exception
        assert [t.value for t in sr.time_input] == [
            time(8, 30),
            time(17),
            time(2),
        ]
        tis = sr.time_input
        tis[0].increment()
        tis[1].decrement()
        tis[2].increment()
        sr2 = sr.run()
        assert [t.value for t in sr2.time_input] == [
            time(8, 45),
            time(16),
            time(2, 1),
        ]


class TimeoutTest(InteractiveScriptTests):
    def test_short_timeout(self):
        script = self.script_from_string(
            """
            import time
            import streamlit as st

            st.write("start")
            time.sleep(0.5)
            st.write("end")
            """
        )
        with pytest.raises(RuntimeError):
            sr = script.run(timeout=0.2)<|MERGE_RESOLUTION|>--- conflicted
+++ resolved
@@ -81,7 +81,6 @@
     assert at.color_picker[0].value == "#123456"
 
 
-<<<<<<< HEAD
 def test_columns():
     def script():
         import streamlit as st
@@ -98,8 +97,6 @@
     assert at.columns[1].radio[0].value == "a"
 
 
-def test_value():
-=======
 def test_dataframe():
     def script():
         import numpy as np
@@ -126,7 +123,6 @@
 
 
 def test_date_input():
->>>>>>> f668e841
     at = AppTest.from_string(
         """
         import streamlit as st
