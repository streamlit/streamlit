--- conflicted
+++ resolved
@@ -9,11 +9,7 @@
 boto3 = "*"
 botocore = ">=1.13.44"
 hypothesis = ">=6.17.4"
-<<<<<<< HEAD
-mypy = ">=0.910, <0.930"
-=======
 mypy = ">=0.930"
->>>>>>> 435e110d
 mypy-protobuf = ">=1.17"
 parameterized = "*"
 pipenv = "*"
