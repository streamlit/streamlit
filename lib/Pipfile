[[source]]
name = "pypi"
url = "https://pypi.org/simple"
verify_ssl = true

[dev-packages]
funcsigs = {version = "*",markers = "python_version < '3.0'"}
mock = "*"
pipenv = "*"
pytest = "*"
pytest-cov = "*"
testfixtures = "*"
twine = "*"
wheel = "*"
# Doc builder packages:
Sphinx = "==1.8.5"
sphinx-rtd-theme = "*"
recommonmark = "*"
# Packages used in unit tests:
matplotlib = "*"
scipy = "<1.3.0"
plotly = "*"
chart-studio = "*"
bokeh = "*"
graphviz = "*"
parameterized = "*"
pydot = "*"
tensorflow = ">=2.0.0"
seaborn = "*"
prometheus-client = "*"
opencv-python = "*"
requests-mock = "*"
# IMPORTANT: We should try very hard *not* to add dependencies to Streamlit.
# And if something is only required for testing, but not anything else, please
# add to the dev dependencies above, instead.

[packages]
altair = ">=3.2.0"
astor = "*"
base58 = "*"
blinker = "*"
boto3 = "*"
botocore = "*"
click = ">=7.0"
# Pin python-dateutil to work around a botocore issue: https://github.com/boto/botocore/issues/1872
# TODO: Remove this pin when the above issue is fixed.
python-dateutil = "<=2.8.0"
enum-compat = "*"
# python3 code backported to python2
future = "*"
pillow = ">=6.2.0"
# Set protobuf version based on the protoc version on the release machine
# (i.e. Thiago's machine)
protobuf = ">=3.6.0"
pyarrow = "*"
requests = "*"
toml = "*"
# 5.0 has a fix for etag header: https://github.com/tornadoweb/tornado/issues/2262
# 6.0 doesn't support Python 2
tornado = ">=5.0,<6.0"
tzlocal = "*"
validators = "*"
watchdog = "*"

# Only Python 3.x packages
[python3]
<<<<<<< HEAD
# Only Python 3.x packages
pandas = "*"
=======
pandas = ">=0.21.0"
>>>>>>> 98ec6b09
numpy = "*"

# Only Python 2.x packages
[python2]
# Only Python 2.x packages
futures = "*"
pandas = ">=0.21.0,<0.25.0"
numpy = "<1.17.0"<|MERGE_RESOLUTION|>--- conflicted
+++ resolved
@@ -30,11 +30,11 @@
 prometheus-client = "*"
 opencv-python = "*"
 requests-mock = "*"
+
+[packages]
 # IMPORTANT: We should try very hard *not* to add dependencies to Streamlit.
 # And if something is only required for testing, but not anything else, please
 # add to the dev dependencies above, instead.
-
-[packages]
 altair = ">=3.2.0"
 astor = "*"
 base58 = "*"
@@ -62,17 +62,11 @@
 validators = "*"
 watchdog = "*"
 
+[python3]
 # Only Python 3.x packages
-[python3]
-<<<<<<< HEAD
-# Only Python 3.x packages
-pandas = "*"
-=======
 pandas = ">=0.21.0"
->>>>>>> 98ec6b09
 numpy = "*"
 
-# Only Python 2.x packages
 [python2]
 # Only Python 2.x packages
 futures = "*"
