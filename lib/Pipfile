[[source]]
name = "pypi"
url = "https://pypi.org/simple"
verify_ssl = true

[dev-packages]
flake8 = "*"
mock = "*"
mypy = "==0.761"
mypy-protobuf = ">=1.17"
parameterized = "*"
pipenv = "*"
pytest = "*"
pytest-cov = "*"
requests-mock = "*"
testfixtures = "*"
twine = "*"
wheel = "*"
# Doc builder packages:
Sphinx = "==1.8.5"
recommonmark = "*"
sphinx-markdown-tables = "*"
<<<<<<< HEAD
# Packages used in unit tests:
cffi = "*"
matplotlib = "*"
plotly = "*"
chart-studio = "*"
cx_oracle = "*"
bokeh = "*"
graphviz = "*"
mysqlclient = "*"
parameterized = "*"
psycopg2-binary = "*"
pydot = "*"
tensorflow = {version = ">=2.0.0",markers = "python_version < '3.8'"}
seaborn = "*"
sqlalchemy = "*"
torch = "*"
prometheus-client = "*"
pyodbc = "*"
opencv-python = "*"
requests-mock = "*"
mypy = "==0.761"
mypy-protobuf = ">=1.17"
flake8 = "*"

[packages]
# IMPORTANT: We should try very hard *not* to add dependencies to Streamlit.
# And if something is only required for testing, but not anything else, please
# add to the dev dependencies above, instead.
=======
sphinx-rtd-theme = "*"
# IMPORTANT: If you need to add a package just for testing, please add it to
# test-requirements.txt instead.

[packages]
# IMPORTANT: We should try very hard *not* to add dependencies to Streamlit.
# And if you do add one, make the required version as general as possible.
>>>>>>> 61b6bb69
altair = ">=3.2.0"
astor = "*"
base58 = "*"
blinker = "*"
boto3 = "*"
botocore = ">=1.13.44"
cachetools = ">=4.0"
click = ">=7.0"
<<<<<<< HEAD
packaging = "*"
pyarrow = "*"
python-dateutil = "*"
=======
>>>>>>> 61b6bb69
enum-compat = "*"
numpy = "*"
packaging = "*"
pandas = ">=0.21.0"
pillow = ">=6.2.0"
protobuf = ">=3.6.0"
pydeck = ">=0.1.dev5"
python-dateutil = "*"
requests = "*"
toml = "*"
# 5.0 has a fix for etag header: https://github.com/tornadoweb/tornado/issues/2262
# TODO: upgrade tornado to 6.x now that we don't have to support Python 2
tornado = ">=5.0,<6.0"
tzlocal = "*"
validators = "*"
watchdog = "*"<|MERGE_RESOLUTION|>--- conflicted
+++ resolved
@@ -20,36 +20,6 @@
 Sphinx = "==1.8.5"
 recommonmark = "*"
 sphinx-markdown-tables = "*"
-<<<<<<< HEAD
-# Packages used in unit tests:
-cffi = "*"
-matplotlib = "*"
-plotly = "*"
-chart-studio = "*"
-cx_oracle = "*"
-bokeh = "*"
-graphviz = "*"
-mysqlclient = "*"
-parameterized = "*"
-psycopg2-binary = "*"
-pydot = "*"
-tensorflow = {version = ">=2.0.0",markers = "python_version < '3.8'"}
-seaborn = "*"
-sqlalchemy = "*"
-torch = "*"
-prometheus-client = "*"
-pyodbc = "*"
-opencv-python = "*"
-requests-mock = "*"
-mypy = "==0.761"
-mypy-protobuf = ">=1.17"
-flake8 = "*"
-
-[packages]
-# IMPORTANT: We should try very hard *not* to add dependencies to Streamlit.
-# And if something is only required for testing, but not anything else, please
-# add to the dev dependencies above, instead.
-=======
 sphinx-rtd-theme = "*"
 # IMPORTANT: If you need to add a package just for testing, please add it to
 # test-requirements.txt instead.
@@ -57,7 +27,6 @@
 [packages]
 # IMPORTANT: We should try very hard *not* to add dependencies to Streamlit.
 # And if you do add one, make the required version as general as possible.
->>>>>>> 61b6bb69
 altair = ">=3.2.0"
 astor = "*"
 base58 = "*"
@@ -66,18 +35,13 @@
 botocore = ">=1.13.44"
 cachetools = ">=4.0"
 click = ">=7.0"
-<<<<<<< HEAD
-packaging = "*"
-pyarrow = "*"
-python-dateutil = "*"
-=======
->>>>>>> 61b6bb69
 enum-compat = "*"
 numpy = "*"
 packaging = "*"
 pandas = ">=0.21.0"
 pillow = ">=6.2.0"
 protobuf = ">=3.6.0"
+pyarrow = "*"
 pydeck = ">=0.1.dev5"
 python-dateutil = "*"
 requests = "*"
