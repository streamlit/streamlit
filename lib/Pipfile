--- conflicted
+++ resolved
@@ -8,12 +8,8 @@
 black = "==21.6b0"
 boto3 = "*"
 botocore = ">=1.13.44"
-<<<<<<< HEAD
 hypothesis = ">=6.17.4"
-mypy = "==0.761"
-=======
 mypy = ">=0.910"
->>>>>>> d29e5317
 mypy-protobuf = ">=1.17"
 parameterized = "*"
 pipenv = "*"
