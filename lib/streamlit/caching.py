# Copyright 2018 Streamlit Inc. All rights reserved.
# -*- coding: utf-8 -*-

"""A library of caching utilities."""

# Python 2/3 compatibility
from __future__ import (absolute_import, division, print_function,
                        unicode_literals)

import ast
import hashlib
import inspect
import os
import shutil
import struct
import textwrap
from collections import namedtuple
from functools import wraps

import astor

import streamlit as st
from streamlit import config, util
from streamlit.compatibility import setup_2_3_shims
from streamlit.hashing import CodeHasher, Context, get_hash
from streamlit.logger import get_logger

setup_2_3_shims(globals())


try:
    # cPickle, if available, is much faster than pickle.
    # Source: https://pymotw.com/2/pickle/
    import cPickle as pickle
except ImportError:
    import pickle


LOGGER = get_logger(__name__)


class CacheError(Exception):
    pass


class CacheKeyNotFoundError(Exception):
    pass


class CachedObjectWasMutatedError(ValueError):
    pass


CacheEntry = namedtuple('CacheEntry', ['value', 'hash'])


# The in memory cache.
_mem_cache = {}  # type: Dict[string, CacheEntry]


class _AddCopy(ast.NodeTransformer):
    """
    An AST transformer that wraps function calls with copy.deepcopy.
    Use this transformer if you will convert the AST back to code.
    The code won't work without importing copy.
    """

    def __init__(self, func_name):
        self.func_name = func_name

    def visit_Call(self, node):
        if (hasattr(node.func, 'func') and hasattr(node.func.func, 'value')
                and node.func.func.value.id == 'st'
                and node.func.func.attr == 'cache'):
            # Wrap st.cache(func(...))().
            return ast.copy_location(ast.Call(
                func=ast.Attribute(
                    value=ast.Name(id='copy', ctx=ast.Load()),
                    attr='deepcopy', ctx=ast.Load()
                ), args=[node], keywords=[]
            ), node)
        elif hasattr(node.func, 'id') and node.func.id == self.func_name:
            # Wrap func(...) where func is the cached function.

            # Add caching to nested calls.
            self.generic_visit(node)

            return ast.copy_location(ast.Call(
                func=ast.Attribute(
                    value=ast.Name(id='copy', ctx=ast.Load()),
                    attr='deepcopy', ctx=ast.Load()
                ), args=[node], keywords=[]), node)

        self.generic_visit(node)
        return node


def _build_caching_func_error_message(persisted, func, caller_frame):
    name = func.__name__

    frameinfo = inspect.getframeinfo(caller_frame)
    caller_file_name, caller_lineno, _, lines, _ = frameinfo

    try:
        # only works if calling code is a single line
        parsed_context = ast.parse(lines[0])
        parsed_context = _AddCopy(name).visit(parsed_context)
        copy_code = astor.to_source(parsed_context)
    except SyntaxError:
        LOGGER.debug('Could not parse calling code `%s`.', lines[0])
        copy_code = '... = copy.deepcopy(%s(...))' % name

    if persisted:
        load_or_rerun = 'load the value from disk'
    else:
        load_or_rerun = 'rerun the function'

    message = (
        '### ⚠️ Your Code Mutated a Return Value\n'
        'Since your program subsequently mutated the return value of the '
        'cached function `{name}`, Streamlit has to {load_or_rerun} in '
        '`{file_name}` line {lineno}.\n\n'
        'To dismiss this warning, you could copy the return value. '
        'For example by changing `{caller_file_name}` line {caller_lineno} to:'
        '\n```python\nimport copy\n{copy_code}\n```\n\n'

        'Or add `ignore_hash=True` to the `streamlit.cache` decorator for '
        '`{name}`.\n\n'

        'Learn more about caching and copying in the '
<<<<<<< HEAD
        '[Streamlit documentation](https://streamlit.io/secret/docs/tutorial/tutorial_caching.html).'
=======
        '[Streamlit documentation](https://streamlit.io/secret/docs/tutorial/caching_mapping_more.html).'
>>>>>>> d304fd37
    )

    return message.format(
        name=name,
        load_or_rerun=load_or_rerun,
        file_name=os.path.relpath(func.__code__.co_filename),
        lineno=func.__code__.co_firstlineno,
        caller_file_name=os.path.relpath(caller_file_name),
        caller_lineno=caller_lineno,
        copy_code=copy_code
    )


def _build_caching_block_error_message(persisted, code):
    load_or_rerun = 'load the value from disk' if persisted else 'rerun the code'

    message = (
        '### ⚠️ Your Code Mutated a Computed Value\n'
        'Since your program subsequently mutated the value of a cached block, '
        'Streamlit has to {load_or_rerun} in `{file_name}` line {lineno}.\n\n'
        'To dismiss this warning, you could copy the computed value. '

        'Or add `ignore_hash=True` to the `streamlit.run_once`.\n\n'

        'Learn more about caching and copying in the '
        '[Streamlit documentation](https://streamlit.io/secret/docs/tutorial/tutorial_caching.html).'
    )

    return message.format(
        load_or_rerun=load_or_rerun,
        file_name=os.path.relpath(code.co_filename),
        lineno=code.co_firstlineno
    )


def _read_from__mem_cache(key, ignore_hash):
    if key in _mem_cache:
        entry = _mem_cache[key]

        if ignore_hash or get_hash(entry.value) == entry.hash:
            LOGGER.debug('Memory cache HIT: %s', type(entry.value))
            return entry.value
        else:
            LOGGER.debug('Cache object was mutated: %s', key)
            raise CachedObjectWasMutatedError()
    else:
        LOGGER.debug('Memory cache MISS: %s', key)
        raise CacheKeyNotFoundError('Key not found in mem cache')


def _write_to_mem_cache(key, value, ignore_hash):
    _mem_cache[key] = CacheEntry(
        value=value,
        hash=None if ignore_hash else get_hash(value)
    )


def _read_from_disk_cache(key):
    path = util.get_streamlit_file_path('cache', '%s.pickle' % key)

    try:
        with util.streamlit_read(path, binary=True) as input:
            value = pickle.load(input)
            LOGGER.debug('Disk cache HIT: %s', type(value))
    except util.Error as e:
        LOGGER.error(e)
        raise CacheError('Unable to read from cache: %s' % e)
    except FileNotFoundError:
        raise CacheKeyNotFoundError('Key not found in disk cache')
    return value


def _write_to_disk_cache(key, value):
    path = util.get_streamlit_file_path('cache', '%s.pickle' % key)

    try:
        with util.streamlit_write(path, binary=True) as output:
            pickle.dump(value, output, pickle.HIGHEST_PROTOCOL)
    # In python 2, it's pickle struct error.
    # In python 3, it's an open error in util.
    except (util.Error, struct.error) as e:
        LOGGER.debug(e)
        # Cleanup file so we don't leave zero byte files.
        try:
            os.remove(path)
        except (FileNotFoundError, IOError, OSError):
            pass
        raise CacheError('Unable to write to cache: %s' % e)


def _read_from_cache(key, persisted, ignore_hash, func_or_code, caller_frame):
    """
    Read the value from the cache. Our goal is to read from memory
    if possible. If the data was mutated (hash changed), we show a
    warning. If reading from memory fails, we either read from disk
    or rerun the code.
    """
    try:
        return _read_from__mem_cache(key, ignore_hash)
    except (CacheKeyNotFoundError, CachedObjectWasMutatedError) as e:
        if isinstance(e, CachedObjectWasMutatedError):
<<<<<<< HEAD
            if inspect.isroutine(func_or_code):
                message = _build_caching_func_error_message(
                    persisted, func_or_code, caller_frame)
            else:
                message = _build_caching_block_error_message(
                    persisted, func_or_code)
=======
            message = _build_caching_error_message(
                persisted, func, caller_frame)
>>>>>>> d304fd37
            st.warning(message)

        if persisted:
            value = _read_from_disk_cache(key)
            _write_to_mem_cache(key, value, ignore_hash)
            return value
        raise e


def _write_to_cache(key, value, persist, ignore_hash):
    _write_to_mem_cache(key, value, ignore_hash)
    if persist:
        _write_to_disk_cache(key, value)


def cache(func=None, persist=False, ignore_hash=False):
    """Function decorator to memoize input function, saving to disk.

    Parameters
    ----------
    func : callable
        The function to cache. Streamlit hashes the function and dependent code.
        Streamlit can only hash nested objects (e.g. `bar` in `foo.bar`) in
        Python 3.4+.

    persist : boolean
        Whether to persist the cache on disk.

    ignore_hash : boolean
        Disable hashing return values. These hash values are otherwise
        used to validate that return values are not mutated.

    Example
    -------
    >>> @st.cache
    ... def fetch_and_clean_data(url):
    ...     # Fetch data from URL here, and then clean it up.
    ...     return data
    ...
    >>> d1 = fetch_and_clean_data(DATA_URL_1)
    >>> # Actually executes the function, since this is the first time it was
    >>> # encountered.
    >>>
    >>> d2 = fetch_and_clean_data(DATA_URL_1)
    >>> # Does not execute the function. Just returns its previously computed
    >>> # value. This means that now the data in d1 is the same as in d2.
    >>>
    >>> d3 = fetch_and_clean_data(DATA_URL_2)
    >>> # This is a different URL, so the function executes.

    To set the `persist` parameter, use this command as follows:

    >>> @st.cache(persist=True)
    ... def fetch_and_clean_data(url):
    ...     # Fetch data from URL here, and then clean it up.
    ...     return data

    To disable hashing return values, set the `ignore_hash` parameter to `True`:

    >>> @st.cache(ignore_hash=True)
    ... def fetch_and_clean_data(url):
    ...     # Fetch data from URL here, and then clean it up.
    ...     return data

    """
    # Support setting the persist and ignore_hash parameters via
    # @st.cache(persist=True, ignore_hash=True)
    if func is None:
        return lambda f: cache(func=f, persist=persist, ignore_hash=ignore_hash)

    @wraps(func)
    def wrapped_func(*argc, **argv):
        """This function wrapper will only call the underlying function in
        the case of a cache miss. Cached objects are stored in the cache/
        directory."""
        if not config.get_option('client.caching'):
            LOGGER.debug('Purposefully skipping cache')
            return func(*argc, **argv)

        name = func.__name__

        if len(argc) == 0 and len(argv) == 0:
            message = 'Running %s().' % name
        else:
            message = 'Running %s(...).' % name
        with st.spinner(message):
            hasher = hashlib.new('md5')

            args_hasher = CodeHasher('md5', hasher)
            args_hasher.update([argc, argv])
            LOGGER.debug('Hashing arguments to %s of %i bytes.',
                         name, args_hasher.size)

            code_hasher = CodeHasher('md5', hasher)
            code_hasher.update(func)
            LOGGER.debug('Hashing function %s in %i bytes.',
                         name, code_hasher.size)

            key = hasher.hexdigest()
            LOGGER.debug('Cache key: %s', key)

            caller_frame = inspect.currentframe().f_back
            try:
                return_value = _read_from_cache(
                    key, persist, ignore_hash, func, caller_frame)
            except (CacheKeyNotFoundError, CachedObjectWasMutatedError):
                return_value = func(*argc, **argv)
                _write_to_cache(key, return_value, persist, ignore_hash)

        return return_value

    # Make this a well-behaved decorator by preserving important function
    # attributes.
    try:
        wrapped_func.__dict__.update(func.__dict__)
    except AttributeError:
        pass

    return wrapped_func


class Cache(dict):
    def __init__(self, persist, ignore_hash):
        self._persist = persist
        self._ignore_hash = ignore_hash

        dict.__init__(self)

    def __bool__(self):
        caller_frame = inspect.currentframe().f_back


        # import dis
        # dis.dis(caller_frame.f_code)
        # print('starts', list(dis.findlinestarts(caller_frame.f_code)))
        # print('line', caller_frame.f_lineno)

        # raise Exception()


        frameinfo = inspect.getframeinfo(caller_frame)
        filename, caller_lineno, _, code_context, _ = frameinfo

        code_context = code_context[0]

        indent_if = len(code_context) - len(code_context.lstrip())

        lines = ''
        with open(filename, 'r') as f:
            for line in f.readlines()[caller_lineno:]:
                if line.strip == '':
                    continue
                indent = len(line) - len(line.lstrip())
                if indent <= indent_if:
                    break
                if line.strip() and not line.lstrip().startswith("#"):
                    lines += line

        program = textwrap.dedent(lines)

        code = compile(program, filename, 'exec')
        context = Context(caller_frame.f_globals, None, {})

        code_hasher = CodeHasher('md5')
        code_hasher.update(code, context)
        LOGGER.debug('Hashing block in %i bytes.', code_hasher.size)

        key = code_hasher.hexdigest()
        LOGGER.debug('Cache key: %s', key)

        try:
            self.update(_read_from_cache(
                key, self._persist, self._ignore_hash, code, caller_frame))
        except (CacheKeyNotFoundError, CachedObjectWasMutatedError):
            exec(code, caller_frame.f_globals, caller_frame.f_locals)
            _write_to_cache(key, self, self._persist, self._ignore_hash)

        # Always return False so that we have control over the execution.
        return False

    # Python 2 doesn't have __bool__
    def __nonzero__(self):
        return self.__bool__()

    def __getattr__(self, key):
        if key not in self:
            raise AttributeError('Cache has no atribute %s' % key)
        return self.__getitem__(key)

    def __setattr__(self, key, value):
        dict.__setitem__(self, key, value)


def run_once(persist=False, ignore_hash=False):
    """Storage for data that survives reruns.

    Parameters
    ----------

    Example
    -------
    >>> c = st.run_once()
    ... if c:
    ...     # Fetch data from URL here, and then clean it up. Finally assign to c.
    ...     c.data = ...
    ...
    >>> # c.data will always be defined but the code block only runs the first time

    In Python 3.8 and above, you can combine the assignment and if-check with an
    assignment expression (`:=`).

    >>> if c := st.run_once():
    ...     # Fetch data from URL here, and then clean it up. Finally assign to c.
    ...     c.data = ...


    """
    return Cache(persist, ignore_hash)


def clear_cache():
    """Clear the memoization cache.

    Returns
    -------
    boolean
        True if the disk cache was cleared. False otherwise (e.g. cache file
        doesn't exist on disk).
    """
    _clear_mem_cache()
    return _clear_disk_cache()


def get_cache_path():
    return util.get_streamlit_file_path('cache')


def _clear_disk_cache():
    # TODO: Only delete disk cache for functions related to the user's current
    # script.
    cache_path = get_cache_path()
    if os.path.isdir(cache_path):
        shutil.rmtree(cache_path)
        return True
    return False


def _clear_mem_cache():
    global mem_cache
    mem_cache = {}<|MERGE_RESOLUTION|>--- conflicted
+++ resolved
@@ -128,11 +128,7 @@
         '`{name}`.\n\n'
 
         'Learn more about caching and copying in the '
-<<<<<<< HEAD
-        '[Streamlit documentation](https://streamlit.io/secret/docs/tutorial/tutorial_caching.html).'
-=======
         '[Streamlit documentation](https://streamlit.io/secret/docs/tutorial/caching_mapping_more.html).'
->>>>>>> d304fd37
     )
 
     return message.format(
@@ -234,17 +230,12 @@
         return _read_from__mem_cache(key, ignore_hash)
     except (CacheKeyNotFoundError, CachedObjectWasMutatedError) as e:
         if isinstance(e, CachedObjectWasMutatedError):
-<<<<<<< HEAD
             if inspect.isroutine(func_or_code):
                 message = _build_caching_func_error_message(
                     persisted, func_or_code, caller_frame)
             else:
                 message = _build_caching_block_error_message(
                     persisted, func_or_code)
-=======
-            message = _build_caching_error_message(
-                persisted, func, caller_frame)
->>>>>>> d304fd37
             st.warning(message)
 
         if persisted:
