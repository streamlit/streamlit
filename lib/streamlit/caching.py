--- conflicted
+++ resolved
@@ -157,11 +157,7 @@
         "2. Add `ignore_hash=True` to the `@streamlit.cache` decorator for `{name}`. "
         "This is an escape hatch for advanced users who really know what they're doing.\n\n"
         "Learn more about caching and copying in the [Streamlit documentation]"
-<<<<<<< HEAD
-        "(https://streamlit.io/secret/docs/tutorial/caching_mapping_more.html)."
-=======
         "(https://streamlit.io/secret/docs/tutorial/create_an_interactive_app.html)."
->>>>>>> 7d0805db
     )
 
     return message.format(
@@ -216,11 +212,7 @@
         "When decorating a function with `@st.cache`, the arguments should not be mutated inside "
         "the function body, as that breaks the caching mechanism. Please update the code of "
         "`{name}` to bypass the mutation.\n\n"
-<<<<<<< HEAD
-        "See the [Streamlit docs](https://streamlit.io/secret/docs/tutorial/caching_mapping_more.html) for more info."
-=======
         "See the [Streamlit docs](https://streamlit.io/secret/docs/tutorial/create_an_interactive_app.html) for more info."
->>>>>>> 7d0805db
     )
 
     return message.format(name=func.__name__)
@@ -394,16 +386,11 @@
             message = "Running %s()." % name
         else:
             message = "Running %s(...)." % name
-<<<<<<< HEAD
-        with st.spinner(message):
-            hasher = hashlib.new("md5")
-
-=======
+
 
         def function():
             hasher = hashlib.new("md5")
 
->>>>>>> 7d0805db
             args_hasher = CodeHasher("md5", hasher)
             args_hasher.update([argc, argv])
             LOGGER.debug("Hashing arguments to %s of %i bytes.", name, args_hasher.size)
