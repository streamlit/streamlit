# -*- coding: utf-8 -*-
# Copyright 2018-2019 Streamlit Inc.
#
# Licensed under the Apache License, Version 2.0 (the "License");
# you may not use this file except in compliance with the License.
# You may obtain a copy of the License at
#
#    http://www.apache.org/licenses/LICENSE-2.0
#
# Unless required by applicable law or agreed to in writing, software
# distributed under the License is distributed on an "AS IS" BASIS,
# WITHOUT WARRANTIES OR CONDITIONS OF ANY KIND, either express or implied.
# See the License for the specific language governing permissions and
# limitations under the License.

"""A library of caching utilities."""

# Python 2/3 compatibility
from __future__ import absolute_import, division, print_function

import ast
import contextlib
import hashlib
import inspect
import os
import shutil
import struct
import textwrap
import threading
from collections import namedtuple

import streamlit as st
from streamlit.util import functools_wraps
from streamlit import config
from streamlit import file_util
from streamlit import util
from streamlit.compatibility import setup_2_3_shims
from streamlit.hashing import CodeHasher
from streamlit.hashing import Context
from streamlit.hashing import get_hash
from streamlit.logger import get_logger

setup_2_3_shims(globals())

CACHED_ST_FUNCTION_WARNING = """
Your script writes to your Streamlit app from within a cached function. This
code will only be called when we detect a cache "miss", which can lead to
unexpected results.

How to resolve this warning:
* Move the streamlit function call outside the cached function.
* Or, if you know what you're doing, use `@st.cache(suppress_st_warning=True)`
to suppress the warning.
"""

try:
    # cPickle, if available, is much faster than pickle.
    # Source: https://pymotw.com/2/pickle/
    import cPickle as pickle
except ImportError:
    import pickle


LOGGER = get_logger(__name__)


class CacheError(Exception):
    pass


class CacheKeyNotFoundError(Exception):
    pass


class CachedObjectWasMutatedError(ValueError):
    pass


CacheEntry = namedtuple("CacheEntry", ["value", "hash"])
DiskCacheEntry = namedtuple("DiskCacheEntry", ["value"])


# The in memory cache.
_mem_cache = {}  # Type: Dict[string, CacheEntry]


# A thread-local counter that's incremented when we enter @st.cache
# and decremented when we exit.
class ThreadLocalCacheInfo(threading.local):
    def __init__(self):
        self.within_cached_func = 0
        self.suppress_st_function_warning = 0


_cache_info = ThreadLocalCacheInfo()


@contextlib.contextmanager
def _calling_cached_function():
    _cache_info.within_cached_func += 1
    try:
        yield
    finally:
        _cache_info.within_cached_func -= 1


@contextlib.contextmanager
def suppress_cached_st_function_warning():
    _cache_info.suppress_st_function_warning += 1
    try:
        yield
    finally:
        _cache_info.suppress_st_function_warning -= 1
        assert _cache_info.suppress_st_function_warning >= 0


def _show_cached_st_function_warning(dg):
    # Avoid infinite recursion by suppressing additional cached
    # function warnings from within the cached function warning.
    with suppress_cached_st_function_warning():
        dg.warning(CACHED_ST_FUNCTION_WARNING)


def maybe_show_cached_st_function_warning(dg):
    """If appropriate, warn about calling st.foo inside @cache.

    DeltaGenerator's @_with_element and @_widget wrappers use this to warn
    the user when they're calling st.foo() from within a function that is
    wrapped in @st.cache.

    Parameters
    ----------
    dg : DeltaGenerator
        The DeltaGenerator to publish the warning to.

    """
    if (
        _cache_info.within_cached_func > 0
        and _cache_info.suppress_st_function_warning <= 0
    ):
        _show_cached_st_function_warning(dg)


class _AddCopy(ast.NodeTransformer):
    """
    An AST transformer that wraps function calls with copy.deepcopy.
    Use this transformer if you will convert the AST back to code.
    The code won't work without importing copy.
    """

    def __init__(self, func_name):
        self.func_name = func_name

    def visit_Call(self, node):
        if (
            hasattr(node.func, "func")
            and hasattr(node.func.func, "value")
            and node.func.func.value.id == "st"
            and node.func.func.attr == "cache"
        ):
            # Wrap st.cache(func(...))().
            return ast.copy_location(
                ast.Call(
                    func=ast.Attribute(
                        value=ast.Name(id="copy", ctx=ast.Load()),
                        attr="deepcopy",
                        ctx=ast.Load(),
                    ),
                    args=[node],
                    keywords=[],
                ),
                node,
            )
        elif hasattr(node.func, "id") and node.func.id == self.func_name:
            # Wrap func(...) where func is the cached function.

            # Add caching to nested calls.
            self.generic_visit(node)

            return ast.copy_location(
                ast.Call(
                    func=ast.Attribute(
                        value=ast.Name(id="copy", ctx=ast.Load()),
                        attr="deepcopy",
                        ctx=ast.Load(),
                    ),
                    args=[node],
                    keywords=[],
                ),
                node,
            )

        self.generic_visit(node)
        return node


def _build_caching_func_error_message(persisted, func, caller_frame):
    name = func.__name__

    frameinfo = inspect.getframeinfo(caller_frame)
    caller_file_name, caller_lineno, _, lines, _ = frameinfo

    try:
        import astor

        # only works if calling code is a single line
        parsed_context = ast.parse(lines[0].lstrip())
        parsed_context = _AddCopy(name).visit(parsed_context)
        copy_code = astor.to_source(parsed_context)
    except SyntaxError:
        LOGGER.debug("Could not parse calling code `%s`.", lines[0])
        copy_code = "... = copy.deepcopy(%s(...))" % name

    if persisted:
        load_or_rerun = "loading the value back from the disk cache"
    else:
        load_or_rerun = "rerunning the function"

    message = textwrap.dedent(
        """
        **Your code mutated a cached return value**

        Streamlit detected the mutation of a return value of `{name}`, which is
        a cached function. This happened in `{file_name}` line {lineno}. Since
        `persist` is `{persisted}`, Streamlit will make up for this by
        {load_or_rerun}, so your code will still work, but with reduced
        performance.

        To dismiss this warning, try one of the following:

        1. *Preferred:* fix the code by removing the mutation. The simplest way
        to do this is to copy the cached value to a new variable, which you are
        allowed to mutate. For example, try changing `{caller_file_name}` line
        {caller_lineno} to:

        ```python
        import copy
        {copy_code}
        ```

        2. Add `allow_output_mutation=True` to the `@streamlit.cache` decorator for
        `{name}`.  This is an escape hatch for advanced users who really know
        what they're doing.

        Learn more about caching and copying in the [Streamlit documentation]
        (https://streamlit.io/docs/tutorial/create_a_data_explorer_app.html).
        """
    ).strip("\n")

    return message.format(
        name=name,
        load_or_rerun=load_or_rerun,
        file_name=os.path.relpath(func.__code__.co_filename),
        lineno=func.__code__.co_firstlineno,
        persisted=persisted,
        caller_file_name=os.path.relpath(caller_file_name),
        caller_lineno=caller_lineno,
        copy_code=copy_code,
    )


def _build_caching_block_error_message(persisted, code, line_number_range):
    if persisted:
        load_or_rerun = "loading the value back from the disk cache"
    else:
        load_or_rerun = "rerunning the code"

    [start, end] = line_number_range
    if start == end:
        lines = "line {start}".format(start=start)
    else:
        lines = "lines {start} to {end}".format(start=start, end=end)

    message = textwrap.dedent(
        """
        **Your code mutated a cached value**

        Streamlit detected the mutation of a cached value in `{file_name}` in
        {lines}.  Since `persist` is `{persisted}`, Streamlit will make up for
        this by {load_or_rerun}, so your code will still work, but with reduced
        performance.

        To dismiss this warning, try one of the following:

        1. *Preferred:* fix the code by removing the mutation. The simplest way
        to do this is to copy the cached value to a new variable, which you are
        allowed to mutate.
        2. Add `allow_output_mutation=True` to the constructor of `streamlit.Cache`. This
        is an escape hatch for advanced users who really know what they're
        doing.

        Learn more about caching and copying in the [Streamlit documentation]
        (https://streamlit.io/docs/tutorial/create_a_data_explorer_app.html).
    """
    ).strip("\n")

    return message.format(
        load_or_rerun=load_or_rerun,
        file_name=os.path.relpath(code.co_filename),
        lines=lines,
        persisted=persisted,
    )


def _read_from_mem_cache(key, allow_output_mutation, hash_funcs):
    if key in _mem_cache:
        entry = _mem_cache[key]

        if (
            allow_output_mutation
            or get_hash(entry.value, hash_funcs=hash_funcs) == entry.hash
        ):
            LOGGER.debug("Memory cache HIT: %s", type(entry.value))
            return entry.value
        else:
            LOGGER.debug("Cache object was mutated: %s", key)
            raise CachedObjectWasMutatedError()
    else:
        LOGGER.debug("Memory cache MISS: %s", key)
        raise CacheKeyNotFoundError("Key not found in mem cache")


def _write_to_mem_cache(key, value, allow_output_mutation, hash_funcs):
    if allow_output_mutation:
        hash = None
    else:
        hash = get_hash(value, hash_funcs=hash_funcs)

    _mem_cache[key] = CacheEntry(value=value, hash=hash)


def _read_from_disk_cache(key):
    path = file_util.get_streamlit_file_path("cache", "%s.pickle" % key)
    try:
        with file_util.streamlit_read(path, binary=True) as input:
            value = pickle.load(input)
            LOGGER.debug("Disk cache HIT: %s", type(value))
    except util.Error as e:
        LOGGER.error(e)
        raise CacheError("Unable to read from cache: %s" % e)

    except (OSError, FileNotFoundError):  # Python 2  # Python 3
        raise CacheKeyNotFoundError("Key not found in disk cache")
    return value


def _write_to_disk_cache(key, value):
    path = file_util.get_streamlit_file_path("cache", "%s.pickle" % key)

    try:
        with file_util.streamlit_write(path, binary=True) as output:
            entry = DiskCacheEntry(value=value)
            pickle.dump(entry, output, pickle.HIGHEST_PROTOCOL)
    # In python 2, it's pickle struct error.
    # In python 3, it's an open error in util.
    except (util.Error, struct.error) as e:
        LOGGER.debug(e)
        # Clean up file so we don't leave zero byte files.
        try:
            os.remove(path)
        except (FileNotFoundError, IOError, OSError):
            pass
        raise CacheError("Unable to write to cache: %s" % e)


def _read_from_cache(
    key, persisted, allow_output_mutation, func_or_code, message_opts, hash_funcs
):
    """
    Read the value from the cache. Our goal is to read from memory
    if possible. If the data was mutated (hash changed), we show a
    warning. If reading from memory fails, we either read from disk
    or rerun the code.
    """
    try:
        return _read_from_mem_cache(key, allow_output_mutation, hash_funcs)
    except (CacheKeyNotFoundError, CachedObjectWasMutatedError) as e:
        if isinstance(e, CachedObjectWasMutatedError):
            if inspect.isroutine(func_or_code):
                message = _build_caching_func_error_message(
                    persisted, func_or_code, message_opts
                )
            else:
                message = _build_caching_block_error_message(
                    persisted, func_or_code, message_opts
                )
            st.warning(message)

        if persisted:
            value = _read_from_disk_cache(key)
            _write_to_mem_cache(key, value, allow_output_mutation, hash_funcs)
            return value
        raise e


def _write_to_cache(key, value, persist, allow_output_mutation, hash_funcs):
    _write_to_mem_cache(key, value, allow_output_mutation, hash_funcs)
    if persist:
        _write_to_disk_cache(key, value)


def cache(
    func=None,
    persist=False,
    allow_output_mutation=False,
    show_spinner=True,
    suppress_st_warning=False,
    hash_funcs=None,
    **kwargs
):
    """Function decorator to memoize function executions.

    Parameters
    ----------
    func : callable
        The function to cache. Streamlit hashes the function and dependent code.
        Streamlit can only hash nested objects (e.g. `bar` in `foo.bar`) in
        Python 3.4+.

    persist : boolean
        Whether to persist the cache on disk.

    allow_output_mutation : boolean
        Streamlit normally shows a warning when return values are mutated, as that can have
        unintended consequences. This is done by hashing the return value internally.

        If you know what you're doing and would like to override this warning, set this to True.

    show_spinner : boolean
        Enable the spinner. Default is True to show a spinner when there is
        a cache miss.

    suppress_st_warning : boolean
        Suppress warnings about calling Streamlit functions from within
        the cached function.

    hash_funcs : dict or None
        Mapping of types to hash functions. This is used to override the behavior of the hasher
        inside Streamlit's caching mechanism: when the hasher encounters an object, it will first
        check to see if its type matches a key in this dict and, if so, will use the provided
        function to generate a hash for it. See below for an example of how this can be used.

    Example
    -------
    >>> @st.cache
    ... def fetch_and_clean_data(url):
    ...     # Fetch data from URL here, and then clean it up.
    ...     return data
    ...
    >>> d1 = fetch_and_clean_data(DATA_URL_1)
    >>> # Actually executes the function, since this is the first time it was
    >>> # encountered.
    >>>
    >>> d2 = fetch_and_clean_data(DATA_URL_1)
    >>> # Does not execute the function. Just returns its previously computed
    >>> # value. This means that now the data in d1 is the same as in d2.
    >>>
    >>> d3 = fetch_and_clean_data(DATA_URL_2)
    >>> # This is a different URL, so the function executes.

    To set the `persist` parameter, use this command as follows:

    >>> @st.cache(persist=True)
    ... def fetch_and_clean_data(url):
    ...     # Fetch data from URL here, and then clean it up.
    ...     return data

    To disable hashing return values, set the `allow_output_mutation` parameter to `True`:

    >>> @st.cache(allow_output_mutation=True)
    ... def fetch_and_clean_data(url):
    ...     # Fetch data from URL here, and then clean it up.
    ...     return data


    To override the default hashing behavior, pass a mapping of type to hash function:

    >>> @st.cache(hash_funcs={MongoClient: id})
    ... def connect_to_database(url):
    ...     return MongoClient(url)

    """
    # Help users migrate to the new kwarg
    # Remove this warning after 2020-03-16.
    if "ignore_hash" in kwargs:
        raise Exception(
            "The `ignore_hash` argument has been renamed to `allow_output_mutation`."
        )

    # Support passing the params via function decorator, e.g.
    # @st.cache(persist=True, allow_output_mutation=True)
    if func is None:
        return lambda f: cache(
            func=f,
            persist=persist,
            allow_output_mutation=allow_output_mutation,
            show_spinner=show_spinner,
            suppress_st_warning=suppress_st_warning,
            hash_funcs=hash_funcs,
        )

    name = func.__name__

    initial_hasher = hashlib.new("md5")

    code_hasher = CodeHasher("md5", initial_hasher, hash_funcs)
    code_hasher.update(func)
    LOGGER.debug("Hashing function %s in %i bytes.", name, code_hasher.size)

    code_hash = initial_hasher.digest()

    @functools_wraps(func)
    def wrapped_func(*args, **kwargs):
        """This function wrapper will only call the underlying function in
        the case of a cache miss. Cached objects are stored in the cache/
        directory."""

        if not config.get_option("client.caching"):
            LOGGER.debug("Purposefully skipping cache")
            return func(*args, **kwargs)

        if len(args) == 0 and len(kwargs) == 0:
            message = "Running %s()." % name
        else:
            message = "Running %s(...)." % name

        def get_or_set_cache():
            hasher = hashlib.new("md5")

            args_hasher = CodeHasher("md5", hasher, hash_funcs)
            args_hasher.update([args, kwargs])
            LOGGER.debug("Hashing arguments to %s of %i bytes.", name, args_hasher.size)

<<<<<<< HEAD
            args_digest_before = args_hasher.digest()

            hasher.update(code_hash)
=======
            code_hasher = CodeHasher("md5", hasher, hash_funcs)
            code_hasher.update(func)
            LOGGER.debug("Hashing function %s in %i bytes.", name, code_hasher.size)
>>>>>>> 7be85936

            key = hasher.hexdigest()
            LOGGER.debug("Cache key: %s", key)

            caller_frame = inspect.currentframe().f_back
            try:
                return_value = _read_from_cache(
                    key, persist, allow_output_mutation, func, caller_frame, hash_funcs
                )
            except (CacheKeyNotFoundError, CachedObjectWasMutatedError):
                with _calling_cached_function():
                    if suppress_st_warning:
                        with suppress_cached_st_function_warning():
                            return_value = func(*args, **kwargs)
                    else:
                        return_value = func(*args, **kwargs)

                _write_to_cache(
                    key=key,
                    value=return_value,
                    persist=persist,
                    allow_output_mutation=allow_output_mutation,
                    hash_funcs=hash_funcs,
                )

            return return_value

        if show_spinner:
            with st.spinner(message):
                return get_or_set_cache()
        else:
            return get_or_set_cache()

    # Make this a well-behaved decorator by preserving important function
    # attributes.
    try:
        wrapped_func.__dict__.update(func.__dict__)
    except AttributeError:
        pass

    return wrapped_func


class Cache(dict):
    """Cache object to persist data across reruns.

    Parameters
    ----------

    Example
    -------
    >>> c = st.Cache()
    ... if c:
    ...     # Fetch data from URL here, and then clean it up. Finally assign to c.
    ...     c.data = ...
    ...
    >>> # c.data will always be defined but the code block only runs the first time

    The only valid side effect inside the if code block are changes to c. Any
    other side effect has undefined behavior.

    In Python 3.8 and above, you can combine the assignment and if-check with an
    assignment expression (`:=`).

    >>> if c := st.Cache():
    ...     # Fetch data from URL here, and then clean it up. Finally assign to c.
    ...     c.data = ...


    """
    # Developer Note: We've changed the behavior of @st.cache to stop caching
    # internal variables, but none of the changes in @st.cache were applied to
    # to the Cache object herein.  --nm  12/3/2019

    def __init__(self, persist=False, allow_output_mutation=False):
        self._persist = persist
        self._allow_output_mutation = allow_output_mutation

        dict.__init__(self)

    def has_changes(self):
        current_frame = inspect.currentframe()
        caller_frame = current_frame.f_back

        current_file = inspect.getfile(current_frame)
        caller_file = inspect.getfile(caller_frame)
        real_caller_is_parent_frame = current_file == caller_file
        if real_caller_is_parent_frame:
            caller_frame = caller_frame.f_back

        frameinfo = inspect.getframeinfo(caller_frame)
        filename, caller_lineno, _, code_context, _ = frameinfo

        code_context = code_context[0]

        context_indent = len(code_context) - len(code_context.lstrip())

        lines = []
        # TODO: Memoize open(filename, 'r') in a way that clears the memoized
        # version with each run of the user's script. Then use the memoized
        # text here, in st.echo, and other places.
        with open(filename, "r") as f:
            for line in f.readlines()[caller_lineno:]:
                if line.strip() == "":
                    lines.append(line)
                indent = len(line) - len(line.lstrip())
                if indent <= context_indent:
                    break
                if line.strip() and not line.lstrip().startswith("#"):
                    lines.append(line)

        while lines[-1].strip() == "":
            lines.pop()

        code_block = "".join(lines)
        program = textwrap.dedent(code_block)

        context = Context(dict(caller_frame.f_globals, **caller_frame.f_locals), {}, {})
        code = compile(program, filename, "exec")

        code_hasher = CodeHasher("md5")
        code_hasher.update(code, context)
        LOGGER.debug("Hashing block in %i bytes.", code_hasher.size)

        key = code_hasher.hexdigest()
        LOGGER.debug("Cache key: %s", key)

        try:
            value, _ = _read_from_cache(
                key,
                self._persist,
                self._allow_output_mutation,
                code,
                [caller_lineno + 1, caller_lineno + len(lines)],
            )
            self.update(value)
        except (CacheKeyNotFoundError, CachedObjectWasMutatedError):
            if self._allow_output_mutation and not self._persist:
                # If we don't hash the results, we don't need to use exec and just return True.
                # This way line numbers will be correct.
                _write_to_cache(
                    key=key, value=self, persist=False, allow_output_mutation=True
                )
                return True

            exec(code, caller_frame.f_globals, caller_frame.f_locals)
            _write_to_cache(
                key=key,
                value=self,
                persist=self._persist,
                allow_output_mutation=self._allow_output_mutation,
            )

        # Return False so that we have control over the execution.
        return False

    def __bool__(self):
        return self.has_changes()

    # Python 2 doesn't have __bool__
    def __nonzero__(self):
        return self.has_changes()

    def __getattr__(self, key):
        if key not in self:
            raise AttributeError("Cache has no atribute %s" % key)
        return self.__getitem__(key)

    def __setattr__(self, key, value):
        dict.__setitem__(self, key, value)


def clear_cache():
    """Clear the memoization cache.

    Returns
    -------
    boolean
        True if the disk cache was cleared. False otherwise (e.g. cache file
        doesn't exist on disk).
    """
    _clear_mem_cache()
    return _clear_disk_cache()


def get_cache_path():
    return file_util.get_streamlit_file_path("cache")


def _clear_disk_cache():
    # TODO: Only delete disk cache for functions related to the user's current
    # script.
    cache_path = get_cache_path()
    if os.path.isdir(cache_path):
        shutil.rmtree(cache_path)
        return True
    return False


def _clear_mem_cache():
    global _mem_cache
    _mem_cache = {}<|MERGE_RESOLUTION|>--- conflicted
+++ resolved
@@ -531,15 +531,11 @@
             args_hasher.update([args, kwargs])
             LOGGER.debug("Hashing arguments to %s of %i bytes.", name, args_hasher.size)
 
-<<<<<<< HEAD
+            # hash arguments and code first (ahead of executing function) so we only
+            # have to hash-and-compare once to check if this is a HIT or MISS.
             args_digest_before = args_hasher.digest()
 
             hasher.update(code_hash)
-=======
-            code_hasher = CodeHasher("md5", hasher, hash_funcs)
-            code_hasher.update(func)
-            LOGGER.debug("Hashing function %s in %i bytes.", name, code_hasher.size)
->>>>>>> 7be85936
 
             key = hasher.hexdigest()
             LOGGER.debug("Cache key: %s", key)
