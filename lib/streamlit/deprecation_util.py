--- conflicted
+++ resolved
@@ -88,9 +88,6 @@
         A date like "2020-01-01", indicating the last day we'll guarantee
         support for the deprecated name.
     """
-<<<<<<< HEAD
-    has_shown_graduation_warning = False
-=======
 
     return _create_deprecated_obj_wrapper(
         obj,
@@ -98,7 +95,6 @@
             old_name, new_name, removal_date
         ),
     )
->>>>>>> fe1d5083
 
 
 def _create_deprecated_obj_wrapper(obj: TObj, show_warning: Callable[[], Any]) -> TObj:
