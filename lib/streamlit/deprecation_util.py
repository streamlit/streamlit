# Copyright (c) Streamlit Inc. (2018-2022) Snowflake Inc. (2022)
#
# Licensed under the Apache License, Version 2.0 (the "License");
# you may not use this file except in compliance with the License.
# You may obtain a copy of the License at
#
#     http://www.apache.org/licenses/LICENSE-2.0
#
# Unless required by applicable law or agreed to in writing, software
# distributed under the License is distributed on an "AS IS" BASIS,
# WITHOUT WARRANTIES OR CONDITIONS OF ANY KIND, either express or implied.
# See the License for the specific language governing permissions and
# limitations under the License.

import functools
from typing import Any, Callable, List, TypeVar, cast

import streamlit
from streamlit import config
from streamlit.logger import get_logger

_LOGGER = get_logger(__name__)

TFunc = TypeVar("TFunc", bound=Callable[..., Any])
TObj = TypeVar("TObj", bound=object)


<<<<<<< HEAD
def show_deprecation_warning(message: str) -> None:
    """Show a deprecation warning message in the browser."""
    streamlit.warning(message)
=======
def _should_show_deprecation_warning_in_browser() -> bool:
    """True if we should print deprecation warnings to the browser."""
    return bool(config.get_option("client.showErrorDetails"))


def show_deprecation_warning(message: str) -> None:
    """Show a deprecation warning message."""
    if _should_show_deprecation_warning_in_browser():
        streamlit.warning(message)

    # We always log deprecation warnings
    _LOGGER.warning(message)
>>>>>>> f0703710


def make_deprecated_name_warning(
    old_name: str, new_name: str, removal_date: str
) -> str:
    return (
        f"Please replace `st.{old_name}` with `st.{new_name}`.\n\n"
        f"`st.{old_name}` will be removed after {removal_date}."
    )


def deprecate_func_name(func: TFunc, old_name: str, removal_date: str) -> TFunc:
    """Wrap an `st` function whose name has changed.

    Wrapped functions will run as normal, but will also show an st.warning
    saying that the old name will be removed after removal_date.

    (We generally set `removal_date` to 3 months from the deprecation date.)

    Parameters
    ----------
    func
        The `st.` function whose name has changed.

    old_name
        The function's deprecated name within __init__.py.

    removal_date
        A date like "2020-01-01", indicating the last day we'll guarantee
        support for the deprecated name.
    """

    @functools.wraps(func)
    def wrapped_func(*args, **kwargs):
        result = func(*args, **kwargs)
        show_deprecation_warning(
            make_deprecated_name_warning(old_name, func.__name__, removal_date)
        )
        return result

    # Update the wrapped func's name & docstring so st.help does the right thing
    wrapped_func.__name__ = old_name
    wrapped_func.__doc__ = func.__doc__
    return cast(TFunc, wrapped_func)


def deprecate_obj_name(
    obj: TObj, old_name: str, new_name: str, removal_date: str
) -> TObj:
    """Wrap an `st` object whose name has changed.

    Wrapped objects will behave as normal, but will also show an st.warning
    saying that the old name will be removed after `removal_date`.

    (We generally set `removal_date` to 3 months from the deprecation date.)

    Parameters
    ----------
    obj
        The `st.` object whose name has changed.

    old_name
        The object's deprecated name within __init__.py.

    new_name
        The object's new name within __init__.py.

    removal_date
        A date like "2020-01-01", indicating the last day we'll guarantee
        support for the deprecated name.
    """

    return _create_deprecated_obj_wrapper(
        obj,
        lambda: show_deprecation_warning(
            make_deprecated_name_warning(old_name, new_name, removal_date)
        ),
    )


def _create_deprecated_obj_wrapper(obj: TObj, show_warning: Callable[[], Any]) -> TObj:
    """Create a wrapper for an object that has been deprecated. The first
    time one of the object's properties or functions is accessed, the
    given `show_warning` callback will be called.
    """
    has_shown_warning = False

    def maybe_show_warning() -> None:
        # Call `show_warning` if it hasn't already been called once.
        nonlocal has_shown_warning
        if not has_shown_warning:
            has_shown_warning = True
            show_warning()

    class Wrapper:
        def __init__(self):
            # Override all the Wrapped object's magic functions
            for name in Wrapper._get_magic_functions(obj.__class__):
                setattr(
                    self.__class__,
                    name,
                    property(self._make_magic_function_proxy(name)),
                )

        def __getattr__(self, attr):
            # We handle __getattr__ separately from our other magic
            # functions. The wrapped class may not actually implement it,
            # but we still need to implement it to call all its normal
            # functions.
            if attr in self.__dict__:
                return getattr(self, attr)

            maybe_show_warning()
            return getattr(obj, attr)

        @staticmethod
        def _get_magic_functions(cls) -> List[str]:
            # ignore the handful of magic functions we cannot override without
            # breaking the Wrapper.
            ignore = ("__class__", "__dict__", "__getattribute__", "__getattr__")
            return [
                name
                for name in dir(cls)
                if name not in ignore and name.startswith("__")
            ]

        @staticmethod
        def _make_magic_function_proxy(name):
            def proxy(self, *args):
                maybe_show_warning()
                return getattr(obj, name)

            return proxy

    return cast(TObj, Wrapper())<|MERGE_RESOLUTION|>--- conflicted
+++ resolved
@@ -25,11 +25,6 @@
 TObj = TypeVar("TObj", bound=object)
 
 
-<<<<<<< HEAD
-def show_deprecation_warning(message: str) -> None:
-    """Show a deprecation warning message in the browser."""
-    streamlit.warning(message)
-=======
 def _should_show_deprecation_warning_in_browser() -> bool:
     """True if we should print deprecation warnings to the browser."""
     return bool(config.get_option("client.showErrorDetails"))
@@ -42,7 +37,6 @@
 
     # We always log deprecation warnings
     _LOGGER.warning(message)
->>>>>>> f0703710
 
 
 def make_deprecated_name_warning(
