# Copyright (c) Streamlit Inc. (2018-2022) Snowflake Inc. (2022-2024)
#
# Licensed under the Apache License, Version 2.0 (the "License");
# you may not use this file except in compliance with the License.
# You may obtain a copy of the License at
#
#     http://www.apache.org/licenses/LICENSE-2.0
#
# Unless required by applicable law or agreed to in writing, software
# distributed under the License is distributed on an "AS IS" BASIS,
# WITHOUT WARRANTIES OR CONDITIONS OF ANY KIND, either express or implied.
# See the License for the specific language governing permissions and
# limitations under the License.
from __future__ import annotations

import hashlib
import inspect
import pathlib
import tempfile
import textwrap
import traceback
from typing import Any, Callable, Sequence
from unittest.mock import MagicMock
from urllib import parse

from streamlit import source_util
from streamlit.proto.WidgetStates_pb2 import WidgetStates
from streamlit.runtime import Runtime
from streamlit.runtime.caching.storage.dummy_cache_storage import (
    MemoryCacheStorageManager,
)
from streamlit.runtime.media_file_manager import MediaFileManager
from streamlit.runtime.memory_media_file_storage import MemoryMediaFileStorage
from streamlit.runtime.secrets import Secrets
from streamlit.runtime.state.common import TESTING_KEY
from streamlit.runtime.state.safe_session_state import SafeSessionState
from streamlit.runtime.state.session_state import SessionState
from streamlit.testing.v1.element_tree import (
    Block,
    Button,
    Caption,
    ChatInput,
    ChatMessage,
    Checkbox,
    Code,
    ColorPicker,
    Column,
    Dataframe,
    DateInput,
    Divider,
    ElementList,
    ElementTree,
    Error,
    Exception,
    Expander,
    Header,
    Info,
    Json,
    Latex,
    Markdown,
    Metric,
    Multiselect,
    Node,
    NumberInput,
    Radio,
    Selectbox,
    SelectSlider,
    Slider,
    Status,
    Subheader,
    Success,
    Tab,
    Table,
    Text,
    TextArea,
    TextInput,
    TimeInput,
    Title,
    Toast,
    Toggle,
    Warning,
    WidgetList,
    repr_,
)
from streamlit.testing.v1.local_script_runner import LocalScriptRunner
from streamlit.testing.v1.util import patch_config_options
from streamlit.util import HASHLIB_KWARGS

TMP_DIR = tempfile.TemporaryDirectory()


class AppTest:
    """
    A simulated Streamlit app to check the correctness of displayed\
    elements and outputs.

    An instance of ``AppTest`` simulates a running Streamlit app. This class
    provides methods to set up, manipulate, and inspect the app contents via
    API instead of a browser UI. It can be used to write automated tests of an
    app in various scenarios. These can then be run using a tool like pytest.

    ``AppTest`` can be initialized by one of three class methods:

    * |st.testing.v1.AppTest.from_file|_ (recommended)
    * |st.testing.v1.AppTest.from_string|_
    * |st.testing.v1.AppTest.from_function|_

    Once initialized, Session State and widget values can be updated and the
    script can be run. Unlike an actual live-running Streamlit app, you need to
    call ``AppTest.run()`` explicitly to re-run the app after changing a widget
    value.

    ``AppTest`` enables developers to build tests on their app as-is, in the
    familiar python test format, without major refactoring or abstracting out
    logic to be tested separately from the UI. Tests can run quickly with very
    low overhead. A typical pattern is to build a suite of tests for an app
    that ensure consistent functionality as the app evolves, and run the tests
    locally and/or in a CI environment like Github Actions.

    .. note::
        ``AppTest`` only supports testing a single page of an app per
        instance. For multipage apps, each page will need to be tested
        separately. No methods exist to programatically switch pages within
        ``AppTest``.

    .. |st.testing.v1.AppTest.from_file| replace:: ``st.testing.v1.AppTest.from_file``
    .. _st.testing.v1.AppTest.from_file: #apptestfrom_file
    .. |st.testing.v1.AppTest.from_string| replace:: ``st.testing.v1.AppTest.from_string``
    .. _st.testing.v1.AppTest.from_string: #apptestfrom_string
    .. |st.testing.v1.AppTest.from_function| replace:: ``st.testing.v1.AppTest.from_function``
    .. _st.testing.v1.AppTest.from_function: #apptestfrom_function

    Attributes
    ----------
    secrets: dict[str, Any]
        Dictionary of secrets to be used the simulated app. Use dict-like
        syntax to set secret values for the simulated app.

    session_state: SafeSessionState
        Session State for the simulated app. SafeSessionState object supports
        read and write operations as usual for Streamlit apps.

    query_params: dict[str, Any]
        Dictionary of query parameters to be used by the simluated app. Use
        dict-like syntax to set ``query_params`` values for the simulated app.
    """

    def __init__(
        self,
        script_path: str,
        *,
        default_timeout: float,
        args=None,
        kwargs=None,
    ):
        self._script_path = script_path
        self.default_timeout = default_timeout
        session_state = SessionState()
        session_state[TESTING_KEY] = {}
        self.session_state = SafeSessionState(session_state, lambda: None)
        self.query_params: dict[str, Any] = {}
        self.secrets: dict[str, Any] = {}
        self.args = args
        self.kwargs = kwargs

        tree = ElementTree()
        tree._runner = self
        self._tree = tree

    @classmethod
    def from_string(cls, script: str, *, default_timeout: float = 3) -> AppTest:
        """
        Create an instance of ``AppTest`` to simulate an app page defined\
        within a string.

        This is useful for testing short scripts that fit comfortably as an
        inline string in the test itself, without having to create a separate
        file for it. The script must be executable on its own and so must
        contain all necessary imports.

        Parameters
        ----------
        script: str
            The string contents of the script to be run.

        default_timeout: float
            Default time in seconds before a script run is timed out. Can be
            overridden for individual ``.run()`` calls.

        Returns
        -------
        AppTest
            A simulated Streamlit app for testing. The simulated app can be
            executed via ``.run()``.

        """
        return cls._from_string(script, default_timeout=default_timeout)

    @classmethod
    def _from_string(
        cls, script: str, *, default_timeout: float = 3, args=None, kwargs=None
    ) -> AppTest:
        hasher = hashlib.md5(bytes(script, "utf-8"), **HASHLIB_KWARGS)
        script_name = hasher.hexdigest()

        path = pathlib.Path(TMP_DIR.name, script_name)
        aligned_script = textwrap.dedent(script)
        path.write_text(aligned_script)
        return AppTest(
            str(path), default_timeout=default_timeout, args=args, kwargs=kwargs
        )

    @classmethod
    def from_function(
        cls,
        script: Callable[..., Any],
        *,
        default_timeout: float = 3,
        args=None,
        kwargs=None,
    ) -> AppTest:
        """
        Create an instance of ``AppTest`` to simulate an app page defined\
        within a function.

        This is similar to ``AppTest.from_string()``, but more convenient to
        write with IDE assistance. The script must be executable on its own and
        so must contain all necessary imports.

        Parameters
        ----------
        script: Callable
            A function whose body will be used as a script. Must be runnable
            in isolation, so it must include any necessary imports.

        default_timeout: float
            Default time in seconds before a script run is timed out. Can be
            overridden for individual ``.run()`` calls.

        args: tuple
            An optional tuple of args to pass to the script function.

        kwargs: dict
            An optional dict of kwargs to pass to the script function.

        Returns
        -------
        AppTest
            A simulated Streamlit app for testing. The simulated app can be
            executed via ``.run()``.

        """
        source_lines, _ = inspect.getsourcelines(script)
        source = textwrap.dedent("".join(source_lines))
        module = source + f"\n{script.__name__}(*__args, **__kwargs)"
        return cls._from_string(
            module, default_timeout=default_timeout, args=args, kwargs=kwargs
        )

    @classmethod
    def from_file(cls, script_path: str, *, default_timeout: float = 3) -> AppTest:
        """
        Create an instance of ``AppTest`` to simulate an app page defined\
        within a file.

        This option is most convenient for CI workflows and testing of
        published apps. The script must be executable on its own and so must
        contain all necessary imports.

        Parameters
        ----------
        script_path: str
            Path to a script file. The path should be absolute or relative to
            the file calling ``.from_file``.

        default_timeout: float
            Default time in seconds before a script run is timed out. Can be
            overridden for individual ``.run()`` calls.

        Returns
        -------
        AppTest
            A simulated Streamlit app for testing. The simulated app can be
            executed via ``.run()``.

        """
        if pathlib.Path.is_file(pathlib.Path(script_path)):
            path = script_path
        else:
            # TODO: Make this not super fragile
            # Attempt to find the test file calling this method, so the
            # path can be relative to there.
            stack = traceback.StackSummary.extract(traceback.walk_stack(None))
            filepath = pathlib.Path(stack[1].filename)
            path = str(filepath.parent / script_path)
        return AppTest(path, default_timeout=default_timeout)

    def _run(
        self,
        widget_state: WidgetStates | None = None,
        timeout: float | None = None,
    ) -> AppTest:
        """Run the script, and parse the output messages for querying
        and interaction.

        Timeout is in seconds, or None to use the default timeout of the runner.
        """
        # Have to import the streamlit module itself so replacing st.secrets
        # is visible to other modules.
        import streamlit as st

        if timeout is None:
            timeout = self.default_timeout

        # setup
        mock_runtime = MagicMock(spec=Runtime)
        mock_runtime.media_file_mgr = MediaFileManager(
            MemoryMediaFileStorage("/mock/media")
        )
        mock_runtime.cache_storage_manager = MemoryCacheStorageManager()
        Runtime._instance = mock_runtime
        with source_util._pages_cache_lock:
            saved_cached_pages = source_util._cached_pages
            source_util._cached_pages = None

        saved_secrets: Secrets = st.secrets
        # Only modify global secrets stuff if we have been given secrets
        if self.secrets:
            new_secrets = Secrets([])
            new_secrets._secrets = self.secrets
            st.secrets = new_secrets

<<<<<<< HEAD
        script_runner = LocalScriptRunner(self._script_path, self.session_state)
        with patch_config_options({"global.appTest": True}):
            self._tree = script_runner.run(widget_state, self.query_params, timeout)
            self._tree._runner = self
=======
        script_runner = LocalScriptRunner(
            self._script_path, self.session_state, args=self.args, kwargs=self.kwargs
        )
        self._tree = script_runner.run(widget_state, self.query_params, timeout)
        self._tree._runner = self
>>>>>>> afafd310
        # Last event is SHUTDOWN, so the corresponding data includes query string
        query_string = script_runner.event_data[-1]["client_state"].query_string
        self.query_params = parse.parse_qs(query_string)

        # teardown
        with source_util._pages_cache_lock:
            source_util._cached_pages = saved_cached_pages

        if self.secrets:
            if st.secrets._secrets is not None:
                self.secrets = dict(st.secrets._secrets)
            st.secrets = saved_secrets
        Runtime._instance = None

        return self

    def run(self, *, timeout: float | None = None) -> AppTest:
        """Run the script from the current state.

        This is equivalent to manually rerunning the app or the rerun that
        occurs upon user interaction. ``AppTest.run()`` must be manually called
        after updating a widget value as script reruns do not occur
        automatically as they do for live-running Streamlit apps.

        Parameters
        ----------
        timeout
            The maximum number of seconds to run the script. None means
            use the default timeout set for the instance of ``AppTest``.

        Returns
        -------
        AppTest
            self
        """
        return self._tree.run(timeout=timeout)

    @property
    def main(self) -> Block:
        """Sequence of elements within the main body of the app.

        Returns
        -------
        Block
            A container of elements. Block can be queried for elements in the
            same manner as ``AppTest``. For example, ``Block.checkbox`` will
            return all ``st.checkbox`` within the associated container.
        """
        return self._tree.main

    @property
    def sidebar(self) -> Block:
        """Sequence of all elements within ``st.sidebar``.

        Returns
        -------
        Block
            A container of elements. Block can be queried for elements in the
            same manner as ``AppTest``. For example, ``Block.checkbox`` will
            return all ``st.checkbox`` within the associated container.
        """
        return self._tree.sidebar

    @property
    def button(self) -> WidgetList[Button]:
        """Sequence of all ``st.button`` and ``st.form_submit_button`` widgets.

        Returns
        -------
        WidgetList of Button
            Sequence of all ``st.button`` and ``st.form_submit_button``
            widgets. Individual widgets can be accessed from a WidgetList by
            index (order on the page) or key. For example, ``at.button[0]`` for
            the first widget or ``at.button(key="my_key")`` for a widget with a
            given key.
        """
        return self._tree.button

    @property
    def caption(self) -> ElementList[Caption]:
        """Sequence of all ``st.caption`` elements.

        Returns
        -------
        ElementList of Caption
            Sequence of all ``st.caption`` elements. Individual elements can be
            accessed from an ElementList by index (order on the page). For
            example, ``at.caption[0]`` for the first element. Caption is an
            extension of the Element class.
        """
        return self._tree.caption

    @property
    def chat_input(self) -> WidgetList[ChatInput]:
        """Sequence of all ``st.chat_input`` widgets.

        Returns
        -------
        WidgetList of ChatInput
            Sequence of all ``st.chat_input`` widgets. Individual widgets can
            be accessed from a WidgetList by index (order on the page) or key.
            For example, ``at.chat_input[0]`` for the first widget or
            ``at.chat_input(key="my_key")`` for a widget with a given key.
        """
        return self._tree.chat_input

    @property
    def chat_message(self) -> Sequence[ChatMessage]:
        """Sequence of all ``st.chat_message`` elements.

        Returns
        -------
        Sequence of ChatMessage
            Sequence of all ``st.chat_message`` elements. Individual elements can be
            accessed from an ElementList by index (order on the page). For
            example, ``at.chat_message[0]`` for the first element.  ChatMessage
            is an extension of the Block class.
        """
        return self._tree.chat_message

    @property
    def checkbox(self) -> WidgetList[Checkbox]:
        """Sequence of all ``st.checkbox`` widgets.

        Returns
        -------
        WidgetList of Checkbox
            Sequence of all ``st.checkbox`` widgets. Individual widgets can
            be accessed from a WidgetList by index (order on the page) or key.
            For example, ``at.checkbox[0]`` for the first widget or
            ``at.checkbox(key="my_key")`` for a widget with a given key.
        """
        return self._tree.checkbox

    @property
    def code(self) -> ElementList[Code]:
        """Sequence of all ``st.code`` elements.

        Returns
        -------
        ElementList of Code
            Sequence of all ``st.code`` elements. Individual elements can be
            accessed from an ElementList by index (order on the page). For
            example, ``at.code[0]`` for the first element. Code is an
            extension of the Element class.
        """
        return self._tree.code

    @property
    def color_picker(self) -> WidgetList[ColorPicker]:
        """Sequence of all ``st.color_picker`` widgets.

        Returns
        -------
        WidgetList of ColorPicker
            Sequence of all ``st.color_picker`` widgets. Individual widgets can
            be accessed from a WidgetList by index (order on the page) or key.
            For example, ``at.color_picker[0]`` for the first widget or
            ``at.color_picker(key="my_key")`` for a widget with a given key.
        """
        return self._tree.color_picker

    @property
    def columns(self) -> Sequence[Column]:
        """Sequence of all columns within ``st.columns`` elements.

        Each column within a single ``st.columns`` will be returned as a
        separate Column in the Sequence.

        Returns
        -------
        Sequence of Column
            Sequence of all columns within ``st.columns`` elements. Individual
            columns can be accessed from an ElementList by index (order on the
            page). For example, ``at.columns[0]`` for the first column. Column
            is an extension of the Block class.
        """
        return self._tree.columns

    @property
    def dataframe(self) -> ElementList[Dataframe]:
        """Sequence of all ``st.dataframe`` elements.

        Returns
        -------
        ElementList of Dataframe
            Sequence of all ``st.dataframe`` elements. Individual elements can be
            accessed from an ElementList by index (order on the page). For
            example, ``at.dataframe[0]`` for the first element. Dataframe is an
            extension of the Element class.
        """
        return self._tree.dataframe

    @property
    def date_input(self) -> WidgetList[DateInput]:
        """Sequence of all ``st.date_input`` widgets.

        Returns
        -------
        WidgetList of DateInput
            Sequence of all ``st.date_input`` widgets. Individual widgets can
            be accessed from a WidgetList by index (order on the page) or key.
            For example, ``at.date_input[0]`` for the first widget or
            ``at.date_input(key="my_key")`` for a widget with a given key.
        """
        return self._tree.date_input

    @property
    def divider(self) -> ElementList[Divider]:
        """Sequence of all ``st.divider`` elements.

        Returns
        -------
        ElementList of Divider
            Sequence of all ``st.divider`` elements. Individual elements can be
            accessed from an ElementList by index (order on the page). For
            example, ``at.divider[0]`` for the first element. Divider is an
            extension of the Element class.
        """
        return self._tree.divider

    @property
    def error(self) -> ElementList[Error]:
        """Sequence of all ``st.error`` elements.

        Returns
        -------
        ElementList of Error
            Sequence of all ``st.error`` elements. Individual elements can be
            accessed from an ElementList by index (order on the page). For
            example, ``at.error[0]`` for the first element. Error is an
            extension of the Element class.
        """
        return self._tree.error

    @property
    def exception(self) -> ElementList[Exception]:
        """Sequence of all ``st.exception`` elements.

        Returns
        -------
        ElementList of Exception
            Sequence of all ``st.exception`` elements. Individual elements can be
            accessed from an ElementList by index (order on the page). For
            example, ``at.exception[0]`` for the first element. Exception is an
            extension of the Element class.
        """
        return self._tree.exception

    @property
    def expander(self) -> Sequence[Expander]:
        """Sequence of all ``st.expander`` elements.

        Returns
        -------
        List of Expandable
            Sequence of all ``st.expander`` elements. Individual elements can be
            accessed from a list by index (order on the page). For
            example, ``at.expander[0]`` for the first element. Expandable is an
            extension of the Block class.
        """
        return self._tree.expander

    @property
    def header(self) -> ElementList[Header]:
        """Sequence of all ``st.header`` elements.

        Returns
        -------
        ElementList of Header
            Sequence of all ``st.header`` elements. Individual elements can be
            accessed from an ElementList by index (order on the page). For
            example, ``at.header[0]`` for the first element. Header is an
            extension of the Element class.
        """
        return self._tree.header

    @property
    def info(self) -> ElementList[Info]:
        """Sequence of all ``st.info`` elements.

        Returns
        -------
        ElementList of Info
            Sequence of all ``st.info`` elements. Individual elements can be
            accessed from an ElementList by index (order on the page). For
            example, ``at.info[0]`` for the first element. Info is an
            extension of the Element class.
        """
        return self._tree.info

    @property
    def json(self) -> ElementList[Json]:
        """Sequence of all ``st.json`` elements.

        Returns
        -------
        ElementList of Json
            Sequence of all ``st.json`` elements. Individual elements can be
            accessed from an ElementList by index (order on the page). For
            example, ``at.json[0]`` for the first element. Json is an
            extension of the Element class.
        """
        return self._tree.json

    @property
    def latex(self) -> ElementList[Latex]:
        """Sequence of all ``st.latex`` elements.

        Returns
        -------
        ElementList of Latex
            Sequence of all ``st.latex`` elements. Individual elements can be
            accessed from an ElementList by index (order on the page). For
            example, ``at.latex[0]`` for the first element. Latex is an
            extension of the Element class.
        """
        return self._tree.latex

    @property
    def markdown(self) -> ElementList[Markdown]:
        """Sequence of all ``st.markdown`` elements.

        Returns
        -------
        ElementList of Markdown
            Sequence of all ``st.markdown`` elements. Individual elements can be
            accessed from an ElementList by index (order on the page). For
            example, ``at.markdown[0]`` for the first element. Markdown is an
            extension of the Element class.
        """
        return self._tree.markdown

    @property
    def metric(self) -> ElementList[Metric]:
        """Sequence of all ``st.metric`` elements.

        Returns
        -------
        ElementList of Metric
            Sequence of all ``st.metric`` elements. Individual elements can be
            accessed from an ElementList by index (order on the page). For
            example, ``at.metric[0]`` for the first element. Metric is an
            extension of the Element class.
        """
        return self._tree.metric

    @property
    def multiselect(self) -> WidgetList[Multiselect[Any]]:
        """Sequence of all ``st.multiselect`` widgets.

        Returns
        -------
        WidgetList of Multiselect
            Sequence of all ``st.multiselect`` widgets. Individual widgets can
            be accessed from a WidgetList by index (order on the page) or key.
            For example, ``at.multiselect[0]`` for the first widget or
            ``at.multiselect(key="my_key")`` for a widget with a given key.
        """
        return self._tree.multiselect

    @property
    def number_input(self) -> WidgetList[NumberInput]:
        """Sequence of all ``st.number_input`` widgets.

        Returns
        -------
        WidgetList of NumberInput
            Sequence of all ``st.number_input`` widgets. Individual widgets can
            be accessed from a WidgetList by index (order on the page) or key.
            For example, ``at.number_input[0]`` for the first widget or
            ``at.number_input(key="my_key")`` for a widget with a given key.
        """
        return self._tree.number_input

    @property
    def radio(self) -> WidgetList[Radio[Any]]:
        """Sequence of all ``st.radio`` widgets.

        Returns
        -------
        WidgetList of Radio
            Sequence of all ``st.radio`` widgets. Individual widgets can
            be accessed from a WidgetList by index (order on the page) or key.
            For example, ``at.radio[0]`` for the first widget or
            ``at.radio(key="my_key")`` for a widget with a given key.
        """
        return self._tree.radio

    @property
    def select_slider(self) -> WidgetList[SelectSlider[Any]]:
        """Sequence of all ``st.select_slider`` widgets.

        Returns
        -------
        WidgetList of SelectSlider
            Sequence of all ``st.select_slider`` widgets. Individual widgets can
            be accessed from a WidgetList by index (order on the page) or key.
            For example, ``at.select_slider[0]`` for the first widget or
            ``at.select_slider(key="my_key")`` for a widget with a given key.
        """
        return self._tree.select_slider

    @property
    def selectbox(self) -> WidgetList[Selectbox[Any]]:
        """Sequence of all ``st.selectbox`` widgets.

        Returns
        -------
        WidgetList of Selectbox
            Sequence of all ``st.selectbox`` widgets. Individual widgets can
            be accessed from a WidgetList by index (order on the page) or key.
            For example, ``at.selectbox[0]`` for the first widget or
            ``at.selectbox(key="my_key")`` for a widget with a given key.
        """
        return self._tree.selectbox

    @property
    def slider(self) -> WidgetList[Slider[Any]]:
        """Sequence of all ``st.slider`` widgets.

        Returns
        -------
        WidgetList of Slider
            Sequence of all ``st.slider`` widgets. Individual widgets can
            be accessed from a WidgetList by index (order on the page) or key.
            For example, ``at.slider[0]`` for the first widget or
            ``at.slider(key="my_key")`` for a widget with a given key.
        """
        return self._tree.slider

    @property
    def subheader(self) -> ElementList[Subheader]:
        """Sequence of all ``st.subheader`` elements.

        Returns
        -------
        ElementList of Subheader
            Sequence of all ``st.subheader`` elements. Individual elements can be
            accessed from an ElementList by index (order on the page). For
            example, ``at.subheader[0]`` for the first element. Subheader is an
            extension of the Element class.
        """
        return self._tree.subheader

    @property
    def success(self) -> ElementList[Success]:
        """Sequence of all ``st.success`` elements.

        Returns
        -------
        ElementList of Success
            Sequence of all ``st.success`` elements. Individual elements can be
            accessed from an ElementList by index (order on the page). For
            example, ``at.success[0]`` for the first element. Success is an
            extension of the Element class.
        """
        return self._tree.success

    @property
    def status(self) -> Sequence[Status]:
        """Sequence of all ``st.status`` elements.

        Returns
        -------
        List of Status
            Sequence of all ``st.status`` elements. Individual elements can be
            accessed from a list by index (order on the page). For
            example, ``at.status[0]`` for the first element. Status is an
            extension of the Block class.
        """
        return self._tree.status

    @property
    def table(self) -> ElementList[Table]:
        """Sequence of all ``st.table`` elements.

        Returns
        -------
        ElementList of Table
            Sequence of all ``st.table`` elements. Individual elements can be
            accessed from an ElementList by index (order on the page). For
            example, ``at.table[0]`` for the first element. Table is an
            extension of the Element class.
        """
        return self._tree.table

    @property
    def tabs(self) -> Sequence[Tab]:
        """Sequence of all tabs within ``st.tabs`` elements.

        Each tab within a single ``st.tabs`` will be returned as a separate Tab
        in the Sequence. Additionally, the tab labels are forwarded to each
        Tab element as a property. For example, ``st.tabs("A","B")`` will
        yield two Tab objects, with ``Tab.label`` returning "A" and "B",
        respectively.

        Returns
        -------
        Sequence of Tab
            Sequence of all tabs within ``st.tabs`` elements. Individual
            tabs can be accessed from an ElementList by index (order on the
            page). For example, ``at.tabs[0]`` for the first tab. Tab is an
            extension of the Block class.
        """
        return self._tree.tabs

    @property
    def text(self) -> ElementList[Text]:
        """Sequence of all ``st.text`` elements.

        Returns
        -------
        ElementList of Text
            Sequence of all ``st.text`` elements. Individual elements can be
            accessed from an ElementList by index (order on the page). For
            example, ``at.text[0]`` for the first element. Text is an
            extension of the Element class.
        """
        return self._tree.text

    @property
    def text_area(self) -> WidgetList[TextArea]:
        """Sequence of all ``st.text_area`` widgets.

        Returns
        -------
        WidgetList of TextArea
            Sequence of all ``st.text_area`` widgets. Individual widgets can
            be accessed from a WidgetList by index (order on the page) or key.
            For example, ``at.text_area[0]`` for the first widget or
            ``at.text_area(key="my_key")`` for a widget with a given key.
        """
        return self._tree.text_area

    @property
    def text_input(self) -> WidgetList[TextInput]:
        """Sequence of all ``st.text_input`` widgets.

        Returns
        -------
        WidgetList of TextInput
            Sequence of all ``st.text_input`` widgets. Individual widgets can
            be accessed from a WidgetList by index (order on the page) or key.
            For example, ``at.text_input[0]`` for the first widget or
            ``at.text_input(key="my_key")`` for a widget with a given key.
        """
        return self._tree.text_input

    @property
    def time_input(self) -> WidgetList[TimeInput]:
        """Sequence of all ``st.time_input`` widgets.

        Returns
        -------
        WidgetList of TimeInput
            Sequence of all ``st.time_input`` widgets. Individual widgets can
            be accessed from a WidgetList by index (order on the page) or key.
            For example, ``at.time_input[0]`` for the first widget or
            ``at.time_input(key="my_key")`` for a widget with a given key.
        """
        return self._tree.time_input

    @property
    def title(self) -> ElementList[Title]:
        """Sequence of all ``st.title`` elements.

        Returns
        -------
        ElementList of Title
            Sequence of all ``st.title`` elements. Individual elements can be
            accessed from an ElementList by index (order on the page). For
            example, ``at.title[0]`` for the first element. Title is an
            extension of the Element class.
        """
        return self._tree.title

    @property
    def toast(self) -> ElementList[Toast]:
        """Sequence of all ``st.toast`` elements.

        Returns
        -------
        ElementList of Toast
            Sequence of all ``st.toast`` elements. Individual elements can be
            accessed from an ElementList by index (order on the page). For
            example, ``at.toast[0]`` for the first element. Toast is an
            extension of the Element class.
        """
        return self._tree.toast

    @property
    def toggle(self) -> WidgetList[Toggle]:
        """Sequence of all ``st.toggle`` widgets.

        Returns
        -------
        WidgetList of Toggle
            Sequence of all ``st.toggle`` widgets. Individual widgets can
            be accessed from a WidgetList by index (order on the page) or key.
            For example, ``at.toggle[0]`` for the first widget or
            ``at.toggle(key="my_key")`` for a widget with a given key.
        """
        return self._tree.toggle

    @property
    def warning(self) -> ElementList[Warning]:
        """Sequence of all ``st.warning`` elements.

        Returns
        -------
        ElementList of Warning
            Sequence of all ``st.warning`` elements. Individual elements can be
            accessed from an ElementList by index (order on the page). For
            example, ``at.warning[0]`` for the first element. Warning is an
            extension of the Element class.
        """
        return self._tree.warning

    def __len__(self) -> int:
        return len(self._tree)

    def __iter__(self):
        yield from self._tree

    def __getitem__(self, idx: int) -> Node:
        return self._tree[idx]

    def get(self, element_type: str) -> Sequence[Node]:
        """Get elements or widgets of the specified type.

        This method returns the collection of all elements or widgets of
        the specified type on the current page. Retrieve a specific element by
        using its index (order on page) or key lookup.

        Parameters
        ----------
        element_type: str
            An element attribute of ``AppTest``. For example, "button",
            "caption", or "chat_input".

        Returns
        -------
        Sequence of Elements
            Sequence of elements of the given type. Individual elements can
            be accessed from a Sequence by index (order on the page). When
            getting and ``element_type`` that is a widget, individual widgets
            can be accessed by key. For example, ``at.get("text")[0]`` for the
            first ``st.text`` element or ``at.get("slider")(key="my_key")`` for
            the ``st.slider`` widget with a given key.
        """
        return self._tree.get(element_type)

    def __repr__(self) -> str:
        return repr_(self)<|MERGE_RESOLUTION|>--- conflicted
+++ resolved
@@ -330,18 +330,12 @@
             new_secrets._secrets = self.secrets
             st.secrets = new_secrets
 
-<<<<<<< HEAD
-        script_runner = LocalScriptRunner(self._script_path, self.session_state)
+        script_runner = LocalScriptRunner(
+            self._script_path, self.session_state, args=self.args, kwargs=self.kwargs
+        )
         with patch_config_options({"global.appTest": True}):
             self._tree = script_runner.run(widget_state, self.query_params, timeout)
             self._tree._runner = self
-=======
-        script_runner = LocalScriptRunner(
-            self._script_path, self.session_state, args=self.args, kwargs=self.kwargs
-        )
-        self._tree = script_runner.run(widget_state, self.query_params, timeout)
-        self._tree._runner = self
->>>>>>> afafd310
         # Last event is SHUTDOWN, so the corresponding data includes query string
         query_string = script_runner.event_data[-1]["client_state"].query_string
         self.query_params = parse.parse_qs(query_string)
