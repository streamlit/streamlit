# Copyright 2018-2020 Streamlit Inc.
#
# Licensed under the Apache License, Version 2.0 (the "License");
# you may not use this file except in compliance with the License.
# You may obtain a copy of the License at
#
#    http://www.apache.org/licenses/LICENSE-2.0
#
# Unless required by applicable law or agreed to in writing, software
# distributed under the License is distributed on an "AS IS" BASIS,
# WITHOUT WARRANTIES OR CONDITIONS OF ANY KIND, either express or implied.
# See the License for the specific language governing permissions and
# limitations under the License.

import sys
import threading
from contextlib import contextmanager
from enum import Enum

from blinker import Signal

from streamlit import config
from streamlit import magic
from streamlit import source_util
from streamlit.ReportThread import ReportThread
from streamlit.ReportThread import get_report_ctx
from streamlit.MediaFileManager import media_file_manager
from streamlit.ScriptRequestQueue import ScriptRequest
from streamlit.logger import get_logger
from streamlit.widgets import Widgets

LOGGER = get_logger(__name__)


class ScriptRunnerEvent(Enum):
    # The script started running.
    SCRIPT_STARTED = "SCRIPT_STARTED"

    # The script run stopped because of a compile error.
    SCRIPT_STOPPED_WITH_COMPILE_ERROR = "SCRIPT_STOPPED_WITH_COMPILE_ERROR"

    # The script run stopped because it ran to completion, or was
    # interrupted by the user.
    SCRIPT_STOPPED_WITH_SUCCESS = "SCRIPT_STOPPED_WITH_SUCCESS"

    # The ScriptRunner is done processing the ScriptEventQueue and
    # is shut down.
    SHUTDOWN = "SHUTDOWN"


class ScriptRunner(object):
    def __init__(
        self,
        session_id,
        report,
        enqueue_forward_msg,
        widget_states,
        request_queue,
        uploaded_file_mgr=None,
        report_session_id=None,
    ):
        """Initialize the ScriptRunner.

        (The ScriptRunner won't start executing until start() is called.)

        Parameters
        ----------
        session_id : str
            The ReportSession's id.

        report : Report
            The ReportSession's report.

        widget_states : streamlit.proto.Widget_pb2.WidgetStates
            The ReportSession's current widget states

        request_queue : ScriptRequestQueue
            The queue that the ReportSession is publishing ScriptRequests to.
            ScriptRunner will continue running until the queue is empty,
            and then shut down.

        uploaded_file_mgr : UploadedFileManager
            The File manager to store the data uploaded by the file_uploader widget.

        """
        self._session_id = session_id
        self._report = report
        self._enqueue_forward_msg = enqueue_forward_msg
        self._request_queue = request_queue
        self._uploaded_file_mgr = uploaded_file_mgr
        self._report_session_id = report_session_id

        self._widgets = Widgets()
        self._widgets.set_state(widget_states)

        self.on_event = Signal(
            doc="""Emitted when a ScriptRunnerEvent occurs.

            This signal is *not* emitted on the same thread that the
            ScriptRunner was created on.

            Parameters
            ----------
            event : ScriptRunnerEvent

            exception : BaseException | None
                Our compile error. Set only for the
                SCRIPT_STOPPED_WITH_COMPILE_ERROR event.

            widget_states : streamlit.proto.Widget_pb2.WidgetStates | None
                The ScriptRunner's final WidgetStates. Set only for the
                SHUTDOWN event.
            """
        )

        # Set to true when we process a SHUTDOWN request
        self._shutdown_requested = False

        # Set to true while we're executing. Used by
        # maybe_handle_execution_control_request.
        self._execing = False

        # This is initialized in start()
        self._script_thread = None

    def start(self):
        """Start a new thread to process the ScriptEventQueue.

        This must be called only once.

        """
        if self._script_thread is not None:
            raise Exception("ScriptRunner was already started")

        self._script_thread = ReportThread(
            session_id=self._session_id,
            enqueue=self._enqueue_forward_msg,
            widgets=self._widgets,
            uploaded_file_mgr=self._uploaded_file_mgr,
            target=self._process_request_queue,
            name="ScriptRunner.scriptThread",
<<<<<<< HEAD
            uploaded_file_mgr=self._uploaded_file_mgr,
            report_session_id=self._report_session_id,
=======
>>>>>>> 1f3dc8fe
        )
        self._script_thread.start()

    def _process_request_queue(self):
        """Process the ScriptRequestQueue and then exits.

        This is run in a separate thread.

        """
        LOGGER.debug("Beginning script thread")

        while not self._shutdown_requested and self._request_queue.has_request:
            request, data = self._request_queue.dequeue()
            if request == ScriptRequest.STOP:
                LOGGER.debug("Ignoring STOP request while not running")
            elif request == ScriptRequest.SHUTDOWN:
                LOGGER.debug("Shutting down")
                self._shutdown_requested = True
            elif request == ScriptRequest.RERUN:
                self._run_script(data)
            else:
                raise RuntimeError("Unrecognized ScriptRequest: %s" % request)

        # Send a SHUTDOWN event before exiting. This includes the widget values
        # as they existed after our last successful script run, which the
        # ReportSession will pass on to the next ScriptRunner that gets
        # created.
        self.on_event.send(
            ScriptRunnerEvent.SHUTDOWN, widget_states=self._widgets.get_state()
        )

    def _is_in_script_thread(self):
        """True if the calling function is running in the script thread"""
        return self._script_thread == threading.current_thread()

    def maybe_handle_execution_control_request(self):
        if not self._is_in_script_thread():
            # We can only handle execution_control_request if we're on the
            # script execution thread. However, it's possible for deltas to
            # be enqueued (and, therefore, for this function to be called)
            # in separate threads, so we check for that here.
            return

        if not self._execing:
            # If the _execing flag is not set, we're not actually inside
            # an exec() call. This happens when our script exec() completes,
            # we change our state to STOPPED, and a statechange-listener
            # enqueues a new ForwardEvent
            return

        # Pop the next request from our queue.
        request, data = self._request_queue.dequeue()
        if request is None:
            return

        LOGGER.debug("Received ScriptRequest: %s", request)
        if request == ScriptRequest.STOP:
            raise StopException()
        elif request == ScriptRequest.SHUTDOWN:
            self._shutdown_requested = True
            raise StopException()
        elif request == ScriptRequest.RERUN:
            raise RerunException(data)
        else:
            raise RuntimeError("Unrecognized ScriptRequest: %s" % request)

    def _install_tracer(self):
        """Install function that runs before each line of the script."""

        def trace_calls(frame, event, arg):
            self.maybe_handle_execution_control_request()
            return trace_calls

        # Python interpreters are not required to implement sys.settrace.
        if hasattr(sys, "settrace"):
            sys.settrace(trace_calls)

    @contextmanager
    def _set_execing_flag(self):
        """A context for setting the ScriptRunner._execing flag.

        Used by maybe_handle_execution_control_request to ensure that
        we only handle requests while we're inside an exec() call
        """
        if self._execing:
            raise RuntimeError("Nested set_execing_flag call")
        self._execing = True
        try:
            yield
        finally:
            self._execing = False

    def _run_script(self, rerun_data):
        """Run our script.

        Parameters
        ----------
        rerun_data: RerunData
            The RerunData to use.

        """
        assert self._is_in_script_thread()

        LOGGER.debug("Running script %s", rerun_data)

        # Reset DeltaGenerators and widgets.
        get_report_ctx().reset()
        media_file_manager.reset_files_for_session()

        self.on_event.send(ScriptRunnerEvent.SCRIPT_STARTED)

        # Compile the script. Any errors thrown here will be surfaced
        # to the user via a modal dialog in the frontend, and won't result
        # in their previous report disappearing.
        try:
            # Python 3 got rid of the native execfile() command, so we read
            # the file, compile it, and exec() it. This implementation is
            # compatible with both 2 and 3.
            with source_util.open_python_file(self._report.script_path) as f:
                filebody = f.read()

            if config.get_option("runner.magicEnabled"):
                filebody = magic.add_magic(filebody, self._report.script_path)

            code = compile(
                filebody,
                # Pass in the file path so it can show up in exceptions.
                self._report.script_path,
                # We're compiling entire blocks of Python, so we need "exec"
                # mode (as opposed to "eval" or "single").
                mode="exec",
                # Don't inherit any flags or "future" statements.
                flags=0,
                dont_inherit=1,
                # Parameter not supported in Python2:
                # optimize=-1,
            )

        except BaseException as e:
            # We got a compile error. Send an error event and bail immediately.
            LOGGER.debug("Fatal script error: %s" % e)
            self.on_event.send(
                ScriptRunnerEvent.SCRIPT_STOPPED_WITH_COMPILE_ERROR, exception=e
            )
            return

        # If we get here, we've successfully compiled our script. The next step
        # is to run it. Errors thrown during execution will be shown to the
        # user as ExceptionElements.

        # Update the Widget singleton with the new widget_state
        if rerun_data.widget_state is not None:
            self._widgets.set_state(rerun_data.widget_state)

        if config.get_option("runner.installTracer"):
            self._install_tracer()

        # This will be set to a RerunData instance if our execution
        # is interrupted by a RerunException.
        rerun_with_data = None

        try:
            # Create fake module. This gives us a name global namespace to
            # execute the code in.
            module = _new_module("__main__")

            # Install the fake module as the __main__ module. This allows
            # the pickle module to work inside the user's code, since it now
            # can know the module where the pickled objects stem from.
            # IMPORTANT: This means we can't use "if __name__ == '__main__'" in
            # our code, as it will point to the wrong module!!!
            sys.modules["__main__"] = module

            # Add special variables to the module's globals dict.
            # Note: The following is a requirement for the CodeHasher to
            # work correctly. The CodeHasher is scoped to
            # files contained in the directory of __main__.__file__, which we
            # assume is the main script directory.
            module.__dict__["__file__"] = self._report.script_path

            with modified_sys_path(self._report), self._set_execing_flag():
                exec(code, module.__dict__)

        except RerunException as e:
            rerun_with_data = e.rerun_data

        except StopException:
            pass

        except BaseException as e:
            # Show exceptions in the Streamlit report.
            LOGGER.debug(e)
            import streamlit as st

            st.exception(e)  # This is OK because we're in the script thread.
            # TODO: Clean up the stack trace, so it doesn't include
            # ScriptRunner.

        finally:
            self._widgets.reset_triggers()
            self.on_event.send(ScriptRunnerEvent.SCRIPT_STOPPED_WITH_SUCCESS)

        # Use _log_if_error() to make sure we never ever ever stop running the
        # script without meaning to.
        _log_if_error(_clean_problem_modules)

        if rerun_with_data is not None:
            self._run_script(rerun_with_data)


class ScriptControlException(BaseException):
    """Base exception for ScriptRunner."""

    pass


class StopException(ScriptControlException):
    """Silently stop the execution of the user's script."""

    pass


class RerunException(ScriptControlException):
    """Silently stop and rerun the user's script."""

    def __init__(self, rerun_data):
        """Construct a RerunException

        Parameters
        ----------
        rerun_data : RerunData
            The RerunData that should be used to rerun the report
        """
        self.rerun_data = rerun_data


def _clean_problem_modules():
    """Some modules are stateful, so we have to clear their state."""

    if "keras" in sys.modules:
        try:
            keras = sys.modules["keras"]
            keras.backend.clear_session()  # type: ignore[attr-defined]
        except:
            pass

    if "matplotlib.pyplot" in sys.modules:
        try:
            plt = sys.modules["matplotlib.pyplot"]
            plt.close("all")  # type: ignore[attr-defined]
        except:
            pass


def _new_module(name):
    """Create a new module with the given name."""

    import types

    return types.ModuleType(name)


# Code modified from IPython (BSD license)
# Source: https://github.com/ipython/ipython/blob/master/IPython/utils/syspathcontext.py#L42
class modified_sys_path(object):
    """A context for prepending a directory to sys.path for a second."""

    def __init__(self, report):
        self._report = report
        self._added_path = False

    def __enter__(self):
        if self._report.script_path not in sys.path:
            sys.path.insert(0, self._report.script_path)
            self._added_path = True

    def __exit__(self, type, value, traceback):
        if self._added_path:
            try:
                sys.path.remove(self._report.script_path)
            except ValueError:
                pass

        # Returning False causes any exceptions to be re-raised.
        return False


# The reason this is not a decorator is because we want to make it clear at the
# calling location that this function is being used.
def _log_if_error(fn):
    try:
        fn()
    except Exception as e:
        LOGGER.warning(e)<|MERGE_RESOLUTION|>--- conflicted
+++ resolved
@@ -57,7 +57,6 @@
         widget_states,
         request_queue,
         uploaded_file_mgr=None,
-        report_session_id=None,
     ):
         """Initialize the ScriptRunner.
 
@@ -88,7 +87,6 @@
         self._enqueue_forward_msg = enqueue_forward_msg
         self._request_queue = request_queue
         self._uploaded_file_mgr = uploaded_file_mgr
-        self._report_session_id = report_session_id
 
         self._widgets = Widgets()
         self._widgets.set_state(widget_states)
@@ -139,11 +137,7 @@
             uploaded_file_mgr=self._uploaded_file_mgr,
             target=self._process_request_queue,
             name="ScriptRunner.scriptThread",
-<<<<<<< HEAD
             uploaded_file_mgr=self._uploaded_file_mgr,
-            report_session_id=self._report_session_id,
-=======
->>>>>>> 1f3dc8fe
         )
         self._script_thread.start()
 
