# Copyright 2018-2021 Streamlit Inc.
#
# Licensed under the Apache License, Version 2.0 (the "License");
# you may not use this file except in compliance with the License.
# You may obtain a copy of the License at
#
#    http://www.apache.org/licenses/LICENSE-2.0
#
# Unless required by applicable law or agreed to in writing, software
# distributed under the License is distributed on an "AS IS" BASIS,
# WITHOUT WARRANTIES OR CONDITIONS OF ANY KIND, either express or implied.
# See the License for the specific language governing permissions and
# limitations under the License.

from datetime import datetime, date, time
from typing import cast

import streamlit
from streamlit.errors import StreamlitAPIException
from streamlit.proto.DateInput_pb2 import DateInput as DateInputProto
from streamlit.proto.TimeInput_pb2 import TimeInput as TimeInputProto
from .form import current_form_id
from .utils import register_widget


class TimeWidgetsMixin:
    def time_input(self, label, value=None, key=None, on_change=None):
        """Display a time input widget.

        Parameters
        ----------
        label : str
            A short label explaining to the user what this time input is for.
        value : datetime.time/datetime.datetime
            The value of this widget when it first renders. This will be
            cast to str internally. Defaults to the current time.
        key : str
            An optional string to use as the unique key for the widget.
            If this is omitted, a key will be generated for the widget
            based on its content. Multiple widgets of the same type may
            not share the same key.
        on_change : callable
            The callable that is invoked when the value changes.

        Returns
        -------
        datetime.time
            The current value of the time input widget.

        Example
        -------
        >>> t = st.time_input('Set an alarm for', datetime.time(8, 45))
        >>> st.write('Alarm is set for', t)

        """
        # Set value default.
        if value is None:
            value = datetime.now().time()

        # Ensure that the value is either datetime/time
        if not isinstance(value, datetime) and not isinstance(value, time):
            raise StreamlitAPIException(
                "The type of the value should be either datetime or time."
            )

        # Convert datetime to time
        if isinstance(value, datetime):
            value = value.time()

        time_input_proto = TimeInputProto()
        time_input_proto.label = label
        time_input_proto.default = time.strftime(value, "%H:%M")
        time_input_proto.form_id = current_form_id(self.dg)

        def deserialize_time_input(ui_value):
            return (
                datetime.strptime(ui_value, "%H:%M").time()
                if ui_value is not None
                else value
            )

        current_value = register_widget(
            "time_input",
            time_input_proto,
            user_key=key,
            on_change_handler=on_change,
            deserializer=deserialize_time_input,
        )
        return self.dg._enqueue("time_input", time_input_proto, current_value)

    def date_input(
        self,
        label,
        value=None,
        min_value=None,
        max_value=None,
        key=None,
        on_change=None,
    ):
        """Display a date input widget.

        Parameters
        ----------
        label : str
            A short label explaining to the user what this date input is for.
        value : datetime.date or datetime.datetime or list/tuple of datetime.date or datetime.datetime or None
            The value of this widget when it first renders. If a list/tuple with
            0 to 2 date/datetime values is provided, the datepicker will allow
            users to provide a range. Defaults to today as a single-date picker.
        min_value : datetime.date or datetime.datetime
            The minimum selectable date. Defaults to today-10y.
        max_value : datetime.date or datetime.datetime
            The maximum selectable date. Defaults to today+10y.
        key : str
            An optional string to use as the unique key for the widget.
            If this is omitted, a key will be generated for the widget
            based on its content. Multiple widgets of the same type may
            not share the same key.
        on_change : callable
            The callable that is invoked when the value changes.

        Returns
        -------
        datetime.date
            The current value of the date input widget.

        Example
        -------
        >>> d = st.date_input(
        ...     "When\'s your birthday",
        ...     datetime.date(2019, 7, 6))
        >>> st.write('Your birthday is:', d)

        """
        # Set value default.
        if value is None:
            value = datetime.now().date()

        single_value = isinstance(value, (date, datetime))
        range_value = isinstance(value, (list, tuple)) and len(value) in (0, 1, 2)
        if not single_value and not range_value:
            raise StreamlitAPIException(
                "DateInput value should either be an date/datetime or a list/tuple of "
                "0 - 2 date/datetime values"
            )

        if single_value:
            value = [value]

        date_input_proto = DateInputProto()
        date_input_proto.is_range = range_value

        value = [v.date() if isinstance(v, datetime) else v for v in value]

        date_input_proto.label = label
        date_input_proto.default[:] = [date.strftime(v, "%Y/%m/%d") for v in value]

        if isinstance(min_value, datetime):
            min_value = min_value.date()
        elif min_value is None:
            today = date.today()
            min_value = date(today.year - 10, today.month, today.day)

        date_input_proto.min = date.strftime(min_value, "%Y/%m/%d")

        if max_value is None:
            today = date.today()
            max_value = date(today.year + 10, today.month, today.day)

        if isinstance(max_value, datetime):
            max_value = max_value.date()

        date_input_proto.max = date.strftime(max_value, "%Y/%m/%d")

<<<<<<< HEAD
        date_input_proto.form_id = current_form_id(self.dg)

        ui_value = register_widget("date_input", date_input_proto, user_key=key)

        if ui_value is not None:
            value = getattr(ui_value, "data")
            value = [datetime.strptime(v, "%Y/%m/%d").date() for v in value]

        return_value = value[0] if single_value else tuple(value)
=======
        def deserialize_date_input(ui_value):
            if ui_value is not None:
                return_value = getattr(ui_value, "data")
                return_value = [
                    datetime.strptime(v, "%Y/%m/%d").date() for v in return_value
                ]
            else:
                return_value = value

            return return_value[0] if single_value else tuple(return_value)

        return_value = register_widget(
            "date_input",
            date_input_proto,
            user_key=key,
            on_change_handler=on_change,
            deserializer=deserialize_date_input,
        )
>>>>>>> 2b5d80c3
        return self.dg._enqueue("date_input", date_input_proto, return_value)

    @property
    def dg(self) -> "streamlit.delta_generator.DeltaGenerator":
        """Get our DeltaGenerator."""
        return cast("streamlit.delta_generator.DeltaGenerator", self)<|MERGE_RESOLUTION|>--- conflicted
+++ resolved
@@ -171,18 +171,8 @@
             max_value = max_value.date()
 
         date_input_proto.max = date.strftime(max_value, "%Y/%m/%d")
-
-<<<<<<< HEAD
         date_input_proto.form_id = current_form_id(self.dg)
 
-        ui_value = register_widget("date_input", date_input_proto, user_key=key)
-
-        if ui_value is not None:
-            value = getattr(ui_value, "data")
-            value = [datetime.strptime(v, "%Y/%m/%d").date() for v in value]
-
-        return_value = value[0] if single_value else tuple(value)
-=======
         def deserialize_date_input(ui_value):
             if ui_value is not None:
                 return_value = getattr(ui_value, "data")
@@ -201,7 +191,6 @@
             on_change_handler=on_change,
             deserializer=deserialize_date_input,
         )
->>>>>>> 2b5d80c3
         return self.dg._enqueue("date_input", date_input_proto, return_value)
 
     @property
