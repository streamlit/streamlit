# Copyright (c) Streamlit Inc. (2018-2022) Snowflake Inc. (2022-2024)
#
# Licensed under the Apache License, Version 2.0 (the "License");
# you may not use this file except in compliance with the License.
# You may obtain a copy of the License at
#
#     http://www.apache.org/licenses/LICENSE-2.0
#
# Unless required by applicable law or agreed to in writing, software
# distributed under the License is distributed on an "AS IS" BASIS,
# WITHOUT WARRANTIES OR CONDITIONS OF ANY KIND, either express or implied.
# See the License for the specific language governing permissions and
# limitations under the License.

"""Collection of chart commands that are rendered via our vega-lite chart component."""


from __future__ import annotations

import hashlib
import json
import re
from contextlib import nullcontext
from dataclasses import dataclass
from typing import (
    TYPE_CHECKING,
    Any,
    Final,
    Literal,
    Sequence,
    TypedDict,
    cast,
    overload,
)

import streamlit.elements.lib.dicttools as dicttools
from streamlit import type_util
from streamlit.elements.form import current_form_id
from streamlit.elements.lib.built_in_chart_utils import (
    AddRowsMetadata,
    ChartType,
    generate_chart,
)
from streamlit.elements.lib.event_utils import AttributeDictionary
from streamlit.errors import StreamlitAPIException
from streamlit.proto.ArrowVegaLiteChart_pb2 import (
    ArrowVegaLiteChart as ArrowVegaLiteChartProto,
)
from streamlit.runtime.metrics_util import gather_metrics
<<<<<<< HEAD
from streamlit.runtime.scriptrunner import get_script_run_ctx
from streamlit.runtime.state import WidgetCallback, register_widget
from streamlit.runtime.state.common import compute_widget_id
from streamlit.type_util import Key, to_key
=======
>>>>>>> eb48b5b8
from streamlit.util import HASHLIB_KWARGS

if TYPE_CHECKING:
    import altair as alt

    from streamlit.color_util import Color
    from streamlit.delta_generator import DeltaGenerator
    from streamlit.elements.arrow import Data

# See https://vega.github.io/vega-lite/docs/encoding.html
_CHANNELS: Final = {
    "x",
    "y",
    "x2",
    "y2",
    "xError",
    "xError2",
    "yError",
    "yError2",
    "longitude",
    "latitude",
    "color",
    "opacity",
    "fillOpacity",
    "strokeOpacity",
    "strokeWidth",
    "size",
    "shape",
    "text",
    "tooltip",
    "href",
    "key",
    "order",
    "detail",
    "facet",
    "row",
    "column",
}


class VegaLiteState(TypedDict, total=False):
    """
    A dictionary representing the current selection state of the VegaLite chart.
    Attributes
    ----------
    select : AttributeDictionary
        The state of the `on_select` event.
    """

    select: AttributeDictionary


@dataclass
class VegaLiteStateSerde:
    """VegaLiteStateSerde is used to serialize and deserialize the VegaLite Chart state."""

    def deserialize(self, ui_value: str | None, widget_id: str = "") -> VegaLiteState:
        empty_selection_state: VegaLiteState = {
            "select": {},
        }

        selection_state = (
            empty_selection_state
            if ui_value is None
            else cast(VegaLiteState, AttributeDictionary(json.loads(ui_value)))
        )

        if "select" not in selection_state:
            selection_state = empty_selection_state

        return cast(VegaLiteState, AttributeDictionary(selection_state))

    def serialize(self, selection_state: VegaLiteState) -> str:
        return json.dumps(selection_state, default=str)


def _prepare_vega_lite_spec(
    spec: dict[str, Any] | None = None,
    use_container_width: bool = False,
    **kwargs,
) -> dict[str, Any]:
    # Support passing no spec arg, but filling it with kwargs.
    # Example:
    #   marshall(proto, baz='boz')
    if spec is None:
        spec = dict()

    if len(kwargs):
        # Support passing in kwargs. Example:
        #   marshall(proto, {foo: 'bar'}, baz='boz')
        # Merge spec with unflattened kwargs, where kwargs take precedence.
        # This only works for string keys, but kwarg keys are strings anyways.
        spec = dict(spec, **dicttools.unflatten(kwargs, _CHANNELS))
    else:
        # Clone the spec dict, since we may be mutating it.
        spec = dict(spec)

    if len(spec) == 0:
        raise StreamlitAPIException("Vega-Lite charts require a non-empty spec dict.")

    if "autosize" not in spec:
        # type fit does not work for many chart types. This change focuses
        # on vconcat with use_container_width=True as there are unintended
        # consequences of changing the default autosize for all charts.
        # fit-x fits the width and height can be adjusted.
        if "vconcat" in spec and use_container_width:
            spec["autosize"] = {"type": "fit-x", "contains": "padding"}
        else:
            spec["autosize"] = {"type": "fit", "contains": "padding"}

    return spec


def _serialize_data(data: Any) -> bytes:
    """Serialize the any type of data structure to Arrow IPC format (bytes)."""
    import pyarrow as pa

    if isinstance(data, pa.Table):
        return type_util.pyarrow_table_to_bytes(data)

    df = type_util.convert_anything_to_df(data)
    return type_util.data_frame_to_bytes(df)


def _marshall_chart_data(
    proto: ArrowVegaLiteChartProto,
    spec: dict[str, Any],
    data: Data = None,
) -> None:
    """Adds the data to the proto and removes it from the spec dict.
    These operations will happen in-place."""

    # Pull data out of spec dict when it's in a 'datasets' key:
    #   datasets: {foo: df1_bytes, bar: df2_bytes}, ...}
    if "datasets" in spec:
        for dataset_name, dataset_data in spec["datasets"].items():
            dataset = proto.datasets.add()
            dataset.name = str(dataset_name)
            dataset.has_name = True
<<<<<<< HEAD
            # The ID transformer already serializes the data into Arrow IPC format (bytes)
            # If its already in bytes, we don't need to serialize it again.
=======
            # The ID transformer (id_transform function registered before conversion to dict)
            # already serializes the data into Arrow IPC format (bytes) when the Altair object
            # gets converted into the vega-lite spec dict.
            # If its already in bytes, we don't need to serialize it here again.
            # We just need to pass the data information into the correct proto fields.

            # TODO(lukasmasuch): Are there any other cases where we need to serialize the data
            #                    or can we remove the _serialize_data here?
>>>>>>> eb48b5b8
            dataset.data.data = (
                dataset_data
                if isinstance(dataset_data, bytes)
                else _serialize_data(dataset_data)
            )
        del spec["datasets"]

    for i in proto.datasets:
        if i.name in spec:
            raise StreamlitAPIException(
                f"Dataset '{i.name}' is defined in both datasets and spec."
            )

    # Pull data out of spec dict when it's in a top-level 'data' key:
    #   {data: df}
    #   {data: {values: df, ...}}
    #   {data: {url: 'url'}}
    #   {data: {name: 'foo'}}
    if "data" in spec:
        data_spec = spec["data"]

        if isinstance(data_spec, dict):
            if "values" in data_spec:
                data = data_spec["values"]
                del spec["data"]
        else:
            data = data_spec
            del spec["data"]

    if data is not None:
        proto.data.data = _serialize_data(data)


def _convert_altair_to_vega_lite_spec(altair_chart: alt.Chart) -> dict[str, Any]:
    """Convert an Altair chart object to a Vega-Lite chart spec."""
    import altair as alt

    # Normally altair_chart.to_dict() would transform the dataframe used by the
    # chart into an array of dictionaries. To avoid that, we install a
    # transformer that replaces datasets with a reference by the object id of
    # the dataframe. We then fill in the dataset manually later on.

    datasets = {}

    def id_transform(data) -> dict[str, str]:
        """Altair data transformer that serializes the data,
        creates a stable name based on the hash of the data,
        stores the bytes into the datasets mapping and
        returns this name to have it be used in Altair.
        """
<<<<<<< HEAD
=======

>>>>>>> eb48b5b8
        # Already serialize the data to be able to create a stable
        # dataset name:
        data_bytes = _serialize_data(data)
        # Use the md5 hash of the data as the name:
        h = hashlib.new("md5", **HASHLIB_KWARGS)
        h.update(str(data_bytes).encode("utf-8"))
        name = h.hexdigest()

        datasets[name] = data_bytes
        return {"name": name}

    alt.data_transformers.register("id", id_transform)  # type: ignore[attr-defined,unused-ignore]

    # The default altair theme has some width/height defaults defined
    # which are not useful for Streamlit. Therefore, we change the theme to
    # "none" to avoid those defaults.
    with alt.themes.enable("none") if alt.themes.active == "default" else nullcontext():  # type: ignore[attr-defined,unused-ignore]
        with alt.data_transformers.enable("id"):  # type: ignore[attr-defined,unused-ignore]
            chart_dict = altair_chart.to_dict()

    # Put datasets back into the chart dict:
    chart_dict["datasets"] = datasets
    return chart_dict


<<<<<<< HEAD
def _check_spec_for_selections(spec: dict[str, Any]) -> None:
    """Check if the spec has any selections defined. If not, raise an exception."""

    if spec and "params" in spec:
        for param in spec["params"]:
            # TODO(lukasmasuch): The type in selection does not seem to be required in the spec?
            # https://vega.github.io/vega-lite/docs/selection.html
            if "name" in param and "select" in param and "type" in param["select"]:
                # Selection found, just return here to not show the exception.
                return

    raise StreamlitAPIException(
        "Selections are activated, but the provided chart spec does not "
        "have any selections defined. To add selections to `st.altair_chart`, check out the documentation "
        "[here](https://altair-viz.github.io/user_guide/interactions.html#selections-capturing-chart-interactions)."
        "For adding selections to `st.vega_lite_chart`, take a look "
        "at the specification [here](https://vega.github.io/vega-lite/docs/selection.html)."
    )


=======
>>>>>>> eb48b5b8
def _reset_counter_pattern(prefix: str, vega_spec: str) -> str:
    """Altair uses a global counter for unnamed parameters and views.
    We need to reset these counters on a spec-level to make the
    spec stable across reruns and avoid changes to the element ID.
    """
    pattern = re.compile(rf'"{prefix}\d+"')
<<<<<<< HEAD
    if matches := sorted(set(pattern.findall(vega_spec))):
        # Replace all matches with a counter starting from 1
        # We start from 1 to imitate the altair behavior.
        for counter, match in enumerate(matches, start=1):
            vega_spec = vega_spec.replace(match, f'"{prefix}{counter}"')
=======
    # Get all matches without duplicates in order of appearance.
    # Using a set here would not guarantee the order of appearance,
    # which might lead to different replacements on each run.
    # The order of the spec from Altair is expected to stay stable
    # within the same session / Altair version.
    # The order might change with Altair updates, but that's not really
    # a case that is relevant for us since we mainly care about having
    # this stable within a session.
    if matches := list(dict.fromkeys(pattern.findall(vega_spec))):
        # Add a prefix to the replacement to avoid
        # replacing instances that already have been replaced before.
        # The prefix here is arbitrarily chosen with the main goal
        # that its extremely unlikely to already be part of the spec:
        replacement_prefix = "__replace_prefix_o9hd101n22e1__"

        # Replace all matches with a counter starting from 1
        # We start from 1 to imitate the altair behavior.
        for counter, match in enumerate(matches, start=1):
            vega_spec = vega_spec.replace(
                match, f'"{replacement_prefix}{prefix}{counter}"'
            )

        # Remove the prefix again from all replacements:
        vega_spec = vega_spec.replace(replacement_prefix, "")
>>>>>>> eb48b5b8
    return vega_spec


def _stabilize_vega_json_spec(vega_spec: str) -> str:
<<<<<<< HEAD
    """Makes the chart spec stay stable across reruns.

    Altair auto creates names for unnamed parameters & views. It uses a global counter
    for the naming which will result in a different spec on every rerun.
    In Streamlit, we need the spec to be stable across reruns to prevent the chart
    from getting a new identity. So we need to replace the names with counter with a stable name.
=======
    """Makes the chart spec stay stable across reruns and sessions.

    Altair auto creates names for unnamed parameters & views. It uses a global counter
    for the naming which will result in a different spec on every rerun.
    In Streamlit, we need the spec to be stable across reruns and sessions to prevent the chart
    from getting a new identity. So we need to replace the names with counter with a stable name.
    Having a stable chart spec is also important for features like forward message cache,
    where we don't want to have changing messages on every rerun.
>>>>>>> eb48b5b8

    Parameter counter:
    https://github.com/vega/altair/blob/f345cd9368ae2bbc98628e9245c93fa9fb582621/altair/vegalite/v5/api.py#L196

    View counter:
    https://github.com/vega/altair/blob/f345cd9368ae2bbc98628e9245c93fa9fb582621/altair/vegalite/v5/api.py#L2885

<<<<<<< HEAD
    This is temporary solution waiting for a fix for this issue: https://github.com/vega/altair/issues/3416
    """
    vega_spec = _reset_counter_pattern("param_", vega_spec)
    vega_spec = _reset_counter_pattern("view_", vega_spec)
=======
    This is temporary solution waiting for a fix for this issue:
    https://github.com/vega/altair/issues/3416

    Other solutions we considered:
     - working on the dict object: this would require to iterate through the object and do the
       same kind of replacement; though we would need to know the structure and since we need
       the spec in String-format anyways, we deemed that executing the replacement on the
       String is the better alternative
     - resetting the counter: the counter is incremented already when the chart object is created
       (see this GitHub issue comment https://github.com/vega/altair/issues/3416#issuecomment-2098530464),
       so it would be too late here to reset the counter with a thread-lock to prevent interference
       between sessions
    """

    # We only want to apply these replacements if it is really necessary
    # since there is a risk that we replace names that where chosen by the user
    # and thereby introduce unwanted side effects.

    # We only need to apply the param_ fix if there are actually parameters defined
    # somewhere in the spec. We can check for this by looking for the '"params"' key.
    # This isn't a perfect check, but good enough to prevent unnecessary executions
    # for the majority of charts.
    if '"params"' in vega_spec:
        vega_spec = _reset_counter_pattern("param_", vega_spec)

    # Simple check if the spec contains a composite chart:
    # https://vega.github.io/vega-lite/docs/composition.html
    # Other charts will not contain the `view_` name,
    # so its better to not replace this pattern.
    if re.search(r'"(vconcat|hconcat|facet|layer|concat|repeat)"', vega_spec):
        vega_spec = _reset_counter_pattern("view_", vega_spec)
>>>>>>> eb48b5b8
    return vega_spec


class VegaChartsMixin:
    """Mix-in class for all vega-related chart commands.

    Altair is a python wrapper on top of the vega-lite spec. And our
    built-in chart commands are just another layer on-top of Altair.
    All of these chart commands will be eventually converted to a vega-lite
    spec and rendered using the same vega-lite chart component.
    """

    @gather_metrics("line_chart")
    def line_chart(
        self,
        data: Data = None,
        *,
        x: str | None = None,
        y: str | Sequence[str] | None = None,
        color: str | Color | list[Color] | None = None,
        width: int = 0,
        height: int = 0,
        use_container_width: bool = True,
    ) -> DeltaGenerator:
        """Display a line chart.

        This is syntax-sugar around ``st.altair_chart``. The main difference
        is this command uses the data's own column and indices to figure out
        the chart's spec. As a result this is easier to use for many "just plot
        this" scenarios, while being less customizable.

        If ``st.line_chart`` does not guess the data specification
        correctly, try specifying your desired chart using ``st.altair_chart``.

        Parameters
        ----------
        data : pandas.DataFrame, pandas.Styler, pyarrow.Table, numpy.ndarray, pyspark.sql.DataFrame, snowflake.snowpark.dataframe.DataFrame, snowflake.snowpark.table.Table, Iterable, dict or None
            Data to be plotted.

        x : str or None
            Column name to use for the x-axis. If None, uses the data index for the x-axis.

        y : str, Sequence of str, or None
            Column name(s) to use for the y-axis. If a Sequence of strings,
            draws several series on the same chart by melting your wide-format
            table into a long-format table behind the scenes. If None, draws
            the data of all remaining columns as data series.

        color : str, tuple, Sequence of str, Sequence of tuple, or None
            The color to use for different lines in this chart.

            For a line chart with just one line, this can be:

            * None, to use the default color.
            * A hex string like "#ffaa00" or "#ffaa0088".
            * An RGB or RGBA tuple with the red, green, blue, and alpha
              components specified as ints from 0 to 255 or floats from 0.0 to
              1.0.

            For a line chart with multiple lines, where the dataframe is in
            long format (that is, y is None or just one column), this can be:

            * None, to use the default colors.
            * The name of a column in the dataset. Data points will be grouped
              into lines of the same color based on the value of this column.
              In addition, if the values in this column match one of the color
              formats above (hex string or color tuple), then that color will
              be used.

              For example: if the dataset has 1000 rows, but this column only
              contains the values "adult", "child", and "baby", then those 1000
              datapoints will be grouped into three lines whose colors will be
              automatically selected from the default palette.

              But, if for the same 1000-row dataset, this column contained
              the values "#ffaa00", "#f0f", "#0000ff", then then those 1000
              datapoints would still be grouped into three lines, but their
              colors would be "#ffaa00", "#f0f", "#0000ff" this time around.

            For a line chart with multiple lines, where the dataframe is in
            wide format (that is, y is a Sequence of columns), this can be:

            * None, to use the default colors.
            * A list of string colors or color tuples to be used for each of
              the lines in the chart. This list should have the same length
              as the number of y values (e.g. ``color=["#fd0", "#f0f", "#04f"]``
              for three lines).

        width : int
            The chart width in pixels. If 0, selects the width automatically.

        height : int
            The chart height in pixels. If 0, selects the height automatically.

        use_container_width : bool
            If True, set the chart width to the column width. This takes
            precedence over the width argument.

        Examples
        --------
        >>> import streamlit as st
        >>> import pandas as pd
        >>> import numpy as np
        >>>
        >>> chart_data = pd.DataFrame(np.random.randn(20, 3), columns=["a", "b", "c"])
        >>>
        >>> st.line_chart(chart_data)

        .. output::
           https://doc-line-chart.streamlit.app/
           height: 440px

        You can also choose different columns to use for x and y, as well as set
        the color dynamically based on a 3rd column (assuming your dataframe is in
        long format):

        >>> import streamlit as st
        >>> import pandas as pd
        >>> import numpy as np
        >>>
        >>> chart_data = pd.DataFrame(
        ...    {
        ...        "col1": np.random.randn(20),
        ...        "col2": np.random.randn(20),
        ...        "col3": np.random.choice(["A", "B", "C"], 20),
        ...    }
        ... )
        >>>
        >>> st.line_chart(chart_data, x="col1", y="col2", color="col3")

        .. output::
           https://doc-line-chart1.streamlit.app/
           height: 440px

        Finally, if your dataframe is in wide format, you can group multiple
        columns under the y argument to show multiple lines with different
        colors:

        >>> import streamlit as st
        >>> import pandas as pd
        >>> import numpy as np
        >>>
        >>> chart_data = pd.DataFrame(np.random.randn(20, 3), columns=["col1", "col2", "col3"])
        >>>
        >>> st.line_chart(
        ...    chart_data, x="col1", y=["col2", "col3"], color=["#FF0000", "#0000FF"]  # Optional
        ... )

        .. output::
           https://doc-line-chart2.streamlit.app/
           height: 440px

        """

        chart, add_rows_metadata = generate_chart(
            chart_type=ChartType.LINE,
            data=data,
            x_from_user=x,
            y_from_user=y,
            color_from_user=color,
            size_from_user=None,
            width=width,
            height=height,
        )
        return self._altair_chart(
            chart,
            use_container_width=use_container_width,
            theme="streamlit",
            add_rows_metadata=add_rows_metadata,
        )

    @gather_metrics("area_chart")
    def area_chart(
        self,
        data: Data = None,
        *,
        x: str | None = None,
        y: str | Sequence[str] | None = None,
        color: str | Color | list[Color] | None = None,
        width: int = 0,
        height: int = 0,
        use_container_width: bool = True,
    ) -> DeltaGenerator:
        """Display an area chart.

        This is syntax-sugar around ``st.altair_chart``. The main difference
        is this command uses the data's own column and indices to figure out
        the chart's spec. As a result this is easier to use for many "just plot
        this" scenarios, while being less customizable.

        If ``st.area_chart`` does not guess the data specification
        correctly, try specifying your desired chart using ``st.altair_chart``.

        Parameters
        ----------
        data : pandas.DataFrame, pandas.Styler, pyarrow.Table, numpy.ndarray, pyspark.sql.DataFrame, snowflake.snowpark.dataframe.DataFrame, snowflake.snowpark.table.Table, Iterable, or dict
            Data to be plotted.

        x : str or None
            Column name to use for the x-axis. If None, uses the data index for the x-axis.

        y : str, Sequence of str, or None
            Column name(s) to use for the y-axis. If a Sequence of strings,
            draws several series on the same chart by melting your wide-format
            table into a long-format table behind the scenes. If None, draws
            the data of all remaining columns as data series.

        color : str, tuple, Sequence of str, Sequence of tuple, or None
            The color to use for different series in this chart.

            For an area chart with just 1 series, this can be:

            * None, to use the default color.
            * A hex string like "#ffaa00" or "#ffaa0088".
            * An RGB or RGBA tuple with the red, green, blue, and alpha
              components specified as ints from 0 to 255 or floats from 0.0 to
              1.0.

            For an area chart with multiple series, where the dataframe is in
            long format (that is, y is None or just one column), this can be:

            * None, to use the default colors.
            * The name of a column in the dataset. Data points will be grouped
              into series of the same color based on the value of this column.
              In addition, if the values in this column match one of the color
              formats above (hex string or color tuple), then that color will
              be used.

              For example: if the dataset has 1000 rows, but this column only
              contains the values "adult", "child", and "baby", then those 1000
              datapoints will be grouped into three series whose colors will be
              automatically selected from the default palette.

              But, if for the same 1000-row dataset, this column contained
              the values "#ffaa00", "#f0f", "#0000ff", then then those 1000
              datapoints would still be grouped into 3 series, but their
              colors would be "#ffaa00", "#f0f", "#0000ff" this time around.

            For an area chart with multiple series, where the dataframe is in
            wide format (that is, y is a Sequence of columns), this can be:

            * None, to use the default colors.
            * A list of string colors or color tuples to be used for each of
              the series in the chart. This list should have the same length
              as the number of y values (e.g. ``color=["#fd0", "#f0f", "#04f"]``
              for three lines).

        width : int
            The chart width in pixels. If 0, selects the width automatically.

        height : int
            The chart height in pixels. If 0, selects the height automatically.

        use_container_width : bool
            If True, set the chart width to the column width. This takes
            precedence over the width argument.

        Examples
        --------
        >>> import streamlit as st
        >>> import pandas as pd
        >>> import numpy as np
        >>>
        >>> chart_data = pd.DataFrame(np.random.randn(20, 3), columns=["a", "b", "c"])
        >>>
        >>> st.area_chart(chart_data)

        .. output::
           https://doc-area-chart.streamlit.app/
           height: 440px

        You can also choose different columns to use for x and y, as well as set
        the color dynamically based on a 3rd column (assuming your dataframe is in
        long format):

        >>> import streamlit as st
        >>> import pandas as pd
        >>> import numpy as np
        >>>
        >>> chart_data = pd.DataFrame(
        ...    {
        ...        "col1": np.random.randn(20),
        ...        "col2": np.random.randn(20),
        ...        "col3": np.random.choice(["A", "B", "C"], 20),
        ...    }
        ... )
        >>>
        >>> st.area_chart(chart_data, x="col1", y="col2", color="col3")

        .. output::
           https://doc-area-chart1.streamlit.app/
           height: 440px

        Finally, if your dataframe is in wide format, you can group multiple
        columns under the y argument to show multiple series with different
        colors:

        >>> import streamlit as st
        >>> import pandas as pd
        >>> import numpy as np
        >>>
        >>> chart_data = pd.DataFrame(np.random.randn(20, 3), columns=["col1", "col2", "col3"])
        >>>
        >>> st.area_chart(
        ...    chart_data, x="col1", y=["col2", "col3"], color=["#FF0000", "#0000FF"]  # Optional
        ... )

        .. output::
           https://doc-area-chart2.streamlit.app/
           height: 440px

        """

        chart, add_rows_metadata = generate_chart(
            chart_type=ChartType.AREA,
            data=data,
            x_from_user=x,
            y_from_user=y,
            color_from_user=color,
            size_from_user=None,
            width=width,
            height=height,
        )
        return self._altair_chart(
            chart,
            use_container_width=use_container_width,
            theme="streamlit",
            add_rows_metadata=add_rows_metadata,
        )

    @gather_metrics("bar_chart")
    def bar_chart(
        self,
        data: Data = None,
        *,
        x: str | None = None,
        y: str | Sequence[str] | None = None,
        color: str | Color | list[Color] | None = None,
        width: int = 0,
        height: int = 0,
        use_container_width: bool = True,
    ) -> DeltaGenerator:
        """Display a bar chart.

        This is syntax-sugar around ``st.altair_chart``. The main difference
        is this command uses the data's own column and indices to figure out
        the chart's spec. As a result this is easier to use for many "just plot
        this" scenarios, while being less customizable.

        If ``st.bar_chart`` does not guess the data specification
        correctly, try specifying your desired chart using ``st.altair_chart``.

        Parameters
        ----------
        data : pandas.DataFrame, pandas.Styler, pyarrow.Table, numpy.ndarray, pyspark.sql.DataFrame, snowflake.snowpark.dataframe.DataFrame, snowflake.snowpark.table.Table, Iterable, or dict
            Data to be plotted.

        x : str or None
            Column name to use for the x-axis. If None, uses the data index for the x-axis.

        y : str, Sequence of str, or None
            Column name(s) to use for the y-axis. If a Sequence of strings,
            draws several series on the same chart by melting your wide-format
            table into a long-format table behind the scenes. If None, draws
            the data of all remaining columns as data series.

        color : str, tuple, Sequence of str, Sequence of tuple, or None
            The color to use for different series in this chart.

            For a bar chart with just one series, this can be:

            * None, to use the default color.
            * A hex string like "#ffaa00" or "#ffaa0088".
            * An RGB or RGBA tuple with the red, green, blue, and alpha
              components specified as ints from 0 to 255 or floats from 0.0 to
              1.0.

            For a bar chart with multiple series, where the dataframe is in
            long format (that is, y is None or just one column), this can be:

            * None, to use the default colors.
            * The name of a column in the dataset. Data points will be grouped
              into series of the same color based on the value of this column.
              In addition, if the values in this column match one of the color
              formats above (hex string or color tuple), then that color will
              be used.

              For example: if the dataset has 1000 rows, but this column only
              contains the values "adult", "child", and "baby", then those 1000
              datapoints will be grouped into three series whose colors will be
              automatically selected from the default palette.

              But, if for the same 1000-row dataset, this column contained
              the values "#ffaa00", "#f0f", "#0000ff", then then those 1000
              datapoints would still be grouped into 3 series, but their
              colors would be "#ffaa00", "#f0f", "#0000ff" this time around.

            For a bar chart with multiple series, where the dataframe is in
            wide format (that is, y is a Sequence of columns), this can be:

            * None, to use the default colors.
            * A list of string colors or color tuples to be used for each of
              the series in the chart. This list should have the same length
              as the number of y values (e.g. ``color=["#fd0", "#f0f", "#04f"]``
              for three lines).

        width : int
            The chart width in pixels. If 0, selects the width automatically.

        height : int
            The chart height in pixels. If 0, selects the height automatically.

        use_container_width : bool
            If True, set the chart width to the column width. This takes
            precedence over the width argument.

        Examples
        --------
        >>> import streamlit as st
        >>> import pandas as pd
        >>> import numpy as np
        >>>
        >>> chart_data = pd.DataFrame(np.random.randn(20, 3), columns=["a", "b", "c"])
        >>>
        >>> st.bar_chart(chart_data)

        .. output::
           https://doc-bar-chart.streamlit.app/
           height: 440px

        You can also choose different columns to use for x and y, as well as set
        the color dynamically based on a 3rd column (assuming your dataframe is in
        long format):

        >>> import streamlit as st
        >>> import pandas as pd
        >>> import numpy as np
        >>>
        >>> chart_data = pd.DataFrame(
        ...    {
        ...        "col1": list(range(20)) * 3,
        ...        "col2": np.random.randn(60),
        ...        "col3": ["A"] * 20 + ["B"] * 20 + ["C"] * 20,
        ...    }
        ... )
        >>>
        >>> st.bar_chart(chart_data, x="col1", y="col2", color="col3")

        .. output::
           https://doc-bar-chart1.streamlit.app/
           height: 440px

        Finally, if your dataframe is in wide format, you can group multiple
        columns under the y argument to show multiple series with different
        colors:

        >>> import streamlit as st
        >>> import pandas as pd
        >>> import numpy as np
        >>>
        >>> chart_data = pd.DataFrame(
        ...    {"col1": list(range(20)), "col2": np.random.randn(20), "col3": np.random.randn(20)}
        ... )
        >>>
        >>> st.bar_chart(
        ...    chart_data, x="col1", y=["col2", "col3"], color=["#FF0000", "#0000FF"]  # Optional
        ... )

        .. output::
           https://doc-bar-chart2.streamlit.app/
           height: 440px

        """

        chart, add_rows_metadata = generate_chart(
            chart_type=ChartType.BAR,
            data=data,
            x_from_user=x,
            y_from_user=y,
            color_from_user=color,
            size_from_user=None,
            width=width,
            height=height,
        )
        return self._altair_chart(
            chart,
            use_container_width=use_container_width,
            theme="streamlit",
            add_rows_metadata=add_rows_metadata,
        )

    @gather_metrics("scatter_chart")
    def scatter_chart(
        self,
        data: Data = None,
        *,
        x: str | None = None,
        y: str | Sequence[str] | None = None,
        color: str | Color | list[Color] | None = None,
        size: str | float | int | None = None,
        width: int = 0,
        height: int = 0,
        use_container_width: bool = True,
    ) -> DeltaGenerator:
        """Display a scatterplot chart.

        This is syntax-sugar around ``st.altair_chart``. The main difference
        is this command uses the data's own column and indices to figure out
        the chart's spec. As a result this is easier to use for many "just plot
        this" scenarios, while being less customizable.

        If ``st.scatter_chart`` does not guess the data specification correctly,
        try specifying your desired chart using ``st.altair_chart``.

        Parameters
        ----------
        data : pandas.DataFrame, pandas.Styler, pyarrow.Table, numpy.ndarray, pyspark.sql.DataFrame, snowflake.snowpark.dataframe.DataFrame, snowflake.snowpark.table.Table, Iterable, dict or None
            Data to be plotted.

        x : str or None
            Column name to use for the x-axis. If None, uses the data index for the x-axis.

        y : str, Sequence of str, or None
            Column name(s) to use for the y-axis. If a Sequence of strings,
            draws several series on the same chart by melting your wide-format
            table into a long-format table behind the scenes. If None, draws
            the data of all remaining columns as data series.

        color : str, tuple, Sequence of str, Sequence of tuple, or None
            The color of the circles representing each datapoint.

            This can be:

            * None, to use the default color.
            * A hex string like "#ffaa00" or "#ffaa0088".
            * An RGB or RGBA tuple with the red, green, blue, and alpha
              components specified as ints from 0 to 255 or floats from 0.0 to
              1.0.
            * The name of a column in the dataset where the color of that
              datapoint will come from.

              If the values in this column are in one of the color formats
              above (hex string or color tuple), then that color will be used.

              Otherwise, the color will be automatically picked from the
              default palette.

              For example: if the dataset has 1000 rows, but this column only
              contains the values "adult", "child", and "baby", then those 1000
              datapoints be shown using three colors from the default palette.

              But if this column only contains floats or ints, then those
              1000 datapoints will be shown using a colors from a continuous
              color gradient.

              Finally, if this column only contains the values "#ffaa00",
              "#f0f", "#0000ff", then then each of those 1000 datapoints will
              be assigned "#ffaa00", "#f0f", or "#0000ff" as appropriate.

            If the dataframe is in wide format (that is, y is a Sequence of
            columns), this can also be:

            * A list of string colors or color tuples to be used for each of
              the series in the chart. This list should have the same length
              as the number of y values (e.g. ``color=["#fd0", "#f0f", "#04f"]``
              for three series).

        size : str, float, int, or None
            The size of the circles representing each point.

            This can be:

            * A number like 100, to specify a single size to use for all
              datapoints.
            * The name of the column to use for the size. This allows each
              datapoint to be represented by a circle of a different size.

        width : int
            The chart width in pixels. If 0, selects the width automatically.

        height : int
            The chart height in pixels. If 0, selects the height automatically.

        use_container_width : bool
            If True, set the chart width to the column width. This takes
            precedence over the width argument.

        Examples
        --------
        >>> import streamlit as st
        >>> import pandas as pd
        >>> import numpy as np
        >>>
        >>> chart_data = pd.DataFrame(np.random.randn(20, 3), columns=["a", "b", "c"])
        >>>
        >>> st.scatter_chart(chart_data)

        .. output::
           https://doc-scatter-chart.streamlit.app/
           height: 440px

        You can also choose different columns to use for x and y, as well as set
        the color dynamically based on a 3rd column (assuming your dataframe is in
        long format):

        >>> import streamlit as st
        >>> import pandas as pd
        >>> import numpy as np
        >>>
        >>> chart_data = pd.DataFrame(np.random.randn(20, 3), columns=["col1", "col2", "col3"])
        >>> chart_data['col4'] = np.random.choice(['A','B','C'], 20)
        >>>
        >>> st.scatter_chart(
        ...     chart_data,
        ...     x='col1',
        ...     y='col2',
        ...     color='col4',
        ...     size='col3',
        ... )

        .. output::
           https://doc-scatter-chart1.streamlit.app/
           height: 440px

        Finally, if your dataframe is in wide format, you can group multiple
        columns under the y argument to show multiple series with different
        colors:

        >>> import streamlit as st
        >>> import pandas as pd
        >>> import numpy as np
        >>>
        >>> chart_data = pd.DataFrame(np.random.randn(20, 4), columns=["col1", "col2", "col3", "col4"])
        >>>
        >>> st.scatter_chart(
        ...     chart_data,
        ...     x='col1',
        ...     y=['col2', 'col3'],
        ...     size='col4',
        ...     color=['#FF0000', '#0000FF'],  # Optional
        ... )

        .. output::
           https://doc-scatter-chart2.streamlit.app/
           height: 440px

        """

        chart, add_rows_metadata = generate_chart(
            chart_type=ChartType.SCATTER,
            data=data,
            x_from_user=x,
            y_from_user=y,
            color_from_user=color,
            size_from_user=size,
            width=width,
            height=height,
        )
        return self._altair_chart(
            chart,
            use_container_width=use_container_width,
            theme="streamlit",
            add_rows_metadata=add_rows_metadata,
        )

    @overload
    def altair_chart(
        self,
        altair_chart: alt.Chart,
        *,
        use_container_width: bool = False,
        theme: Literal["streamlit"] | None = "streamlit",
        key: Key | None = None,
        on_select: Literal["ignore"],  # No default value here to make it work with mypy
        **kwargs: Any,
    ) -> DeltaGenerator:
        ...

    @overload
    def altair_chart(
        self,
        altair_chart: alt.Chart,
        *,
        use_container_width: bool = False,
        theme: Literal["streamlit"] | None = "streamlit",
        key: Key | None = None,
        on_select: Literal["rerun"] | WidgetCallback = "rerun",
    ) -> VegaLiteState:
        ...

    @gather_metrics("altair_chart")
    def altair_chart(
        self,
        altair_chart: alt.Chart,
        *,
        use_container_width: bool = False,
        theme: Literal["streamlit"] | None = "streamlit",
        key: Key | None = None,
        on_select: Literal["rerun", "ignore"] | WidgetCallback = "ignore",
    ) -> DeltaGenerator | VegaLiteState:
        """Display a chart using the Altair library.

        Parameters
        ----------
        altair_chart : altair.Chart
            The Altair chart object to display.

        use_container_width : bool
            If True, set the chart width to the column width. This takes
            precedence over Altair's native ``width`` value.

        theme : "streamlit" or None
            The theme of the chart. Currently, we only support "streamlit" for the Streamlit
            defined design or None to fallback to the default behavior of the library.

        key : str
            An optional string to use as the unique key for this element when used in combination
            with ```on_select```. If this is omitted, a key will be generated for the widget based
            on its content. Multiple widgets of the same type may not share the same key.

        on_select : "ignore" or "rerun" or callable
            Controls the behavior in response to selection events on the charts. Can be one of:
            - "ignore" (default): Streamlit will not react to any selection events in the chart.
            - "rerun: Streamlit will rerun the app when the user selects data in the chart. In this case,
              ```st.altair_chart``` will return the selection data as a dictionary.
            - callable: If a callable is provided, Streamlit will rerun and execute the callable as a
              callback function before the rest of the app. The selection data can be retrieved through
              session state by setting the key parameter.

        Example
        -------

        >>> import streamlit as st
        >>> import pandas as pd
        >>> import numpy as np
        >>> import altair as alt
        >>>
        >>> chart_data = pd.DataFrame(np.random.randn(20, 3), columns=["a", "b", "c"])
        >>>
        >>> c = (
        ...    alt.Chart(chart_data)
        ...    .mark_circle()
        ...    .encode(x="a", y="b", size="c", color="c", tooltip=["a", "b", "c"])
        ... )
        >>>
        >>> st.altair_chart(c, use_container_width=True)

        .. output::
           https://doc-vega-lite-chart.streamlit.app/
           height: 300px

        Examples of Altair charts can be found at
        https://altair-viz.github.io/gallery/.

        """
        return self._altair_chart(
            altair_chart=altair_chart,
            use_container_width=use_container_width,
            theme=theme,
            key=key,
            on_select=on_select,
        )

    @overload
    def vega_lite_chart(
        self,
        data: Data = None,
        spec: dict[str, Any] | None = None,
        *,
        use_container_width: bool = False,
        theme: Literal["streamlit"] | None = "streamlit",
        key: Key | None = None,
        on_select: Literal["ignore"],  # No default value here to make it work with mypy
        **kwargs: Any,
    ) -> DeltaGenerator:
        ...

    @overload
    def vega_lite_chart(
        self,
        data: Data = None,
        spec: dict[str, Any] | None = None,
        *,
        use_container_width: bool = False,
        theme: Literal["streamlit"] | None = "streamlit",
        key: Key | None = None,
        on_select: Literal["rerun"] | WidgetCallback = "rerun",
        **kwargs: Any,
    ) -> VegaLiteState:
        ...

    @gather_metrics("vega_lite_chart")
    def vega_lite_chart(
        self,
        data: Data = None,
        spec: dict[str, Any] | None = None,
        *,
        use_container_width: bool = False,
        theme: Literal["streamlit"] | None = "streamlit",
        key: Key | None = None,
        on_select: Literal["rerun", "ignore"] | WidgetCallback = "ignore",
        **kwargs: Any,
    ) -> DeltaGenerator | VegaLiteState:
        """Display a chart using the Vega-Lite library.

        Parameters
        ----------
        data : pandas.DataFrame, pandas.Styler, pyarrow.Table, numpy.ndarray, Iterable, dict, or None
            Either the data to be plotted or a Vega-Lite spec containing the
            data (which more closely follows the Vega-Lite API).

        spec : dict or None
            The Vega-Lite spec for the chart. If the spec was already passed in
            the previous argument, this must be set to None. See
            https://vega.github.io/vega-lite/docs/ for more info.

        use_container_width : bool
            If True, set the chart width to the column width. This takes
            precedence over Vega-Lite's native `width` value.

        theme : "streamlit" or None
            The theme of the chart. Currently, we only support "streamlit" for the Streamlit
            defined design or None to fallback to the default behavior of the library.

        key : str
            An optional string to use as the unique key for this element when used in combination
            with ```on_select```. If this is omitted, a key will be generated for the widget based
            on its content. Multiple widgets of the same type may not share the same key.

        on_select : "ignore" or "rerun" or callable
            Controls the behavior in response to selection events on the charts. Can be one of:
            - "ignore" (default): Streamlit will not react to any selection events in the chart.
            - "rerun: Streamlit will rerun the app when the user selects data in the chart. In this case,
              ```st.vega_lite_chart``` will return the selection data as a dictionary.
            - callable: If a callable is provided, Streamlit will rerun and execute the callable as a
              callback function before the rest of the app. The selection data can be retrieved through
              session state by setting the key parameter.

        **kwargs : any
            Same as spec, but as keywords.

        Example
        -------
        >>> import streamlit as st
        >>> import pandas as pd
        >>> import numpy as np
        >>>
        >>> chart_data = pd.DataFrame(np.random.randn(200, 3), columns=["a", "b", "c"])
        >>>
        >>> st.vega_lite_chart(
        ...    chart_data,
        ...    {
        ...        "mark": {"type": "circle", "tooltip": True},
        ...        "encoding": {
        ...            "x": {"field": "a", "type": "quantitative"},
        ...            "y": {"field": "b", "type": "quantitative"},
        ...            "size": {"field": "c", "type": "quantitative"},
        ...            "color": {"field": "c", "type": "quantitative"},
        ...        },
        ...    },
        ... )

        .. output::
           https://doc-vega-lite-chart.streamlit.app/
           height: 300px

        Examples of Vega-Lite usage without Streamlit can be found at
        https://vega.github.io/vega-lite/examples/. Most of those can be easily
        translated to the syntax shown above.

        """
        return self._vega_lite_chart(
            data=data,
            spec=spec,
            use_container_width=use_container_width,
            theme=theme,
            key=key,
            on_select=on_select,
            **kwargs,
        )

    def _altair_chart(
        self,
        altair_chart: alt.Chart,
        use_container_width: bool = False,
        theme: Literal["streamlit"] | None = "streamlit",
        key: Key | None = None,
        on_select: Literal["rerun", "ignore"] | WidgetCallback = "ignore",
        add_rows_metadata: AddRowsMetadata | None = None,
    ) -> DeltaGenerator | VegaLiteState:
        """Internal method to enqueue a vega-lite chart element based on an Altair chart.

        See the `altair_chart` method docstring for more information.
        """

        if type_util.is_altair_version_less_than("5.0.0") and on_select != "ignore":
            raise StreamlitAPIException(
                "Streamlit does not support selections with Altair 4.x. Please upgrade to Version 5. "
                "If you would like to use Altair 4.x with selections, please upvote "
                "this [Github issue](https://github.com/streamlit/streamlit/issues/8516)."
            )

        vega_lite_spec = _convert_altair_to_vega_lite_spec(altair_chart)
        return self._vega_lite_chart(
            data=None,  # The data is already part of the spec
            spec=vega_lite_spec,
            use_container_width=use_container_width,
            theme=theme,
            key=key,
            on_select=on_select,
            add_rows_metadata=add_rows_metadata,
        )

    def _vega_lite_chart(
        self,
        data: Data = None,
        spec: dict[str, Any] | None = None,
        use_container_width: bool = False,
        theme: Literal["streamlit"] | None = "streamlit",
        key: Key | None = None,
        on_select: Literal["rerun", "ignore"] | WidgetCallback = "ignore",
        add_rows_metadata: AddRowsMetadata | None = None,
        **kwargs: Any,
    ) -> DeltaGenerator:
        """Internal method to enqueue a vega-lite chart element based on a vega-lite spec.

        See the `vega_lite_chart` method docstring for more information.
        """

        if theme not in ["streamlit", None]:
            raise StreamlitAPIException(
                f'You set theme="{theme}" while Streamlit charts only support theme=”streamlit” or theme=None to fallback to the default library theme.'
            )

        if on_select not in ["ignore", "rerun"] and not callable(on_select):
            raise StreamlitAPIException(
                f"You have passed {on_select} to `on_select`. But only 'ignore', 'rerun', or a callable is supported."
            )

        key = to_key(key)
        is_selection_activated = on_select != "ignore"

        if is_selection_activated:
            # Run some checks that are only relevant when selections are activated

            # Import here to avoid circular imports
            from streamlit.elements.utils import (
                check_cache_replay_rules,
                check_callback_rules,
                check_session_state_rules,
            )

            check_cache_replay_rules()
            if callable(on_select):
                check_callback_rules(self.dg, on_select)
            check_session_state_rules(default_value=None, key=key, writes_allowed=False)

        # Support passing data inside spec['datasets'] and spec['data'].
        # (The data gets pulled out of the spec dict later on.)
        if isinstance(data, dict) and spec is None:
            spec = data
            data = None

        vega_lite_proto = ArrowVegaLiteChartProto()

        spec = _prepare_vega_lite_spec(spec, use_container_width, **kwargs)
        _marshall_chart_data(vega_lite_proto, spec, data)

        vega_lite_proto.spec = _stabilize_vega_json_spec(json.dumps(spec))
        vega_lite_proto.use_container_width = use_container_width
        vega_lite_proto.theme = theme or ""

        if is_selection_activated:
            # Check if the processed spec has selections defined:
            _check_spec_for_selections(spec)

            vega_lite_proto.is_select_enabled = True
            vega_lite_proto.form_id = current_form_id(self.dg)

            ctx = get_script_run_ctx()
            vega_lite_proto.id = compute_widget_id(
                "arrow_vega_lite_chart",
                user_key=key,
                key=key,
                vega_lite_spec=vega_lite_proto.spec,
                # The data is either in vega_lite_proto.data.data
                # or in a named dataset in vega_lite_proto.datasets
                vega_lite_data=vega_lite_proto.data.data,
                named_datasets=[dataset.name for dataset in vega_lite_proto.datasets],
                theme=theme,
                form_id=vega_lite_proto.form_id,
                use_container_width=use_container_width,
                is_selection_activated=is_selection_activated,
                page=ctx.page_script_hash if ctx else None,
            )

            serde = VegaLiteStateSerde()

<<<<<<< HEAD
            widget_state = register_widget(
                "arrow_vega_lite_chart",
                vega_lite_proto,
                user_key=key,
                on_change_handler=on_select if callable(on_select) else None,
                deserializer=serde.deserialize,
                serializer=serde.serialize,
                ctx=ctx,
            )
=======
        # Prevent the spec from changing across reruns:
        proto.spec = _stabilize_vega_json_spec(json.dumps(spec))
        proto.use_container_width = use_container_width
        proto.theme = theme or ""
>>>>>>> eb48b5b8

            self.dg._enqueue(
                "arrow_vega_lite_chart",
                vega_lite_proto,
                add_rows_metadata=add_rows_metadata,
            )
            return cast(VegaLiteState, widget_state.value)
        # If its not used with selections activated, just return
        # the delta generator related to this element.
        return self.dg._enqueue(
            "arrow_vega_lite_chart",
            vega_lite_proto,
            add_rows_metadata=add_rows_metadata,
        )

    @property
    def dg(self) -> DeltaGenerator:
        """Get our DeltaGenerator."""
        return cast("DeltaGenerator", self)<|MERGE_RESOLUTION|>--- conflicted
+++ resolved
@@ -47,13 +47,10 @@
     ArrowVegaLiteChart as ArrowVegaLiteChartProto,
 )
 from streamlit.runtime.metrics_util import gather_metrics
-<<<<<<< HEAD
 from streamlit.runtime.scriptrunner import get_script_run_ctx
 from streamlit.runtime.state import WidgetCallback, register_widget
 from streamlit.runtime.state.common import compute_widget_id
 from streamlit.type_util import Key, to_key
-=======
->>>>>>> eb48b5b8
 from streamlit.util import HASHLIB_KWARGS
 
 if TYPE_CHECKING:
@@ -193,10 +190,6 @@
             dataset = proto.datasets.add()
             dataset.name = str(dataset_name)
             dataset.has_name = True
-<<<<<<< HEAD
-            # The ID transformer already serializes the data into Arrow IPC format (bytes)
-            # If its already in bytes, we don't need to serialize it again.
-=======
             # The ID transformer (id_transform function registered before conversion to dict)
             # already serializes the data into Arrow IPC format (bytes) when the Altair object
             # gets converted into the vega-lite spec dict.
@@ -205,7 +198,6 @@
 
             # TODO(lukasmasuch): Are there any other cases where we need to serialize the data
             #                    or can we remove the _serialize_data here?
->>>>>>> eb48b5b8
             dataset.data.data = (
                 dataset_data
                 if isinstance(dataset_data, bytes)
@@ -256,10 +248,6 @@
         stores the bytes into the datasets mapping and
         returns this name to have it be used in Altair.
         """
-<<<<<<< HEAD
-=======
-
->>>>>>> eb48b5b8
         # Already serialize the data to be able to create a stable
         # dataset name:
         data_bytes = _serialize_data(data)
@@ -285,7 +273,6 @@
     return chart_dict
 
 
-<<<<<<< HEAD
 def _check_spec_for_selections(spec: dict[str, Any]) -> None:
     """Check if the spec has any selections defined. If not, raise an exception."""
 
@@ -306,21 +293,12 @@
     )
 
 
-=======
->>>>>>> eb48b5b8
 def _reset_counter_pattern(prefix: str, vega_spec: str) -> str:
     """Altair uses a global counter for unnamed parameters and views.
     We need to reset these counters on a spec-level to make the
     spec stable across reruns and avoid changes to the element ID.
     """
     pattern = re.compile(rf'"{prefix}\d+"')
-<<<<<<< HEAD
-    if matches := sorted(set(pattern.findall(vega_spec))):
-        # Replace all matches with a counter starting from 1
-        # We start from 1 to imitate the altair behavior.
-        for counter, match in enumerate(matches, start=1):
-            vega_spec = vega_spec.replace(match, f'"{prefix}{counter}"')
-=======
     # Get all matches without duplicates in order of appearance.
     # Using a set here would not guarantee the order of appearance,
     # which might lead to different replacements on each run.
@@ -345,19 +323,10 @@
 
         # Remove the prefix again from all replacements:
         vega_spec = vega_spec.replace(replacement_prefix, "")
->>>>>>> eb48b5b8
     return vega_spec
 
 
 def _stabilize_vega_json_spec(vega_spec: str) -> str:
-<<<<<<< HEAD
-    """Makes the chart spec stay stable across reruns.
-
-    Altair auto creates names for unnamed parameters & views. It uses a global counter
-    for the naming which will result in a different spec on every rerun.
-    In Streamlit, we need the spec to be stable across reruns to prevent the chart
-    from getting a new identity. So we need to replace the names with counter with a stable name.
-=======
     """Makes the chart spec stay stable across reruns and sessions.
 
     Altair auto creates names for unnamed parameters & views. It uses a global counter
@@ -366,7 +335,6 @@
     from getting a new identity. So we need to replace the names with counter with a stable name.
     Having a stable chart spec is also important for features like forward message cache,
     where we don't want to have changing messages on every rerun.
->>>>>>> eb48b5b8
 
     Parameter counter:
     https://github.com/vega/altair/blob/f345cd9368ae2bbc98628e9245c93fa9fb582621/altair/vegalite/v5/api.py#L196
@@ -374,12 +342,6 @@
     View counter:
     https://github.com/vega/altair/blob/f345cd9368ae2bbc98628e9245c93fa9fb582621/altair/vegalite/v5/api.py#L2885
 
-<<<<<<< HEAD
-    This is temporary solution waiting for a fix for this issue: https://github.com/vega/altair/issues/3416
-    """
-    vega_spec = _reset_counter_pattern("param_", vega_spec)
-    vega_spec = _reset_counter_pattern("view_", vega_spec)
-=======
     This is temporary solution waiting for a fix for this issue:
     https://github.com/vega/altair/issues/3416
 
@@ -411,7 +373,6 @@
     # so its better to not replace this pattern.
     if re.search(r'"(vconcat|hconcat|facet|layer|concat|repeat)"', vega_spec):
         vega_spec = _reset_counter_pattern("view_", vega_spec)
->>>>>>> eb48b5b8
     return vega_spec
 
 
@@ -1380,6 +1341,7 @@
         spec = _prepare_vega_lite_spec(spec, use_container_width, **kwargs)
         _marshall_chart_data(vega_lite_proto, spec, data)
 
+        # Prevent the spec from changing across reruns:
         vega_lite_proto.spec = _stabilize_vega_json_spec(json.dumps(spec))
         vega_lite_proto.use_container_width = use_container_width
         vega_lite_proto.theme = theme or ""
@@ -1410,7 +1372,6 @@
 
             serde = VegaLiteStateSerde()
 
-<<<<<<< HEAD
             widget_state = register_widget(
                 "arrow_vega_lite_chart",
                 vega_lite_proto,
@@ -1420,12 +1381,6 @@
                 serializer=serde.serialize,
                 ctx=ctx,
             )
-=======
-        # Prevent the spec from changing across reruns:
-        proto.spec = _stabilize_vega_json_spec(json.dumps(spec))
-        proto.use_container_width = use_container_width
-        proto.theme = theme or ""
->>>>>>> eb48b5b8
 
             self.dg._enqueue(
                 "arrow_vega_lite_chart",
