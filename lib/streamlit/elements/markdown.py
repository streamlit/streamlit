# Copyright (c) Streamlit Inc. (2018-2022) Snowflake Inc. (2022)
#
# Licensed under the Apache License, Version 2.0 (the "License");
# you may not use this file except in compliance with the License.
# You may obtain a copy of the License at
#
#     http://www.apache.org/licenses/LICENSE-2.0
#
# Unless required by applicable law or agreed to in writing, software
# distributed under the License is distributed on an "AS IS" BASIS,
# WITHOUT WARRANTIES OR CONDITIONS OF ANY KIND, either express or implied.
# See the License for the specific language governing permissions and
# limitations under the License.

from typing import TYPE_CHECKING, Optional, Union, cast

from streamlit.proto.Markdown_pb2 import Markdown as MarkdownProto
from streamlit.runtime.metrics_util import gather_metrics
from streamlit.string_util import clean_text
from streamlit.type_util import SupportsStr, TextAlignOption, is_sympy_expession
from streamlit.util import validate_align_option

if TYPE_CHECKING:
    import sympy

    from streamlit.delta_generator import DeltaGenerator


class MarkdownMixin:
    @gather_metrics("markdown")
    def markdown(
        self, body: SupportsStr, align: "TextAlignOption" = "left", unsafe_allow_html: bool = False
    ) -> "DeltaGenerator":
        """Display string formatted as Markdown.

        Parameters
        ----------
        body : str
            The string to display as Github-flavored Markdown. Syntax
            information can be found at: https://github.github.com/gfm.

            This also supports:

            * Emoji shortcodes, such as ``:+1:``  and ``:sunglasses:``.
              For a list of all supported codes,
              see https://share.streamlit.io/streamlit/emoji-shortcodes.

            * LaTeX expressions, by wrapping them in "$" or "$$" (the "$$"
              must be on their own lines). Supported LaTeX functions are listed
              at https://katex.org/docs/supported.html.

<<<<<<< HEAD
        align : {'left', 'center', 'right', 'justify'}, optional, default="left"
            The horizontal alignment option inside a block element. The default option is selected if the provided one is not on a list.
=======
            * Colored text, using the syntax ``:color[text to be colored]``,
              where ``color`` needs to be replaced with any of the following
              supported colors: blue, green, orange, red, violet.
>>>>>>> 3f451b49

        unsafe_allow_html : bool
            By default, any HTML tags found in the body will be escaped and
            therefore treated as pure text. This behavior may be turned off by
            setting this argument to True.

            That said, we *strongly advise against it*. It is hard to write
            secure HTML, so by using this argument you may be compromising your
            users' security. For more information, see:

            https://github.com/streamlit/streamlit/issues/152

        Examples
        --------
        >>> st.markdown('Streamlit is **_really_ cool**.')
        >>> st.markdown(”This text is :red[colored red], and this is **:blue[colored]** and bold.”)
        >>> st.markdown(":green[$\sqrt{x^2+y^2}=1$] is a Pythagorean identity. :pencil:")

        """
        markdown_proto = MarkdownProto()

        markdown_proto.body = clean_text(body)
        markdown_proto.allow_html = unsafe_allow_html

        markdown_proto.align = validate_align_option(align)

        return self.dg._enqueue("markdown", markdown_proto)

    @gather_metrics("code")
    def code(
        self, body: SupportsStr, language: Optional[str] = "python"
    ) -> "DeltaGenerator":
        """Display a code block with optional syntax highlighting.

        (This is a convenience wrapper around `st.markdown()`)

        Parameters
        ----------
        body : str
            The string to display as code.

        language : str or None
            The language that the code is written in, for syntax highlighting.
            If ``None``, the code will be unstyled. Defaults to ``"python"``.

            For a list of available ``language`` values, see:

            https://github.com/react-syntax-highlighter/react-syntax-highlighter/blob/master/AVAILABLE_LANGUAGES_PRISM.MD

        Example
        -------
        >>> code = '''def hello():
        ...     print("Hello, Streamlit!")'''
        >>> st.code(code, language='python')

        """
        code_proto = MarkdownProto()
        markdown = f'```{language or ""}\n{body}\n```'
        code_proto.body = clean_text(markdown)
        return self.dg._enqueue("markdown", code_proto)

    @gather_metrics("caption")
    def caption(
        self, body: SupportsStr, align: "TextAlignOption" = "left", unsafe_allow_html: bool = False
    ) -> "DeltaGenerator":
        """Display text in small font.

        This should be used for captions, asides, footnotes, sidenotes, and
        other explanatory text.

        Parameters
        ----------
        body : str
            The text to display as Github-flavored Markdown. Syntax
            information can be found at: https://github.github.com/gfm.

            This also supports:

            * Emoji shortcodes, such as ``:+1:``  and ``:sunglasses:``.
              For a list of all supported codes,
              see https://share.streamlit.io/streamlit/emoji-shortcodes.

            * LaTeX expressions, by wrapping them in "$" or "$$" (the "$$"
              must be on their own lines). Supported LaTeX functions are listed
              at https://katex.org/docs/supported.html.

            * Colored text, using the syntax ``:color[text to be colored]``,
              where ``color`` needs to be replaced with any of the following
              supported colors: blue, green, orange, red, violet.

        align : {'left', 'center', 'right', 'justify'}, optional, default="left"
            The horizontal alignment option inside a block element. The default option is selected if the provided one is not on a list.

        unsafe_allow_html : bool
            By default, any HTML tags found in strings will be escaped and
            therefore treated as pure text. This behavior may be turned off by
            setting this argument to True.

            That said, *we strongly advise against it*. It is hard to write secure
            HTML, so by using this argument you may be compromising your users'
            security. For more information, see:

            https://github.com/streamlit/streamlit/issues/152

        Examples
        --------
        >>> st.caption('This is a string that explains something above.')
        >>> st.caption('A caption with _italics_ :blue[colors] and emojis :sunglasses:')

        """
        caption_proto = MarkdownProto()
        caption_proto.body = clean_text(body)
        caption_proto.allow_html = unsafe_allow_html
        caption_proto.is_caption = True
        caption_proto.align = validate_align_option(align)
        return self.dg._enqueue("markdown", caption_proto)

    @gather_metrics("latex")
    def latex(self, body: Union[SupportsStr, "sympy.Expr"]) -> "DeltaGenerator":
        # This docstring needs to be "raw" because of the backslashes in the
        # example below.
        r"""Display mathematical expressions formatted as LaTeX.

        Supported LaTeX functions are listed at
        https://katex.org/docs/supported.html.

        Parameters
        ----------
        body : str or SymPy expression
            The string or SymPy expression to display as LaTeX. If str, it's
            a good idea to use raw Python strings since LaTeX uses backslashes
            a lot.


        Example
        -------
        >>> st.latex(r'''
        ...     a + ar + a r^2 + a r^3 + \cdots + a r^{n-1} =
        ...     \sum_{k=0}^{n-1} ar^k =
        ...     a \left(\frac{1-r^{n}}{1-r}\right)
        ...     ''')

        """
        if is_sympy_expession(body):
            import sympy

            body = sympy.latex(body)

        latex_proto = MarkdownProto()
        latex_proto.body = "$$\n%s\n$$" % clean_text(body)
        return self.dg._enqueue("markdown", latex_proto)

    @property
    def dg(self) -> "DeltaGenerator":
        """Get our DeltaGenerator."""
        return cast("DeltaGenerator", self)<|MERGE_RESOLUTION|>--- conflicted
+++ resolved
@@ -49,14 +49,12 @@
               must be on their own lines). Supported LaTeX functions are listed
               at https://katex.org/docs/supported.html.
 
-<<<<<<< HEAD
-        align : {'left', 'center', 'right', 'justify'}, optional, default="left"
-            The horizontal alignment option inside a block element. The default option is selected if the provided one is not on a list.
-=======
             * Colored text, using the syntax ``:color[text to be colored]``,
               where ``color`` needs to be replaced with any of the following
               supported colors: blue, green, orange, red, violet.
->>>>>>> 3f451b49
+
+        align : {'left', 'center', 'right', 'justify'}, optional, default="left"
+            The horizontal alignment option inside a block element. The default option is selected if the provided one is not on a list.
 
         unsafe_allow_html : bool
             By default, any HTML tags found in the body will be escaped and
