# Copyright (c) Streamlit Inc. (2018-2022) Snowflake Inc. (2022)
#
# Licensed under the Apache License, Version 2.0 (the "License");
# you may not use this file except in compliance with the License.
# You may obtain a copy of the License at
#
#     http://www.apache.org/licenses/LICENSE-2.0
#
# Unless required by applicable law or agreed to in writing, software
# distributed under the License is distributed on an "AS IS" BASIS,
# WITHOUT WARRANTIES OR CONDITIONS OF ANY KIND, either express or implied.
# See the License for the specific language governing permissions and
# limitations under the License.

import io
import re
from typing import TYPE_CHECKING, Optional, Tuple, Union, cast

from typing_extensions import Final, TypeAlias
from validators import url

import streamlit as st
from streamlit import runtime, type_util
from streamlit.errors import StreamlitAPIException
from streamlit.proto.Audio_pb2 import Audio as AudioProto
from streamlit.proto.Video_pb2 import Video as VideoProto
from streamlit.runtime.metrics_util import gather_metrics

if TYPE_CHECKING:
    from typing import Any

    from numpy import typing as npt

    from streamlit.delta_generator import DeltaGenerator

MediaData: TypeAlias = Union[
    str, bytes, io.BytesIO, io.RawIOBase, io.BufferedReader, "npt.NDArray[Any]", None
]


class MediaMixin:
    @gather_metrics
    def audio(
        self,
        data: MediaData,
        format: str = "audio/wav",
        start_time: int = 0,
        *,
        sample_rate: Optional[int] = None,
    ) -> "DeltaGenerator":
        """Display an audio player.

        Parameters
        ----------
        data : str, bytes, BytesIO, numpy.ndarray, or file opened with
                io.open().
            Raw audio data, filename, or a URL pointing to the file to load.
            Raw data formats must include all necessary file
            headers to match specified file format.
<<<<<<< HEAD
            In case of numpy array:
            * Numpy 1d array containing the desired waveform (mono)
            * Numpy 2d array containing waveforms for each channel.
              Shape=(NCHAN, NSAMPLES). For the standard channel order, see
              http://msdn.microsoft.com/en-us/library/windows/hardware/dn653308(v=vs.85).aspx
        start_time: int
            The time from which this element should start playing.
        format : str
            The mime type for the audio file. Defaults to 'audio/wav'.
            See https://tools.ietf.org/html/rfc4281 for more info.
        sample_rate: int or None
            The sample rate of the raw audio data, number of samples per second.
            Only required when data parameter is being used as numpy.ndarray
            of audio signal.
=======
        format : str
            The mime type for the audio file. Defaults to 'audio/wav'.
            See https://tools.ietf.org/html/rfc4281 for more info.
        start_time: int
            The time from which this element should start playing.
>>>>>>> f41a1db6

        Example
        -------
        >>> audio_file = open('myaudio.ogg', 'rb')
        >>> audio_bytes = audio_file.read()
        >>>
        >>> st.audio(audio_bytes, format='audio/ogg')

        .. output::
           https://doc-audio.streamlitapp.com/
           height: 465px

        """
        audio_proto = AudioProto()
        coordinates = self.dg._get_delta_path_str()

        is_data_numpy_array = type_util.is_type(data, "numpy.ndarray")

        if is_data_numpy_array and sample_rate is None:
            raise StreamlitAPIException(
                "`sample_rate` must be specified when `data` is a numpy array."
            )
        if not is_data_numpy_array and sample_rate is not None:
            st.warning(
                "Warning: `sample_rate` will be ignored since data is not a numpy "
                "array."
            )

        marshall_audio(coordinates, audio_proto, data, format, start_time, sample_rate)
        return self.dg._enqueue("audio", audio_proto)

    @gather_metrics
    def video(
        self,
        data: MediaData,
        format: str = "video/mp4",
        start_time: int = 0,
    ) -> "DeltaGenerator":
        """Display a video player.

        Parameters
        ----------
        data : str, bytes, BytesIO, numpy.ndarray, or file opened with
                io.open().
            Raw video data, filename, or URL pointing to a video to load.
            Includes support for YouTube URLs.
            Numpy arrays and raw data formats must include all necessary file
            headers to match specified file format.
        format : str
            The mime type for the video file. Defaults to 'video/mp4'.
            See https://tools.ietf.org/html/rfc4281 for more info.
        start_time: int
            The time from which this element should start playing.

        Example
        -------
        >>> video_file = open('myvideo.mp4', 'rb')
        >>> video_bytes = video_file.read()
        >>>
        >>> st.video(video_bytes)

        .. output::
           https://doc-video.streamlitapp.com/
           height: 700px

        .. note::
           Some videos may not display if they are encoded using MP4V (which is an export option in OpenCV), as this codec is
           not widely supported by browsers. Converting your video to H.264 will allow the video to be displayed in Streamlit.
           See this `StackOverflow post <https://stackoverflow.com/a/49535220/2394542>`_ or this
           `Streamlit forum post <https://discuss.streamlit.io/t/st-video-doesnt-show-opencv-generated-mp4/3193/2>`_
           for more information.

        """
        video_proto = VideoProto()
        coordinates = self.dg._get_delta_path_str()
        marshall_video(coordinates, video_proto, data, format, start_time)
        return self.dg._enqueue("video", video_proto)

    @property
    def dg(self) -> "DeltaGenerator":
        """Get our DeltaGenerator."""
        return cast("DeltaGenerator", self)


# Regular expression explained at https://regexr.com/4n2l2 Covers any youtube
# URL (incl. shortlinks and embed links) and extracts its code.
YOUTUBE_RE: Final = re.compile(
    # Protocol
    r"http(?:s?):\/\/"
    # Domain
    r"(?:www\.)?youtu(?:be\.com|\.be)\/"
    # Path and query string
    r"(?P<watch>(watch\?v=)|embed\/)?(?P<code>[\w\-\_]*)(&(amp;)?[\w\?=]*)?"
)


def _reshape_youtube_url(url: str) -> Optional[str]:
    """Return whether URL is any kind of YouTube embed or watch link.  If so,
    reshape URL into an embed link suitable for use in an iframe.

    If not a YouTube URL, return None.

    Parameters
    ----------
        url : str

    Example
    -------
    >>> print(_reshape_youtube_url('https://youtu.be/_T8LGqJtuGc'))

    .. output::
        https://www.youtube.com/embed/_T8LGqJtuGc
    """
    match = YOUTUBE_RE.match(url)
    if match:
        return "https://www.youtube.com/embed/{code}".format(**match.groupdict())
    return None


def _marshall_av_media(
    coordinates: str,
    proto: Union[AudioProto, VideoProto],
    data: MediaData,
    mimetype: str,
) -> None:
    """Fill audio or video proto based on contents of data.

    Given a string, check if it's a url; if so, send it out without modification.
    Otherwise assume strings are filenames and let any OS errors raise.

    Load data either from file or through bytes-processing methods into a
    MediaFile object.  Pack proto with generated Tornado-based URL.

    (When running in "raw" mode, we won't actually load data into the
    MediaFileManager, and we'll return an empty URL.)
    """
    # Audio and Video methods have already checked if this is a URL by this point.

    if data is None:
        # Allow empty values so media players can be shown without media.
        return

    data_or_filename: Union[bytes, str]
    if isinstance(data, (str, bytes)):
        # Pass strings and bytes through unchanged
        data_or_filename = data
    elif isinstance(data, io.BytesIO):
        data.seek(0)
        data_or_filename = data.getvalue()
    elif isinstance(data, io.RawIOBase) or isinstance(data, io.BufferedReader):
        data.seek(0)
        read_data = data.read()
        if read_data is None:
            return
        else:
            data_or_filename = read_data
    elif type_util.is_type(data, "numpy.ndarray"):
        data_or_filename = data.tobytes()
    else:
        raise RuntimeError("Invalid binary data format: %s" % type(data))

    if runtime.exists():
        file_url = runtime.get_instance().media_file_mgr.add(
            data_or_filename, mimetype, coordinates
        )
    else:
        # When running in "raw mode", we can't access the MediaFileManager.
        file_url = ""

    proto.url = file_url


def marshall_video(
    coordinates: str,
    proto: VideoProto,
    data: MediaData,
    mimetype: str = "video/mp4",
    start_time: int = 0,
) -> None:
    """Marshalls a video proto, using url processors as needed.

    Parameters
    ----------
    coordinates : str
    proto : the proto to fill. Must have a string field called "data".
    data : str, bytes, BytesIO, numpy.ndarray, or file opened with
           io.open().
        Raw video data or a string with a URL pointing to the video
        to load. Includes support for YouTube URLs.
        If passing the raw data, this must include headers and any other
        bytes required in the actual file.
    mimetype : str
        The mime type for the video file. Defaults to 'video/mp4'.
        See https://tools.ietf.org/html/rfc4281 for more info.
    start_time : int
        The time from which this element should start playing. (default: 0)
    """

    proto.start_time = start_time

    # "type" distinguishes between YouTube and non-YouTube links
    proto.type = VideoProto.Type.NATIVE

    if isinstance(data, str) and url(data):
        youtube_url = _reshape_youtube_url(data)
        if youtube_url:
            proto.url = youtube_url
            proto.type = VideoProto.Type.YOUTUBE_IFRAME
        else:
            proto.url = data

    else:
        _marshall_av_media(coordinates, proto, data, mimetype)


def _validate_and_normalize(data: "npt.NDArray[Any]") -> Tuple[bytes, int]:
    """Validates and normalizes numpy array data.
    We validate numpy array shape (should be 1d or 2d)
    We normalize input data to int16 [-32768, 32767] range.

    Parameters
    ----------
    data : numpy array
        numpy array to be validated and normalized

    Returns
    -------
    Tuple of (bytes, int)
        (bytes, nchan)
        where
         - bytes : bytes of normalized numpy array converted to int16
         - nchan : number of channels for audio signal. 1 for mono, or 2 for stereo.
    """
    # we import numpy here locally to import it only when needed (when numpy array given
    # to st.audio data)
    import numpy as np

    data = np.array(data, dtype=float)

    if len(data.shape) == 1:
        nchan = 1
    elif len(data.shape) == 2:
        # In wave files,channels are interleaved. E.g.,
        # "L1R1L2R2..." for stereo. See
        # http://msdn.microsoft.com/en-us/library/windows/hardware/dn653308(v=vs.85).aspx
        # for channel ordering
        nchan = data.shape[0]
        data = data.T.ravel()
    else:
        raise StreamlitAPIException("Numpy array audio input must be a 1D or 2D array.")

    if data.size == 0:
        return data.astype(np.int16).tobytes(), nchan

    max_abs_value = np.max(np.abs(data))
    # 16-bit samples are stored as 2's-complement signed integers,
    # ranging from -32768 to 32767.
    # scaled_data is PCM 16 bit numpy array, that's why we multiply [-1, 1] float
    # values to 32_767 == 2 ** 15 - 1.
    np_array = (data / max_abs_value) * 32767
    scaled_data = np_array.astype(np.int16)
    return scaled_data.tobytes(), nchan


def _make_wav(data: "npt.NDArray[Any]", sample_rate: int) -> bytes:
    """
    Transform a numpy array to a PCM bytestring
    We use code from IPython display module to convert numpy array to wave bytes
    https://github.com/ipython/ipython/blob/1015c392f3d50cf4ff3e9f29beede8c1abfdcb2a/IPython/lib/display.py#L146
    """
    # we import wave here locally to import it only when needed (when numpy array given
    # to st.audio data)
    import wave

    scaled, nchan = _validate_and_normalize(data)

    with io.BytesIO() as fp, wave.open(fp, mode="wb") as waveobj:
        waveobj.setnchannels(nchan)
        waveobj.setframerate(sample_rate)
        waveobj.setsampwidth(2)
        waveobj.setcomptype("NONE", "NONE")
        waveobj.writeframes(scaled)
        return fp.getvalue()


def _maybe_convert_to_wav_bytes(
    data: MediaData, sample_rate: Optional[int]
) -> MediaData:
    """Convert data to wav bytes if the data type is numpy array."""
    if type_util.is_type(data, "numpy.ndarray") and sample_rate is not None:
        data = _make_wav(cast("npt.NDArray[Any]", data), sample_rate)
    return data


def marshall_audio(
    coordinates: str,
    proto: AudioProto,
    data: MediaData,
    mimetype: str = "audio/wav",
    start_time: int = 0,
    sample_rate: Optional[int] = None,
) -> None:
    """Marshalls an audio proto, using data and url processors as needed.

    Parameters
    ----------
    coordinates : str
    proto : The proto to fill. Must have a string field called "url".
    data : str, bytes, BytesIO, numpy.ndarray, or file opened with
            io.open()
        Raw audio data or a string with a URL pointing to the file to load.
        If passing the raw data, this must include headers and any other bytes
        required in the actual file.
    mimetype : str
        The mime type for the audio file. Defaults to "audio/wav".
        See https://tools.ietf.org/html/rfc4281 for more info.
    start_time : int
        The time from which this element should start playing. (default: 0)
    sample_rate: int or None
        Optional param to provide sample_rate in case of numpy array
    """

    proto.start_time = start_time

    if isinstance(data, str) and url(data):
        proto.url = data

    else:
        data = _maybe_convert_to_wav_bytes(data, sample_rate)
        _marshall_av_media(coordinates, proto, data, mimetype)<|MERGE_RESOLUTION|>--- conflicted
+++ resolved
@@ -57,28 +57,20 @@
             Raw audio data, filename, or a URL pointing to the file to load.
             Raw data formats must include all necessary file
             headers to match specified file format.
-<<<<<<< HEAD
             In case of numpy array:
             * Numpy 1d array containing the desired waveform (mono)
             * Numpy 2d array containing waveforms for each channel.
               Shape=(NCHAN, NSAMPLES). For the standard channel order, see
               http://msdn.microsoft.com/en-us/library/windows/hardware/dn653308(v=vs.85).aspx
-        start_time: int
-            The time from which this element should start playing.
-        format : str
-            The mime type for the audio file. Defaults to 'audio/wav'.
-            See https://tools.ietf.org/html/rfc4281 for more info.
-        sample_rate: int or None
-            The sample rate of the raw audio data, number of samples per second.
-            Only required when data parameter is being used as numpy.ndarray
-            of audio signal.
-=======
         format : str
             The mime type for the audio file. Defaults to 'audio/wav'.
             See https://tools.ietf.org/html/rfc4281 for more info.
         start_time: int
             The time from which this element should start playing.
->>>>>>> f41a1db6
+        sample_rate: int or None
+            The sample rate of the raw audio data, number of samples per second.
+            Only required when data parameter is being used as numpy.ndarray
+            of audio signal.
 
         Example
         -------
