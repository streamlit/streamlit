# Copyright (c) Streamlit Inc. (2018-2022) Snowflake Inc. (2022-2024)
#
# Licensed under the Apache License, Version 2.0 (the "License");
# you may not use this file except in compliance with the License.
# You may obtain a copy of the License at
#
#     http://www.apache.org/licenses/LICENSE-2.0
#
# Unless required by applicable law or agreed to in writing, software
# distributed under the License is distributed on an "AS IS" BASIS,
# WITHOUT WARRANTIES OR CONDITIONS OF ANY KIND, either express or implied.
# See the License for the specific language governing permissions and
# limitations under the License.

from __future__ import annotations

import io
import re
from datetime import timedelta
from pathlib import Path
from typing import TYPE_CHECKING, Dict, Final, Union, cast

from typing_extensions import TypeAlias

import streamlit as st
from streamlit import runtime, type_util, url_util
from streamlit.elements.lib.subtitle_utils import process_subtitle_data
from streamlit.errors import StreamlitAPIException
from streamlit.proto.Audio_pb2 import Audio as AudioProto
from streamlit.proto.Video_pb2 import Video as VideoProto
from streamlit.runtime import caching
from streamlit.runtime.metrics_util import gather_metrics
<<<<<<< HEAD
from streamlit.runtime.scriptrunner import ScriptRunContext, get_script_run_ctx
from streamlit.runtime.state import register_widget
from streamlit.runtime.state.common import compute_widget_id
=======
from streamlit.runtime.runtime_util import duration_to_seconds
>>>>>>> 81219285

if TYPE_CHECKING:
    from typing import Any

    from numpy import typing as npt

    from streamlit.delta_generator import DeltaGenerator

MediaData: TypeAlias = Union[
    str, bytes, io.BytesIO, io.RawIOBase, io.BufferedReader, "npt.NDArray[Any]", None
]

SubtitleData: TypeAlias = Union[
    str, Path, bytes, io.BytesIO, Dict[str, Union[str, Path, bytes, io.BytesIO]], None
]

MediaTime: TypeAlias = Union[int, float, timedelta, str]

TIMEDELTA_PARSE_ERROR_MESSAGE: Final = (
    "Failed to convert '{param_name}' to a timedelta. "
    "Please use a string in a format supported by "
    "[Pandas Timedelta constructor]"
    "(https://pandas.pydata.org/docs/reference/api/pandas.Timedelta.html), "
    'e.g. `"10s"`, `"15 seconds"`, or `"1h23s"`. Got: {param_value}'
)


class MediaMixin:
    @gather_metrics("audio")
    def audio(
        self,
        data: MediaData,
        format: str = "audio/wav",
        start_time: MediaTime = 0,
        *,
        sample_rate: int | None = None,
        end_time: MediaTime | None = None,
        loop: bool = False,
        autoplay: bool = False,
    ) -> DeltaGenerator:
        """Display an audio player.

        Parameters
        ----------
        data : str, bytes, BytesIO, numpy.ndarray, or file
            Raw audio data, filename, or a URL pointing to the file to load.
            Raw data formats must include all necessary file headers to match the file
            format specified via ``format``.
            If ``data`` is a numpy array, it must either be a 1D array of the waveform
            or a 2D array of shape ``(num_channels, num_samples)`` with waveforms
            for all channels. See the default channel order at
            http://msdn.microsoft.com/en-us/library/windows/hardware/dn653308(v=vs.85).aspx

        format : str
            The mime type for the audio file. Defaults to 'audio/wav'.
            See https://tools.ietf.org/html/rfc4281 for more info.

        start_time: int
            The time from which this element should start playing.

        sample_rate: int or None
            The sample rate of the audio data in samples per second. Only required if
            ``data`` is a numpy array.
        end_time: int
            The time at which this element should stop playing.
        loop: bool
            Whether the audio should loop playback.
        autoplay: bool
            Whether the audio should start playing automatically.
            Browsers will not autoplay audio files if the user has not interacted with the page yet.

        Example
        -------
        >>> import streamlit as st
        >>> import numpy as np
        >>>
        >>> audio_file = open('myaudio.ogg', 'rb')
        >>> audio_bytes = audio_file.read()
        >>>
        >>> st.audio(audio_bytes, format='audio/ogg')
        >>>
        >>> sample_rate = 44100  # 44100 samples per second
        >>> seconds = 2  # Note duration of 2 seconds
        >>> frequency_la = 440  # Our played note will be 440 Hz
        >>> # Generate array with seconds*sample_rate steps, ranging between 0 and seconds
        >>> t = np.linspace(0, seconds, seconds * sample_rate, False)
        >>> # Generate a 440 Hz sine wave
        >>> note_la = np.sin(frequency_la * t * 2 * np.pi)
        >>>
        >>> st.audio(note_la, sample_rate=sample_rate)

        .. output::
           https://doc-audio.streamlit.app/
           height: 865px

        """
<<<<<<< HEAD
        ctx = get_script_run_ctx()
=======
        start_time, end_time = _parse_start_time_end_time(start_time, end_time)
>>>>>>> 81219285

        audio_proto = AudioProto()
        coordinates = self.dg._get_delta_path_str()

        is_data_numpy_array = type_util.is_type(data, "numpy.ndarray")

        if is_data_numpy_array and sample_rate is None:
            raise StreamlitAPIException(
                "`sample_rate` must be specified when `data` is a numpy array."
            )
        if not is_data_numpy_array and sample_rate is not None:
            st.warning(
                "Warning: `sample_rate` will be ignored since data is not a numpy "
                "array."
            )

        marshall_audio(
            coordinates,
            audio_proto,
            data,
            format,
            start_time,
            sample_rate,
            end_time,
            loop,
            autoplay,
            ctx,
        )
        return self.dg._enqueue("audio", audio_proto)

    @gather_metrics("video")
    def video(
        self,
        data: MediaData,
        format: str = "video/mp4",
        start_time: MediaTime = 0,
        *,  # keyword-only arguments:
        subtitles: SubtitleData = None,
        end_time: MediaTime | None = None,
        loop: bool = False,
        autoplay: bool = False,
    ) -> DeltaGenerator:
        """Display a video player.

        Parameters
        ----------
        data : str, bytes, io.BytesIO, numpy.ndarray, or file
            Raw video data, filename, or URL pointing to a video to load.
            Includes support for YouTube URLs.
            Numpy arrays and raw data formats must include all necessary file
            headers to match specified file format.

        format : str
            The mime type for the video file. Defaults to ``"video/mp4"``.
            See https://tools.ietf.org/html/rfc4281 for more info.

        start_time: int
            The time from which this element should start playing.

        subtitles: str, bytes, Path, io.BytesIO, or dict
            Optional subtitle data for the video, supporting several input types:

            * ``None`` (default): No subtitles.

            * A string, bytes, or Path: File path to a subtitle file in ``.vtt`` or ``.srt`` formats, or
              the raw content of subtitles conforming to these formats.
              If providing raw content, the string must adhere to the WebVTT or SRT
              format specifications.

            * io.BytesIO: A BytesIO stream that contains valid ``.vtt`` or ``.srt``
              formatted subtitle data.

            * A dictionary: Pairs of labels and file paths or raw subtitle content in
              ``.vtt`` or ``.srt`` formats to enable multiple subtitle tracks.
              The label will be shown in the video player. Example:
              ``{"English": "path/to/english.vtt", "French": "path/to/french.srt"}``

            When provided, subtitles are displayed by default. For multiple
            tracks, the first one is displayed by default. If you don't want any
            subtitles displayed by default, use an empty string for the value
            in a dictrionary's first pair: ``{"None": "", "English": "path/to/english.vtt"}``

            Not supported for YouTube videos.

        end_time: int or None
            The time at which this element should stop playing
        loop: bool
            Whether the video should loop playback.
        autoplay: bool
            Whether the video should start playing automatically.
            Browsers will not autoplay video files if the user has not interacted with the page yet.

        Example
        -------
        >>> import streamlit as st
        >>>
        >>> video_file = open('myvideo.mp4', 'rb')
        >>> video_bytes = video_file.read()
        >>>
        >>> st.video(video_bytes)

        .. output::
           https://doc-video.streamlit.app/
           height: 700px

        When you include subtitles, they will be turned on by default. A viewer
        can turn off the subtitles (or captions) from the browser's default video
        control menu, usually located in the lower-right corner of the video.

        Here is a simple VTT file (``subtitles.vtt``):

        >>> WEBVTT
        >>>
        >>> 0:00:01.000 --> 0:00:02.000
        >>> Look!
        >>>
        >>> 0:00:03.000 --> 0:00:05.000
        >>> Look at the pretty stars!

        If the above VTT file lives in the same directory as your app, you can
        add subtitles like so:

        >>> import streamlit as st
        >>>
        >>> VIDEO_URL = "https://example.com/not-youtube.mp4"
        >>> st.video(VIDEO_URL, subtitles="subtitles.vtt")

        .. output::
           https://doc-video-subtitles.streamlit.app/
           height: 700px

        See additional examples of supported subtitle input types in our
        `video subtitles feature demo <https://doc-video-subtitle-inputs.streamlit.app/>`_.

        .. note::
           Some videos may not display if they are encoded using MP4V (which is an export option in OpenCV), as this codec is
           not widely supported by browsers. Converting your video to H.264 will allow the video to be displayed in Streamlit.
           See this `StackOverflow post <https://stackoverflow.com/a/49535220/2394542>`_ or this
           `Streamlit forum post <https://discuss.streamlit.io/t/st-video-doesnt-show-opencv-generated-mp4/3193/2>`_
           for more information.

        """
<<<<<<< HEAD
        ctx = get_script_run_ctx()
=======

        start_time, end_time = _parse_start_time_end_time(start_time, end_time)

>>>>>>> 81219285
        video_proto = VideoProto()
        coordinates = self.dg._get_delta_path_str()
        marshall_video(
            coordinates,
            video_proto,
            data,
            format,
            start_time,
            subtitles,
            end_time,
            loop,
            autoplay,
            ctx,
        )
        return self.dg._enqueue("video", video_proto)

    @property
    def dg(self) -> DeltaGenerator:
        """Get our DeltaGenerator."""
        return cast("DeltaGenerator", self)


# Regular expression from
# https://gist.github.com/rodrigoborgesdeoliveira/987683cfbfcc8d800192da1e73adc486?permalink_comment_id=4645864#gistcomment-4645864
# Covers any youtube URL (incl. shortlinks and embed links) and extracts its video code.
YOUTUBE_RE: Final = r"^((https?://(?:www\.)?(?:m\.)?youtube\.com))/((?:oembed\?url=https?%3A//(?:www\.)youtube.com/watch\?(?:v%3D)(?P<video_id_1>[\w\-]{10,20})&format=json)|(?:attribution_link\?a=.*watch(?:%3Fv%3D|%3Fv%3D)(?P<video_id_2>[\w\-]{10,20}))(?:%26feature.*))|(https?:)?(\/\/)?((www\.|m\.)?youtube(-nocookie)?\.com\/((watch)?\?(app=desktop&)?(feature=\w*&)?v=|embed\/|v\/|e\/)|youtu\.be\/)(?P<video_id_3>[\w\-]{10,20})"


def _reshape_youtube_url(url: str) -> str | None:
    """Return whether URL is any kind of YouTube embed or watch link.  If so,
    reshape URL into an embed link suitable for use in an iframe.

    If not a YouTube URL, return None.

    Parameters
    ----------
        url : str

    Example
    -------
    >>> print(_reshape_youtube_url('https://youtu.be/_T8LGqJtuGc'))

    .. output::
        https://www.youtube.com/embed/_T8LGqJtuGc
    """
    match = re.match(YOUTUBE_RE, url)
    if match:
        code = (
            match.group("video_id_1")
            or match.group("video_id_2")
            or match.group("video_id_3")
        )
        return f"https://www.youtube.com/embed/{code}"
    return None


def _marshall_av_media(
    coordinates: str,
    proto: AudioProto | VideoProto,
    data: MediaData,
    mimetype: str,
) -> None:
    """Fill audio or video proto based on contents of data.

    Given a string, check if it's a url; if so, send it out without modification.
    Otherwise assume strings are filenames and let any OS errors raise.

    Load data either from file or through bytes-processing methods into a
    MediaFile object.  Pack proto with generated Tornado-based URL.

    (When running in "raw" mode, we won't actually load data into the
    MediaFileManager, and we'll return an empty URL.)
    """
    # Audio and Video methods have already checked if this is a URL by this point.

    if data is None:
        # Allow empty values so media players can be shown without media.
        return

    data_or_filename: bytes | str
    if isinstance(data, (str, bytes)):
        # Pass strings and bytes through unchanged
        data_or_filename = data
    elif isinstance(data, io.BytesIO):
        data.seek(0)
        data_or_filename = data.getvalue()
    elif isinstance(data, io.RawIOBase) or isinstance(data, io.BufferedReader):
        data.seek(0)
        read_data = data.read()
        if read_data is None:
            return
        else:
            data_or_filename = read_data
    elif type_util.is_type(data, "numpy.ndarray"):
        data_or_filename = data.tobytes()
    else:
        raise RuntimeError("Invalid binary data format: %s" % type(data))

    if runtime.exists():
        file_url = runtime.get_instance().media_file_mgr.add(
            data_or_filename, mimetype, coordinates
        )
        caching.save_media_data(data_or_filename, mimetype, coordinates)
    else:
        # When running in "raw mode", we can't access the MediaFileManager.
        file_url = ""

    proto.url = file_url


def marshall_video(
    coordinates: str,
    proto: VideoProto,
    data: MediaData,
    mimetype: str = "video/mp4",
    start_time: int = 0,
    subtitles: SubtitleData = None,
    end_time: int | None = None,
    loop: bool = False,
    autoplay: bool = False,
    ctx: ScriptRunContext | None = None,
) -> None:
    """Marshalls a video proto, using url processors as needed.

    Parameters
    ----------
    coordinates : str
    proto : the proto to fill. Must have a string field called "data".
    data : str, bytes, BytesIO, numpy.ndarray, or file opened with
           io.open().
        Raw video data or a string with a URL pointing to the video
        to load. Includes support for YouTube URLs.
        If passing the raw data, this must include headers and any other
        bytes required in the actual file.
    mimetype : str
        The mime type for the video file. Defaults to 'video/mp4'.
        See https://tools.ietf.org/html/rfc4281 for more info.
    start_time : int
        The time from which this element should start playing. (default: 0)
    subtitles: str, dict, or io.BytesIO
        Optional subtitle data for the video, supporting several input types:
        * None (default): No subtitles.
        * A string: File path to a subtitle file in '.vtt' or '.srt' formats, or the raw content of subtitles conforming to these formats.
            If providing raw content, the string must adhere to the WebVTT or SRT format specifications.
        * A dictionary: Pairs of labels and file paths or raw subtitle content in '.vtt' or '.srt' formats.
            Enables multiple subtitle tracks. The label will be shown in the video player.
            Example: {'English': 'path/to/english.vtt', 'French': 'path/to/french.srt'}
        * io.BytesIO: A BytesIO stream that contains valid '.vtt' or '.srt' formatted subtitle data.
        When provided, subtitles are displayed by default. For multiple tracks, the first one is displayed by default.
        Not supported for YouTube videos.
    end_time: int
            The time at which this element should stop playing
    loop: bool
        Whether the video should loop playback.
    autoplay : bool
        Whether the video should start playing automatically.
        Browsers will not autoplay video files if the user has not interacted with the page yet.
    """

    if start_time < 0 or (end_time is not None and end_time <= start_time):
        raise StreamlitAPIException("Invalid start_time and end_time combination.")

    proto.start_time = start_time
    proto.autoplay = autoplay

    if end_time is not None:
        proto.end_time = end_time
    proto.loop = loop

    # "type" distinguishes between YouTube and non-YouTube links
    proto.type = VideoProto.Type.NATIVE

    if isinstance(data, str) and url_util.is_url(
        data, allowed_schemas=("http", "https", "data")
    ):
        if youtube_url := _reshape_youtube_url(data):
            proto.url = youtube_url
            proto.type = VideoProto.Type.YOUTUBE_IFRAME
            if subtitles:
                raise StreamlitAPIException(
                    "Subtitles are not supported for YouTube videos."
                )
        else:
            proto.url = data

    else:
        _marshall_av_media(coordinates, proto, data, mimetype)

    if subtitles:
        subtitle_items: list[tuple[str, str | Path | bytes | io.BytesIO]] = []

        # Single subtitle
        if isinstance(subtitles, (str, bytes, io.BytesIO, Path)):
            subtitle_items.append(("default", subtitles))
        # Multiple subtitles
        elif isinstance(subtitles, dict):
            subtitle_items.extend(subtitles.items())
        else:
            raise StreamlitAPIException(
                f"Unsupported data type for subtitles: {type(subtitles)}. "
                f"Only str (file paths) and dict are supported."
            )

        for label, subtitle_data in subtitle_items:
            sub = proto.subtitles.add()
            sub.label = label or ""

            # Coordinates used in media_file_manager to identify the place of
            # element, in case of subtitle, we use same video coordinates
            # with suffix.
            # It is not aligned with common coordinates format, but in
            # media_file_manager we use it just as unique identifier, so it is fine.
            subtitle_coordinates = f"{coordinates}[subtitle{label}]"
            try:
                sub.url = process_subtitle_data(
                    subtitle_coordinates, subtitle_data, label
                )
            except (TypeError, ValueError) as original_err:
                raise StreamlitAPIException(
                    f"Failed to process the provided subtitle: {label}"
                ) from original_err

    id = compute_widget_id(
        "video",
        data=data,
        mimetype=mimetype,
        start_time=start_time,
        subtitles=subtitles,
        end_time=end_time,
        loop=loop,
        autoplay=autoplay,
        page=ctx.page_script_hash if ctx else None,
    )

    proto.id = id


def _parse_start_time_end_time(
    start_time: MediaTime, end_time: MediaTime | None
) -> tuple[int, int | None]:
    """Parse start_time and end_time and return them as int."""

    try:
        maybe_start_time = duration_to_seconds(start_time, coerce_none_to_inf=False)
        if maybe_start_time is None:
            raise ValueError
        start_time = int(maybe_start_time)
    except (StreamlitAPIException, ValueError):
        error_msg = TIMEDELTA_PARSE_ERROR_MESSAGE.format(
            param_name="start_time", param_value=start_time
        )
        raise StreamlitAPIException(error_msg) from None

    try:
        # TODO[kajarenc]: Replace `duration_to_seconds` with `time_to_seconds`
        #  when PR #8343 is merged.
        end_time = duration_to_seconds(end_time, coerce_none_to_inf=False)
        if end_time is not None:
            end_time = int(end_time)
    except StreamlitAPIException:
        error_msg = TIMEDELTA_PARSE_ERROR_MESSAGE.format(
            param_name="end_time", param_value=end_time
        )
        raise StreamlitAPIException(error_msg) from None

    return start_time, end_time


def _validate_and_normalize(data: npt.NDArray[Any]) -> tuple[bytes, int]:
    """Validates and normalizes numpy array data.
    We validate numpy array shape (should be 1d or 2d)
    We normalize input data to int16 [-32768, 32767] range.

    Parameters
    ----------
    data : numpy array
        numpy array to be validated and normalized

    Returns
    -------
    Tuple of (bytes, int)
        (bytes, nchan)
        where
         - bytes : bytes of normalized numpy array converted to int16
         - nchan : number of channels for audio signal. 1 for mono, or 2 for stereo.
    """
    # we import numpy here locally to import it only when needed (when numpy array given
    # to st.audio data)
    import numpy as np

    data: npt.NDArray[Any] = np.array(data, dtype=float)

    if len(data.shape) == 1:
        nchan = 1
    elif len(data.shape) == 2:
        # In wave files,channels are interleaved. E.g.,
        # "L1R1L2R2..." for stereo. See
        # http://msdn.microsoft.com/en-us/library/windows/hardware/dn653308(v=vs.85).aspx
        # for channel ordering
        nchan = data.shape[0]
        data = data.T.ravel()
    else:
        raise StreamlitAPIException("Numpy array audio input must be a 1D or 2D array.")

    if data.size == 0:
        return data.astype(np.int16).tobytes(), nchan

    max_abs_value = np.max(np.abs(data))
    # 16-bit samples are stored as 2's-complement signed integers,
    # ranging from -32768 to 32767.
    # scaled_data is PCM 16 bit numpy array, that's why we multiply [-1, 1] float
    # values to 32_767 == 2 ** 15 - 1.
    np_array = (data / max_abs_value) * 32767
    scaled_data = np_array.astype(np.int16)
    return scaled_data.tobytes(), nchan


def _make_wav(data: npt.NDArray[Any], sample_rate: int) -> bytes:
    """
    Transform a numpy array to a PCM bytestring
    We use code from IPython display module to convert numpy array to wave bytes
    https://github.com/ipython/ipython/blob/1015c392f3d50cf4ff3e9f29beede8c1abfdcb2a/IPython/lib/display.py#L146
    """
    # we import wave here locally to import it only when needed (when numpy array given
    # to st.audio data)
    import wave

    scaled, nchan = _validate_and_normalize(data)

    with io.BytesIO() as fp, wave.open(fp, mode="wb") as waveobj:
        waveobj.setnchannels(nchan)
        waveobj.setframerate(sample_rate)
        waveobj.setsampwidth(2)
        waveobj.setcomptype("NONE", "NONE")
        waveobj.writeframes(scaled)
        return fp.getvalue()


def _maybe_convert_to_wav_bytes(data: MediaData, sample_rate: int | None) -> MediaData:
    """Convert data to wav bytes if the data type is numpy array."""
    if type_util.is_type(data, "numpy.ndarray") and sample_rate is not None:
        data = _make_wav(cast("npt.NDArray[Any]", data), sample_rate)
    return data


def marshall_audio(
    coordinates: str,
    proto: AudioProto,
    data: MediaData,
    mimetype: str = "audio/wav",
    start_time: int = 0,
    sample_rate: int | None = None,
    end_time: int | None = None,
    loop: bool = False,
    autoplay: bool = False,
    ctx: ScriptRunContext | None = None,
) -> None:
    """Marshalls an audio proto, using data and url processors as needed.

    Parameters
    ----------
    coordinates : str
    proto : The proto to fill. Must have a string field called "url".
    data : str, bytes, BytesIO, numpy.ndarray, or file opened with
            io.open()
        Raw audio data or a string with a URL pointing to the file to load.
        If passing the raw data, this must include headers and any other bytes
        required in the actual file.
    mimetype : str
        The mime type for the audio file. Defaults to "audio/wav".
        See https://tools.ietf.org/html/rfc4281 for more info.
    start_time : int
        The time from which this element should start playing. (default: 0)
    sample_rate: int or None
        Optional param to provide sample_rate in case of numpy array
    end_time: int
        The time at which this element should stop playing
    loop: bool
        Whether the audio should loop playback.
    autoplay : bool
        Whether the audio should start playing automatically.
        Browsers will not autoplay audio files if the user has not interacted with the page yet.
    """

    proto.start_time = start_time
    proto.autoplay = autoplay
    if end_time is not None:
        proto.end_time = end_time
    proto.loop = loop

    id = compute_widget_id(
        "audio",
        data=data,
        mimetype=mimetype,
        start_time=start_time,
        sample_rate=sample_rate,
        end_time=end_time,
        loop=loop,
        autoplay=autoplay,
        page=ctx.page_script_hash if ctx else None,
    )

    proto.id = id

    if isinstance(data, str) and url_util.is_url(
        data, allowed_schemas=("http", "https", "data")
    ):
        proto.url = data

    else:
        data = _maybe_convert_to_wav_bytes(data, sample_rate)
        _marshall_av_media(coordinates, proto, data, mimetype)<|MERGE_RESOLUTION|>--- conflicted
+++ resolved
@@ -30,13 +30,10 @@
 from streamlit.proto.Video_pb2 import Video as VideoProto
 from streamlit.runtime import caching
 from streamlit.runtime.metrics_util import gather_metrics
-<<<<<<< HEAD
+from streamlit.runtime.runtime_util import duration_to_seconds
 from streamlit.runtime.scriptrunner import ScriptRunContext, get_script_run_ctx
 from streamlit.runtime.state import register_widget
 from streamlit.runtime.state.common import compute_widget_id
-=======
-from streamlit.runtime.runtime_util import duration_to_seconds
->>>>>>> 81219285
 
 if TYPE_CHECKING:
     from typing import Any
@@ -133,11 +130,8 @@
            height: 865px
 
         """
-<<<<<<< HEAD
         ctx = get_script_run_ctx()
-=======
         start_time, end_time = _parse_start_time_end_time(start_time, end_time)
->>>>>>> 81219285
 
         audio_proto = AudioProto()
         coordinates = self.dg._get_delta_path_str()
@@ -280,13 +274,10 @@
            for more information.
 
         """
-<<<<<<< HEAD
         ctx = get_script_run_ctx()
-=======
 
         start_time, end_time = _parse_start_time_end_time(start_time, end_time)
 
->>>>>>> 81219285
         video_proto = VideoProto()
         coordinates = self.dg._get_delta_path_str()
         marshall_video(
