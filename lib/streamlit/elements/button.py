# Copyright 2018-2021 Streamlit Inc.
#
# Licensed under the Apache License, Version 2.0 (the "License");
# you may not use this file except in compliance with the License.
# You may obtain a copy of the License at
#
#    http://www.apache.org/licenses/LICENSE-2.0
#
# Unless required by applicable law or agreed to in writing, software
# distributed under the License is distributed on an "AS IS" BASIS,
# WITHOUT WARRANTIES OR CONDITIONS OF ANY KIND, either express or implied.
# See the License for the specific language governing permissions and
# limitations under the License.

<<<<<<< HEAD
import io
import os

=======
from streamlit.type_util import Key, to_key
>>>>>>> 9adbba42
from typing import Optional, cast
from textwrap import dedent

import streamlit
from streamlit import type_util
from streamlit.errors import StreamlitAPIException
from streamlit.proto.Button_pb2 import Button as ButtonProto
from streamlit.in_memory_file_manager import in_memory_file_manager
from streamlit.proto.DownloadButton_pb2 import DownloadButton as DownloadButtonProto
from streamlit.state.session_state import (
    WidgetArgs,
    WidgetCallback,
    WidgetDeserializer,
    WidgetKwargs,
)
from streamlit.state.widgets import register_widget
from .form import current_form_id, is_in_form
from .utils import check_callback_rules, check_session_state_rules


FORM_DOCS_INFO = """

For more information, refer to the
[documentation for forms](https://docs.streamlit.io/api.html#streamlit.form).
"""


class ButtonMixin:
    def button(
        self,
        label: str,
        key: Optional[Key] = None,
        help: Optional[str] = None,
        on_click: Optional[WidgetCallback] = None,
        args: Optional[WidgetArgs] = None,
        kwargs: Optional[WidgetKwargs] = None,
    ) -> bool:
        """Display a button widget.

        Parameters
        ----------
        label : str
            A short label explaining to the user what this button is for.
        key : str or int
            An optional string or integer to use as the unique key for the widget.
            If this is omitted, a key will be generated for the widget
            based on its content. Multiple widgets of the same type may
            not share the same key.
        help : str
            An optional tooltip that gets displayed when the button is
            hovered over.
        on_click : callable
            An optional callback invoked when this button is clicked.
        args : tuple
            An optional tuple of args to pass to the callback.
        kwargs : dict
            An optional dict of kwargs to pass to the callback.

        Returns
        -------
        bool
            If the button was clicked on the last run of the app.

        Example
        -------
        >>> if st.button('Say hello'):
        ...     st.write('Why hello there')
        ... else:
        ...     st.write('Goodbye')

        """
        key = to_key(key)
        return self.dg._button(
            label,
            key,
            help,
            is_form_submitter=False,
            on_click=on_click,
            args=args,
            kwargs=kwargs,
        )

    def download_button(
        self,
        label: str,
        data,  # Karen TODO:  Specify type for data parameter
        file_name: Optional[str] = None,
        mime: Optional[str] = None,
        key: Optional[str] = None,
        help: Optional[str] = None,
        on_click: Optional[WidgetCallback] = None,
        args: Optional[WidgetArgs] = None,
        kwargs: Optional[WidgetKwargs] = None,
    ) -> bool:
        """Display a button widget

        Parameters
        ----------
        label : str
            A short label explaining to what this button is for.
        data : str or bytes or file
            The contents of the file to be downloaded.
        file_name: str
            An optional string to use as the name of the file to be downloaded,
            eg. 'my_file.csv'. If file name is not specified, then we provide
            a generic name for the download.
        mime : str or None
            The MIME type of the data. If None, defaults to "text/plain" or
            "application/octet-stream" depending on the data type.
        key : str
            An optional string to use as the unique key for the widget.
            If this is omitted, a key will be generated for the widget
            based on its content. Multiple widgets of the same type may
            not share the same key.
        help : str
            An optional tooltip that gets displayed when the button is
            hovered over.
        on_click : callable
            An optional callback invoked when this button is clicked.
        args : tuple
            An optional tuple of args to pass to the callback.
        kwargs : dict
            An optional dict of kwargs to pass to the callback.

        Returns
        -------
        bool
            If the button was clicked on the last run of the app.
        """

        check_session_state_rules(default_value=None, key=key, writes_allowed=False)
        if is_in_form(self.dg):
            raise StreamlitAPIException(
                f"`st.download_button()` can't be used in an `st.form()`.{FORM_DOCS_INFO}"
            )

        download_button_proto = DownloadButtonProto()

        download_button_proto.label = label
        download_button_proto.default = False

        marshall_file(
            self.dg._get_delta_path_str(), data, download_button_proto, mime, file_name
        )

        if file_name is not None:
            download_button_proto.file_name = file_name

        if help is not None:
            download_button_proto.help = dedent(help)

        def deserialize_button(ui_value, widget_id=""):
            return ui_value or False

        current_value, _ = register_widget(
            "download_button",
            download_button_proto,
            user_key=key,
            on_change_handler=on_click,
            args=args,
            kwargs=kwargs,
            deserializer=deserialize_button,
            serializer=bool,
        )
        self.dg._enqueue("download_button", download_button_proto)
        return cast(bool, current_value)

    def _button(
        self,
        label: str,
        key: Optional[str],
        help: Optional[str],
        is_form_submitter: bool,
        on_click: Optional[WidgetCallback] = None,
        args: Optional[WidgetArgs] = None,
        kwargs: Optional[WidgetKwargs] = None,
    ) -> bool:
        if not is_form_submitter:
            check_callback_rules(self.dg, on_click)
        check_session_state_rules(default_value=None, key=key, writes_allowed=False)

        # It doesn't make sense to create a button inside a form (except
        # for the "Form Submitter" button that's automatically created in
        # every form). We throw an error to warn the user about this.
        # We omit this check for scripts running outside streamlit, because
        # they will have no report_ctx.
        if streamlit._is_running_with_streamlit:
            if is_in_form(self.dg) and not is_form_submitter:
                raise StreamlitAPIException(
                    f"`st.button()` can't be used in an `st.form()`.{FORM_DOCS_INFO}"
                )
            elif not is_in_form(self.dg) and is_form_submitter:
                raise StreamlitAPIException(
                    f"`st.form_submit_button()` must be used inside an `st.form()`.{FORM_DOCS_INFO}"
                )

        button_proto = ButtonProto()
        button_proto.label = label
        button_proto.default = False
        button_proto.is_form_submitter = is_form_submitter
        button_proto.form_id = current_form_id(self.dg)
        if help is not None:
            button_proto.help = dedent(help)

        def deserialize_button(ui_value: bool, widget_id: str = "") -> bool:
            return ui_value or False

        current_value, _ = register_widget(
            "button",
            button_proto,
            user_key=key,
            on_change_handler=on_click,
            args=args,
            kwargs=kwargs,
            deserializer=deserialize_button,
            serializer=bool,
        )
        self.dg._enqueue("button", button_proto)
        return cast(bool, current_value)

    @property
    def dg(self) -> "streamlit.delta_generator.DeltaGenerator":
        """Get our DeltaGenerator."""
        return cast("streamlit.delta_generator.DeltaGenerator", self)


def marshall_file(coordinates, data, proto_download_button, mimetype, file_name=None):
    if isinstance(data, str):
        data = data.encode()
        mimetype = mimetype or "text/plain"
    elif isinstance(data, io.TextIOWrapper):
        string_data = data.read()
        data = string_data.encode()
        mimetype = mimetype or "text/plain"
    # Assume bytes; try methods until we run out.
    elif isinstance(data, bytes):
        mimetype = mimetype or "application/octet-stream"
    elif isinstance(data, io.BytesIO):
        data.seek(0)
        data = data.getvalue()
        mimetype = mimetype or "application/octet-stream"
    elif isinstance(data, io.RawIOBase) or isinstance(data, io.BufferedReader):
        data.seek(0)
        data = data.read()
        mimetype = mimetype or "application/octet-stream"
    else:
        raise RuntimeError("Invalid binary data format: %s" % type(data))

    this_file = in_memory_file_manager.add(
        data, mimetype, coordinates, file_name=file_name, is_for_static_download=True
    )
    proto_download_button.url = this_file.url<|MERGE_RESOLUTION|>--- conflicted
+++ resolved
@@ -12,18 +12,13 @@
 # See the License for the specific language governing permissions and
 # limitations under the License.
 
-<<<<<<< HEAD
 import io
-import os
-
-=======
+
 from streamlit.type_util import Key, to_key
->>>>>>> 9adbba42
 from typing import Optional, cast
 from textwrap import dedent
 
 import streamlit
-from streamlit import type_util
 from streamlit.errors import StreamlitAPIException
 from streamlit.proto.Button_pb2 import Button as ButtonProto
 from streamlit.in_memory_file_manager import in_memory_file_manager
