# Copyright (c) Streamlit Inc. (2018-2022) Snowflake Inc. (2022)
#
# Licensed under the Apache License, Version 2.0 (the "License");
# you may not use this file except in compliance with the License.
# You may obtain a copy of the License at
#
#     http://www.apache.org/licenses/LICENSE-2.0
#
# Unless required by applicable law or agreed to in writing, software
# distributed under the License is distributed on an "AS IS" BASIS,
# WITHOUT WARRANTIES OR CONDITIONS OF ANY KIND, either express or implied.
# See the License for the specific language governing permissions and
# limitations under the License.

from collections.abc import Iterable
from typing import TYPE_CHECKING, Any, Dict, List, Optional, Union, cast

import pyarrow as pa
from numpy import ndarray
from pandas import DataFrame

from streamlit import type_util
from streamlit.elements.lib.pandas_styler_utils import marshall_styler
from streamlit.proto.Arrow_pb2 import Arrow as ArrowProto
from streamlit.runtime.metrics_util import gather_metrics

if TYPE_CHECKING:
    from pandas.io.formats.style import Styler

    from streamlit.delta_generator import DeltaGenerator

Data = Union[
    DataFrame, "Styler", pa.Table, ndarray, Iterable, Dict[str, List[Any]], None
]


class ArrowMixin:
    @gather_metrics("_arrow_dataframe")
    def _arrow_dataframe(
        self,
        data: Data = None,
        width: Optional[int] = None,
        height: Optional[int] = None,
        *,
        use_container_width: bool = False,
    ) -> "DeltaGenerator":
        """Display a dataframe as an interactive table.

        Parameters
        ----------
        data : pandas.DataFrame, pandas.Styler, pyarrow.Table, numpy.ndarray, pyspark.sql.DataFrame, snowflake.snowpark.DataFrame, Iterable, dict, or None
            The data to display.

            If 'data' is a pandas.Styler, it will be used to style its
            underlying DataFrame.

        width : int or None
            Desired width of the dataframe element expressed in pixels. If None, the
            width will be automatically determined.

        height : int or None
            Desired height of the dataframe element expressed in pixels. If None, the
            height will be automatically determined.

        use_container_width : bool
            If True, set the dataframe width to the width of the parent container.
            This takes precedence over the width argument.
            This argument can only be supplied by keyword.

        Examples
        --------
        >>> import streamlit as st
        >>> import pandas as pd
        >>> import numpy as np
        >>>
        >>> df = pd.DataFrame(
        ...    np.random.randn(50, 20),
        ...    columns=('col %d' % i for i in range(20)))
        ...
        >>> st._arrow_dataframe(df)

        >>> st._arrow_dataframe(df, 200, 100)

        You can also pass a Pandas Styler object to change the style of
        the rendered DataFrame:

        >>> df = pd.DataFrame(
        ...    np.random.randn(10, 20),
        ...    columns=('col %d' % i for i in range(20)))
        ...
        >>> st._arrow_dataframe(df.style.highlight_max(axis=0))

        """

        # If pandas.Styler uuid is not provided, a hash of the position
        # of the element will be used. This will cause a rerender of the table
        # when the position of the element is changed.
        delta_path = self.dg._get_delta_path_str()
        default_uuid = str(hash(delta_path))

        proto = ArrowProto()
        proto.use_container_width = use_container_width
        if width:
            proto.width = width
        if height:
            proto.height = height
        proto.editing_mode = ArrowProto.EditingMode.READ_ONLY

        marshall(proto, data, default_uuid)

        return self.dg._enqueue("arrow_data_frame", proto)

    @gather_metrics("_arrow_table")
    def _arrow_table(self, data: Data = None) -> "DeltaGenerator":
        """Display a static table.

        This differs from `st._arrow_dataframe` in that the table in this case is
        static: its entire contents are laid out directly on the page.

        Parameters
        ----------
        data : pandas.DataFrame, pandas.Styler, pyarrow.Table, numpy.ndarray, pyspark.sql.DataFrame, snowflake.snowpark.DataFrame, Iterable, dict, or None
            The table data.

        Example
        -------
        >>> import streamlit as st
        >>> import pandas as pd
        >>> import numpy as np
        >>>
        >>> df = pd.DataFrame(
        ...    np.random.randn(10, 5),
        ...    columns=("col %d" % i for i in range(5)))
        ...
        >>> st._arrow_table(df)

        """

        # Check if data is uncollected, and collect it but with 100 rows max, instead of 10k rows, which is done in all other cases.
        # Avoid this and use 100 rows in st.table, because large tables render slowly, take too much screen space, and can crush the app.
        if type_util.is_snowpark_data_object(data) or type_util.is_type(
            data, type_util._PYSPARK_DF_TYPE_STR
        ):
            data = type_util.convert_anything_to_df(data, max_unevaluated_rows=100)

        # If pandas.Styler uuid is not provided, a hash of the position
        # of the element will be used. This will cause a rerender of the table
        # when the position of the element is changed.
        delta_path = self.dg._get_delta_path_str()
        default_uuid = str(hash(delta_path))

        proto = ArrowProto()
        marshall(proto, data, default_uuid)
        return self.dg._enqueue("arrow_table", proto)

    @property
    def dg(self) -> "DeltaGenerator":
        """Get our DeltaGenerator."""
        return cast("DeltaGenerator", self)


def marshall(proto: ArrowProto, data: Data, default_uuid: Optional[str] = None) -> None:
    """Marshall pandas.DataFrame into an Arrow proto.

    Parameters
    ----------
    proto : proto.Arrow
        Output. The protobuf for Streamlit Arrow proto.

    data : pandas.DataFrame, pandas.Styler, pyarrow.Table, numpy.ndarray, pyspark.sql.DataFrame, snowflake.snowpark.DataFrame, Iterable, dict, or None
        Something that is or can be converted to a dataframe.

    default_uuid : Optional[str]
        If pandas.Styler UUID is not provided, this value will be used.
        This attribute is optional and only used for pandas.Styler, other elements
        (e.g. charts) can ignore it.

    """
    if type_util.is_pandas_styler(data):
        # default_uuid is a string only if the data is a `Styler`,
        # and `None` otherwise.
        assert isinstance(
            default_uuid, str
        ), "Default UUID must be a string for Styler data."
        marshall_styler(proto, data, default_uuid)

    if isinstance(data, pa.Table):
        proto.data = type_util.pyarrow_table_to_bytes(data)
    else:
        df = type_util.convert_anything_to_df(data)
<<<<<<< HEAD
        proto.data = type_util.data_frame_to_bytes(df)


def marshall_styler(proto: ArrowProto, styler: "Styler", default_uuid: str) -> None:
    """Marshall pandas.Styler into an Arrow proto.

    Parameters
    ----------
    proto : proto.Arrow
        Output. The protobuf for Streamlit Arrow proto.

    styler : pandas.Styler
        Helps style a DataFrame or Series according to the data with HTML and CSS.

    default_uuid : str
        If pandas.Styler uuid is not provided, this value will be used.

    """
    # pandas.Styler uuid should be set before _compute is called.
    _marshall_uuid(proto, styler, default_uuid)

    # We're using protected members of pandas.Styler to get styles,
    # which is not ideal and could break if the interface changes.
    styler._compute()

    # In Pandas 1.3.0, styler._translate() signature was changed.
    # 2 arguments were added: sparse_index and sparse_columns.
    # The functionality that they provide is not yet supported.
    if type_util.is_pandas_version_less_than("1.3.0"):
        pandas_styles = styler._translate()
    else:
        pandas_styles = styler._translate(False, False)

    _marshall_caption(proto, styler)
    _marshall_styles(proto, styler, pandas_styles)
    _marshall_display_values(proto, styler.data, pandas_styles)


def _marshall_uuid(proto: ArrowProto, styler: "Styler", default_uuid: str) -> None:
    """Marshall pandas.Styler uuid into an Arrow proto.

    Parameters
    ----------
    proto : proto.Arrow
        Output. The protobuf for Streamlit Arrow proto.

    styler : pandas.Styler
        Helps style a DataFrame or Series according to the data with HTML and CSS.

    default_uuid : str
        If pandas.Styler uuid is not provided, this value will be used.

    """
    if styler.uuid is None:
        styler.set_uuid(default_uuid)

    proto.styler.uuid = str(styler.uuid)


def _marshall_caption(proto: ArrowProto, styler: "Styler") -> None:
    """Marshall pandas.Styler caption into an Arrow proto.

    Parameters
    ----------
    proto : proto.Arrow
        Output. The protobuf for Streamlit Arrow proto.

    styler : pandas.Styler
        Helps style a DataFrame or Series according to the data with HTML and CSS.

    """
    if styler.caption is not None:
        proto.styler.caption = styler.caption


def _marshall_styles(
    proto: ArrowProto, styler: "Styler", styles: Mapping[str, Any]
) -> None:
    """Marshall pandas.Styler styles into an Arrow proto.

    Parameters
    ----------
    proto : proto.Arrow
        Output. The protobuf for Streamlit Arrow proto.

    styler : pandas.Styler
        Helps style a DataFrame or Series according to the data with HTML and CSS.

    styles : dict
        pandas.Styler translated styles.

    """
    css_rules = []

    if "table_styles" in styles:
        table_styles = styles["table_styles"]
        table_styles = _trim_pandas_styles(table_styles)
        for style in table_styles:
            # styles in "table_styles" have a space
            # between the uuid and selector.
            rule = _pandas_style_to_css(
                "table_styles", style, styler.uuid, separator=" "
            )
            css_rules.append(rule)

    if "cellstyle" in styles:
        cellstyle = styles["cellstyle"]
        cellstyle = _trim_pandas_styles(cellstyle)
        for style in cellstyle:
            rule = _pandas_style_to_css("cell_style", style, styler.uuid)
            css_rules.append(rule)

    if len(css_rules) > 0:
        proto.styler.styles = "\n".join(css_rules)


M = TypeVar("M", bound=Mapping[str, Any])


def _trim_pandas_styles(styles: List[M]) -> List[M]:
    """Filter out empty styles.

    Every cell will have a class, but the list of props
    may just be [['', '']].

    Parameters
    ----------
    styles : list
        pandas.Styler translated styles.

    """
    return [x for x in styles if any(any(y) for y in x["props"])]


def _pandas_style_to_css(
    style_type: str,
    style: Mapping[str, Any],
    uuid: str,
    separator: str = "",
) -> str:
    """Convert pandas.Styler translated style to CSS.

    Parameters
    ----------
    style_type : str
        Either "table_styles" or "cell_style".

    style : dict
        pandas.Styler translated style.

    uuid : str
        pandas.Styler uuid.

    separator : str
        A string separator used between table and cell selectors.

    """
    declarations = []
    for css_property, css_value in style["props"]:
        declaration = css_property.strip() + ": " + css_value.strip()
        declarations.append(declaration)

    table_selector = f"#T_{uuid}"

    # In pandas < 1.1.0
    # translated_style["cellstyle"] has the following shape:
    # [
    #   {
    #       "props": [["color", " black"], ["background-color", "orange"], ["", ""]],
    #       "selector": "row0_col0"
    #   }
    #   ...
    # ]
    #
    # In pandas >= 1.1.0
    # translated_style["cellstyle"] has the following shape:
    # [
    #   {
    #       "props": [("color", " black"), ("background-color", "orange"), ("", "")],
    #       "selectors": ["row0_col0"]
    #   }
    #   ...
    # ]
    if style_type == "table_styles" or (
        style_type == "cell_style" and type_util.is_pandas_version_less_than("1.1.0")
    ):
        cell_selectors = [style["selector"]]
    else:
        cell_selectors = style["selectors"]

    selectors = []
    for cell_selector in cell_selectors:
        selectors.append(table_selector + separator + cell_selector)
    selector = ", ".join(selectors)

    declaration_block = "; ".join(declarations)
    rule_set = selector + " { " + declaration_block + " }"

    return rule_set


def _marshall_display_values(
    proto: ArrowProto, df: DataFrame, styles: Mapping[str, Any]
) -> None:
    """Marshall pandas.Styler display values into an Arrow proto.

    Parameters
    ----------
    proto : proto.Arrow
        Output. The protobuf for Streamlit Arrow proto.

    df : pandas.DataFrame
        A dataframe with original values.

    styles : dict
        pandas.Styler translated styles.

    """
    new_df = _use_display_values(df, styles)
    proto.styler.display_values = type_util.data_frame_to_bytes(new_df)


def _use_display_values(df: DataFrame, styles: Mapping[str, Any]) -> DataFrame:
    """Create a new pandas.DataFrame where display values are used instead of original ones.

    Parameters
    ----------
    df : pandas.DataFrame
        A dataframe with original values.

    styles : dict
        pandas.Styler translated styles.

    """
    import re

    # If values in a column are not of the same type, Arrow
    # serialization would fail. Thus, we need to cast all values
    # of the dataframe to strings before assigning them display values.
    new_df = df.astype(str)

    cell_selector_regex = re.compile(r"row(\d+)_col(\d+)")
    if "body" in styles:
        rows = styles["body"]
        for row in rows:
            for cell in row:
                match = cell_selector_regex.match(cell["id"])
                if match:
                    r, c = map(int, match.groups())
                    new_df.iat[r, c] = str(cell["display_value"])

    return new_df
=======
        proto.data = type_util.data_frame_to_bytes(df)
>>>>>>> cec1c141
<|MERGE_RESOLUTION|>--- conflicted
+++ resolved
@@ -188,259 +188,4 @@
         proto.data = type_util.pyarrow_table_to_bytes(data)
     else:
         df = type_util.convert_anything_to_df(data)
-<<<<<<< HEAD
-        proto.data = type_util.data_frame_to_bytes(df)
-
-
-def marshall_styler(proto: ArrowProto, styler: "Styler", default_uuid: str) -> None:
-    """Marshall pandas.Styler into an Arrow proto.
-
-    Parameters
-    ----------
-    proto : proto.Arrow
-        Output. The protobuf for Streamlit Arrow proto.
-
-    styler : pandas.Styler
-        Helps style a DataFrame or Series according to the data with HTML and CSS.
-
-    default_uuid : str
-        If pandas.Styler uuid is not provided, this value will be used.
-
-    """
-    # pandas.Styler uuid should be set before _compute is called.
-    _marshall_uuid(proto, styler, default_uuid)
-
-    # We're using protected members of pandas.Styler to get styles,
-    # which is not ideal and could break if the interface changes.
-    styler._compute()
-
-    # In Pandas 1.3.0, styler._translate() signature was changed.
-    # 2 arguments were added: sparse_index and sparse_columns.
-    # The functionality that they provide is not yet supported.
-    if type_util.is_pandas_version_less_than("1.3.0"):
-        pandas_styles = styler._translate()
-    else:
-        pandas_styles = styler._translate(False, False)
-
-    _marshall_caption(proto, styler)
-    _marshall_styles(proto, styler, pandas_styles)
-    _marshall_display_values(proto, styler.data, pandas_styles)
-
-
-def _marshall_uuid(proto: ArrowProto, styler: "Styler", default_uuid: str) -> None:
-    """Marshall pandas.Styler uuid into an Arrow proto.
-
-    Parameters
-    ----------
-    proto : proto.Arrow
-        Output. The protobuf for Streamlit Arrow proto.
-
-    styler : pandas.Styler
-        Helps style a DataFrame or Series according to the data with HTML and CSS.
-
-    default_uuid : str
-        If pandas.Styler uuid is not provided, this value will be used.
-
-    """
-    if styler.uuid is None:
-        styler.set_uuid(default_uuid)
-
-    proto.styler.uuid = str(styler.uuid)
-
-
-def _marshall_caption(proto: ArrowProto, styler: "Styler") -> None:
-    """Marshall pandas.Styler caption into an Arrow proto.
-
-    Parameters
-    ----------
-    proto : proto.Arrow
-        Output. The protobuf for Streamlit Arrow proto.
-
-    styler : pandas.Styler
-        Helps style a DataFrame or Series according to the data with HTML and CSS.
-
-    """
-    if styler.caption is not None:
-        proto.styler.caption = styler.caption
-
-
-def _marshall_styles(
-    proto: ArrowProto, styler: "Styler", styles: Mapping[str, Any]
-) -> None:
-    """Marshall pandas.Styler styles into an Arrow proto.
-
-    Parameters
-    ----------
-    proto : proto.Arrow
-        Output. The protobuf for Streamlit Arrow proto.
-
-    styler : pandas.Styler
-        Helps style a DataFrame or Series according to the data with HTML and CSS.
-
-    styles : dict
-        pandas.Styler translated styles.
-
-    """
-    css_rules = []
-
-    if "table_styles" in styles:
-        table_styles = styles["table_styles"]
-        table_styles = _trim_pandas_styles(table_styles)
-        for style in table_styles:
-            # styles in "table_styles" have a space
-            # between the uuid and selector.
-            rule = _pandas_style_to_css(
-                "table_styles", style, styler.uuid, separator=" "
-            )
-            css_rules.append(rule)
-
-    if "cellstyle" in styles:
-        cellstyle = styles["cellstyle"]
-        cellstyle = _trim_pandas_styles(cellstyle)
-        for style in cellstyle:
-            rule = _pandas_style_to_css("cell_style", style, styler.uuid)
-            css_rules.append(rule)
-
-    if len(css_rules) > 0:
-        proto.styler.styles = "\n".join(css_rules)
-
-
-M = TypeVar("M", bound=Mapping[str, Any])
-
-
-def _trim_pandas_styles(styles: List[M]) -> List[M]:
-    """Filter out empty styles.
-
-    Every cell will have a class, but the list of props
-    may just be [['', '']].
-
-    Parameters
-    ----------
-    styles : list
-        pandas.Styler translated styles.
-
-    """
-    return [x for x in styles if any(any(y) for y in x["props"])]
-
-
-def _pandas_style_to_css(
-    style_type: str,
-    style: Mapping[str, Any],
-    uuid: str,
-    separator: str = "",
-) -> str:
-    """Convert pandas.Styler translated style to CSS.
-
-    Parameters
-    ----------
-    style_type : str
-        Either "table_styles" or "cell_style".
-
-    style : dict
-        pandas.Styler translated style.
-
-    uuid : str
-        pandas.Styler uuid.
-
-    separator : str
-        A string separator used between table and cell selectors.
-
-    """
-    declarations = []
-    for css_property, css_value in style["props"]:
-        declaration = css_property.strip() + ": " + css_value.strip()
-        declarations.append(declaration)
-
-    table_selector = f"#T_{uuid}"
-
-    # In pandas < 1.1.0
-    # translated_style["cellstyle"] has the following shape:
-    # [
-    #   {
-    #       "props": [["color", " black"], ["background-color", "orange"], ["", ""]],
-    #       "selector": "row0_col0"
-    #   }
-    #   ...
-    # ]
-    #
-    # In pandas >= 1.1.0
-    # translated_style["cellstyle"] has the following shape:
-    # [
-    #   {
-    #       "props": [("color", " black"), ("background-color", "orange"), ("", "")],
-    #       "selectors": ["row0_col0"]
-    #   }
-    #   ...
-    # ]
-    if style_type == "table_styles" or (
-        style_type == "cell_style" and type_util.is_pandas_version_less_than("1.1.0")
-    ):
-        cell_selectors = [style["selector"]]
-    else:
-        cell_selectors = style["selectors"]
-
-    selectors = []
-    for cell_selector in cell_selectors:
-        selectors.append(table_selector + separator + cell_selector)
-    selector = ", ".join(selectors)
-
-    declaration_block = "; ".join(declarations)
-    rule_set = selector + " { " + declaration_block + " }"
-
-    return rule_set
-
-
-def _marshall_display_values(
-    proto: ArrowProto, df: DataFrame, styles: Mapping[str, Any]
-) -> None:
-    """Marshall pandas.Styler display values into an Arrow proto.
-
-    Parameters
-    ----------
-    proto : proto.Arrow
-        Output. The protobuf for Streamlit Arrow proto.
-
-    df : pandas.DataFrame
-        A dataframe with original values.
-
-    styles : dict
-        pandas.Styler translated styles.
-
-    """
-    new_df = _use_display_values(df, styles)
-    proto.styler.display_values = type_util.data_frame_to_bytes(new_df)
-
-
-def _use_display_values(df: DataFrame, styles: Mapping[str, Any]) -> DataFrame:
-    """Create a new pandas.DataFrame where display values are used instead of original ones.
-
-    Parameters
-    ----------
-    df : pandas.DataFrame
-        A dataframe with original values.
-
-    styles : dict
-        pandas.Styler translated styles.
-
-    """
-    import re
-
-    # If values in a column are not of the same type, Arrow
-    # serialization would fail. Thus, we need to cast all values
-    # of the dataframe to strings before assigning them display values.
-    new_df = df.astype(str)
-
-    cell_selector_regex = re.compile(r"row(\d+)_col(\d+)")
-    if "body" in styles:
-        rows = styles["body"]
-        for row in rows:
-            for cell in row:
-                match = cell_selector_regex.match(cell["id"])
-                if match:
-                    r, c = map(int, match.groups())
-                    new_df.iat[r, c] = str(cell["display_value"])
-
-    return new_df
-=======
-        proto.data = type_util.data_frame_to_bytes(df)
->>>>>>> cec1c141
+        proto.data = type_util.data_frame_to_bytes(df)