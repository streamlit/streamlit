--- conflicted
+++ resolved
@@ -17,12 +17,8 @@
 
 import streamlit
 from streamlit.proto.Json_pb2 import Json as JsonProto
-<<<<<<< HEAD
-from streamlit.state import AutoSessionState
+from streamlit.state import SessionStateProxy
 from streamlit.user_info import LazyUserInfo
-=======
-from streamlit.state import SessionStateProxy
->>>>>>> 5768aa84
 
 
 class JsonMixin:
@@ -66,11 +62,7 @@
         """
         import streamlit as st
 
-<<<<<<< HEAD
-        if isinstance(body, (AutoSessionState, LazyUserInfo)):
-=======
-        if isinstance(body, SessionStateProxy):
->>>>>>> 5768aa84
+        if isinstance(body, SessionStateProxy, LazyUserInfo):
             body = body.to_dict()
 
         if not isinstance(body, str):
