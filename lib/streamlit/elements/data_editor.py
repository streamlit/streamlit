# Copyright (c) Streamlit Inc. (2018-2022) Snowflake Inc. (2022)
#
# Licensed under the Apache License, Version 2.0 (the "License");
# you may not use this file except in compliance with the License.
# You may obtain a copy of the License at
#
#     http://www.apache.org/licenses/LICENSE-2.0
#
# Unless required by applicable law or agreed to in writing, software
# distributed under the License is distributed on an "AS IS" BASIS,
# WITHOUT WARRANTIES OR CONDITIONS OF ANY KIND, either express or implied.
# See the License for the specific language governing permissions and
# limitations under the License.

from __future__ import annotations

import contextlib
import json
from dataclasses import dataclass
from typing import (
    TYPE_CHECKING,
    Any,
    Dict,
    Iterable,
    List,
    Mapping,
    Optional,
    Set,
    Tuple,
    TypeVar,
    Union,
    cast,
    overload,
)

import pandas as pd
import pyarrow as pa
from pandas.api.types import is_datetime64_any_dtype, is_float_dtype, is_integer_dtype
from typing_extensions import Final, Literal, TypeAlias, TypedDict

from streamlit import type_util
from streamlit.elements.form import current_form_id
<<<<<<< HEAD
=======
from streamlit.elements.lib.column_config_utils import (
    INDEX_IDENTIFIER,
    ColumnConfigMapping,
    ColumnDataKind,
    DataframeSchema,
    determine_dataframe_schema,
    marshall_column_config,
    update_column_config,
)
>>>>>>> 819272ce
from streamlit.elements.lib.pandas_styler_utils import marshall_styler
from streamlit.errors import StreamlitAPIException
from streamlit.proto.Arrow_pb2 import Arrow as ArrowProto
from streamlit.runtime.metrics_util import gather_metrics
from streamlit.runtime.scriptrunner import get_script_run_ctx
from streamlit.runtime.state import (
    WidgetArgs,
    WidgetCallback,
    WidgetKwargs,
    register_widget,
)
from streamlit.type_util import DataFormat, DataFrameGenericAlias, Key, is_type, to_key

if TYPE_CHECKING:
    import numpy as np
    from pandas.io.formats.style import Styler

    from streamlit.delta_generator import DeltaGenerator

_INDEX_IDENTIFIER: Final = "index"

# All formats that support direct editing, meaning that these
# formats will be returned with the same type when used with data_editor.
EditableData = TypeVar(
    "EditableData",
    bound=Union[
        DataFrameGenericAlias[Any],  # covers DataFrame and Series
        Tuple[Any],
        List[Any],
        Set[Any],
        Dict[str, Any],
        # TODO(lukasmasuch): Add support for np.ndarray
        # but it is not possible with np.ndarray.
        # NDArray[Any] works, but is only available in numpy>1.20.
    ],
)


# All data types supported by the data editor.
DataTypes: TypeAlias = Union[
    pd.DataFrame,
    pd.Index,
    "Styler",
    pa.Table,
    "np.ndarray[Any, np.dtype[np.float64]]",
    Tuple[Any],
    List[Any],
    Set[Any],
    Dict[str, Any],
]


class ColumnConfig(TypedDict, total=False):
    title: Optional[str]
    width: Optional[Literal["small", "medium", "large"]]
    hidden: Optional[bool]
    disabled: Optional[bool]
    required: Optional[bool]
    alignment: Optional[Literal["left", "center", "right"]]
    type: Optional[
        Literal[
            "text",
            "number",
            "boolean",
            "list",
            "categorical",
        ]
    ]
    type_options: Optional[Dict[str, Any]]


class EditingState(TypedDict, total=False):
    """
    A dictionary representing the current state of the data editor.

    Attributes
    ----------
    edited_cells : Dict[str, str | int | float | bool | None]
        A dictionary of edited cells, where the key is the cell's row and
        column position (row:column), and the value is the new value of the cell.

    added_rows : List[Dict[str, str | int | float | bool | None]]
        A list of added rows, where each row is a dictionary of column position
        and the respective value.

    deleted_rows : List[int]
        A list of deleted rows, where each row is the numerical position of the deleted row.
    """

    edited_cells: Dict[str, str | int | float | bool | None]
    added_rows: List[Dict[str, str | int | float | bool | None]]
    deleted_rows: List[int]


# A mapping of column names/IDs to column configs.
ColumnConfigMapping: TypeAlias = Dict[Union[int, str], ColumnConfig]


def _marshall_column_config(
    proto: ArrowProto, columns: Optional[Dict[Union[int, str], ColumnConfig]] = None
) -> None:
    """Marshall the column config into the proto.

    Parameters
    ----------
    proto : ArrowProto
        The proto to marshall into.

    columns : Optional[ColumnConfigMapping]
        The column config to marshall.
    """
    if columns is None:
        columns = {}

    # Ignore all None values and prefix columns specified by index
    def remove_none_values(input_dict: Dict[Any, Any]) -> Dict[Any, Any]:
        new_dict = {}
        for key, val in input_dict.items():
            if isinstance(val, dict):
                val = remove_none_values(val)
            if val is not None:
                new_dict[key] = val
        return new_dict

    proto.columns = json.dumps(
        {
            (f"col:{str(k)}" if isinstance(k, int) else k): v
            for (k, v) in remove_none_values(columns).items()
        }
    )


@dataclass
class DataEditorSerde:
    """DataEditorSerde is used to serialize and deserialize the data editor state."""

    def deserialize(self, ui_value: Optional[str], widget_id: str = "") -> EditingState:
        return (  # type: ignore
            {
                "edited_cells": {},
                "added_rows": [],
                "deleted_rows": [],
            }
            if ui_value is None
            else json.loads(ui_value)
        )

    def serialize(self, editing_state: EditingState) -> str:
        return json.dumps(editing_state, default=str)


def _parse_value(value: Union[str, int, float, bool, None], dtype) -> Any:
    """Convert a value to the correct type.

    Parameters
    ----------
    value : str | int | float | bool | None
        The value to convert.

    dtype
        The type of the value.

    Returns
    -------
    The converted value.
    """
    if value is None:
        return None

    # TODO(lukasmasuch): how to deal with date & time columns?

    # Datetime values try to parse the value to datetime:
    # The value is expected to be a ISO 8601 string
    if is_datetime64_any_dtype(dtype):
        return pd.to_datetime(value, errors="ignore")
    elif is_integer_dtype(dtype):
        with contextlib.suppress(ValueError):
            return int(value)
    elif is_float_dtype(dtype):
        with contextlib.suppress(ValueError):
            return float(value)
    return value


def _apply_cell_edits(
    df: pd.DataFrame, edited_cells: Mapping[str, str | int | float | bool | None]
) -> None:
    """Apply cell edits to the provided dataframe (inplace).

    Parameters
    ----------
    df : pd.DataFrame
        The dataframe to apply the cell edits to.

    edited_cells : Dict[str, str | int | float | bool | None]
        A dictionary of cell edits. The keys are the cell ids in the format
        "row:column" and the values are the new cell values.

    """
    index_count = df.index.nlevels or 0

    for cell, value in edited_cells.items():
        row_pos, col_pos = map(int, cell.split(":"))

        if col_pos < index_count:
            # The edited cell is part of the index
            # To support multi-index in the future: use a tuple of values here
            # instead of a single value
            df.index.values[row_pos] = _parse_value(value, df.index.dtype)
        else:
            # We need to subtract the number of index levels from col_pos
            # to get the correct column position for Pandas DataFrames
            mapped_column = col_pos - index_count
            df.iat[row_pos, mapped_column] = _parse_value(
                value, df.iloc[:, mapped_column].dtype
            )


def _apply_row_additions(df: pd.DataFrame, added_rows: List[Dict[str, Any]]) -> None:
    """Apply row additions to the provided dataframe (inplace).

    Parameters
    ----------
    df : pd.DataFrame
        The dataframe to apply the row additions to.

    added_rows : List[Dict[str, Any]]
        A list of row additions. Each row addition is a dictionary with the
        column position as key and the new cell value as value.
    """
    if not added_rows:
        return

    index_count = df.index.nlevels or 0

    # This is only used if the dataframe has a range index:
    # There seems to be a bug in older pandas versions with RangeIndex in
    # combination with loc. As a workaround, we manually track the values here:
    range_index_stop = None
    range_index_step = None
    if type(df.index) == pd.RangeIndex:
        range_index_stop = df.index.stop
        range_index_step = df.index.step

    for added_row in added_rows:
        index_value = None
        new_row: List[Any] = [None for _ in range(df.shape[1])]
        for col in added_row.keys():
            value = added_row[col]
            col_pos = int(col)
            if col_pos < index_count:
                # To support multi-index in the future: use a tuple of values here
                # instead of a single value
                index_value = _parse_value(value, df.index.dtype)
            else:
                # We need to subtract the number of index levels from the col_pos
                # to get the correct column position for Pandas DataFrames
                mapped_column = col_pos - index_count
                new_row[mapped_column] = _parse_value(
                    value, df.iloc[:, mapped_column].dtype
                )
        # Append the new row to the dataframe
        if range_index_stop is not None:
            df.loc[range_index_stop, :] = new_row
            # Increment to the next range index value
            range_index_stop += range_index_step
        elif index_value is not None:
            # TODO(lukasmasuch): we are only adding rows that have a non-None index
            # value to prevent issues in the frontend component. Also, it just overwrites
            # the row in case the index value already exists in the dataframe.
            # In the future, it would be better to require users to provide unique
            # non-None values for the index with some kind of visual indications.
            df.loc[index_value, :] = new_row


def _apply_row_deletions(df: pd.DataFrame, deleted_rows: List[int]) -> None:
    """Apply row deletions to the provided dataframe (inplace).

    Parameters
    ----------
    df : pd.DataFrame
        The dataframe to apply the row deletions to.

    deleted_rows : List[int]
        A list of row numbers to delete.
    """
    # Drop rows based in numeric row positions
    df.drop(df.index[deleted_rows], inplace=True)


def _apply_dataframe_edits(df: pd.DataFrame, data_editor_state: EditingState) -> None:
    """Apply edits to the provided dataframe (inplace).

    This includes cell edits, row additions and row deletions.

    Parameters
    ----------
    df : pd.DataFrame
        The dataframe to apply the edits to.

    data_editor_state : EditingState
        The editing state of the data editor component.
    """
    if data_editor_state.get("edited_cells"):
        _apply_cell_edits(df, data_editor_state["edited_cells"])

    if data_editor_state.get("added_rows"):
        _apply_row_additions(df, data_editor_state["added_rows"])

    if data_editor_state.get("deleted_rows"):
        _apply_row_deletions(df, data_editor_state["deleted_rows"])


def _apply_data_specific_configs(
    columns_config: ColumnConfigMapping, data_df: pd.DataFrame, data_format: DataFormat
) -> None:
    """Apply data specific configurations to the provided dataframe.

    This will apply inplace changes to the dataframe and the column configurations
    depending on the data format.

    Parameters
    ----------
    columns_config : ColumnConfigMapping
        A mapping of column names/ids to column configurations.

    data_df : pd.DataFrame
        The dataframe to apply the configurations to.

    data_format : DataFormat
        The format of the data.
    """
    # Deactivate editing for columns that are not compatible with arrow
    for column_name, column_data in data_df.items():
        if type_util.is_colum_type_arrow_incompatible(column_data):
            update_column_config(columns_config, column_name, {"disabled": True})
            # Convert incompatible type to string
            data_df[column_name] = column_data.astype(str)

    # Pandas adds a range index as default to all datastructures
    # but for most of the non-pandas data objects it is unnecessary
    # to show this index to the user. Therefore, we will hide it as default.
    if data_format in [
        DataFormat.SET_OF_VALUES,
        DataFormat.TUPLE_OF_VALUES,
        DataFormat.LIST_OF_VALUES,
        DataFormat.NUMPY_LIST,
        DataFormat.NUMPY_MATRIX,
        DataFormat.LIST_OF_RECORDS,
        DataFormat.LIST_OF_ROWS,
        DataFormat.COLUMN_VALUE_MAPPING,
    ]:
<<<<<<< HEAD
        if _INDEX_IDENTIFIER not in columns_config:
            columns_config[_INDEX_IDENTIFIER] = {}
        columns_config[_INDEX_IDENTIFIER]["hidden"] = True
=======
        update_column_config(columns_config, INDEX_IDENTIFIER, {"hidden": True})
>>>>>>> 819272ce

    # Rename the first column to "value" for some of the data formats
    if data_format in [
        DataFormat.SET_OF_VALUES,
        DataFormat.TUPLE_OF_VALUES,
        DataFormat.LIST_OF_VALUES,
        DataFormat.NUMPY_LIST,
        DataFormat.KEY_VALUE_DICT,
    ]:
        # Pandas automatically names the first column "0"
        # We rename it to "value" in selected cases to make it more descriptive
        data_df.rename(columns={0: "value"}, inplace=True)


class DataEditorMixin:
    @overload
    def experimental_data_editor(
        self,
        data: EditableData,
        *,
        width: Optional[int] = None,
        height: Optional[int] = None,
        use_container_width: bool = False,
        hide_index: bool | None = None,
        num_rows: Literal["fixed", "dynamic"] = "fixed",
        disabled: bool | Iterable[str] = False,
        key: Optional[Key] = None,
        on_change: Optional[WidgetCallback] = None,
        args: Optional[WidgetArgs] = None,
        kwargs: Optional[WidgetKwargs] = None,
    ) -> EditableData:
        pass

    @overload
    def experimental_data_editor(
        self,
        data: Any,
        *,
        width: Optional[int] = None,
        height: Optional[int] = None,
        use_container_width: bool = False,
        hide_index: bool | None = None,
        num_rows: Literal["fixed", "dynamic"] = "fixed",
        disabled: bool | Iterable[str] = False,
        key: Optional[Key] = None,
        on_change: Optional[WidgetCallback] = None,
        args: Optional[WidgetArgs] = None,
        kwargs: Optional[WidgetKwargs] = None,
    ) -> pd.DataFrame:
        pass

    @gather_metrics("experimental_data_editor")
    def experimental_data_editor(
        self,
        data: DataTypes,
        *,
        width: Optional[int] = None,
        height: Optional[int] = None,
        use_container_width: bool = False,
        hide_index: bool | None = None,
        num_rows: Literal["fixed", "dynamic"] = "fixed",
        disabled: bool | Iterable[str] = False,
        key: Optional[Key] = None,
        on_change: Optional[WidgetCallback] = None,
        args: Optional[WidgetArgs] = None,
        kwargs: Optional[WidgetKwargs] = None,
    ) -> DataTypes:
        """Display a data editor widget.

        Display a data editor widget that allows you to edit DataFrames and
        many other data structures in a table-like UI.

        Parameters
        ----------
        data : pandas.DataFrame, pandas.Styler, pandas.Index, pyarrow.Table, numpy.ndarray, pyspark.sql.DataFrame, snowflake.snowpark.DataFrame, list, set, tuple, dict, or None
            The data to edit in the data editor.

        width : int or None
            Desired width of the data editor expressed in pixels. If None, the width will
            be automatically determined.

        height : int or None
            Desired height of the data editor expressed in pixels. If None, the height will
            be automatically determined.

        use_container_width : bool
            If True, set the data editor width to the width of the parent container.
            This takes precedence over the width argument. Defaults to False.

        hide_index : bool or None
            Determines whether to hide the index column(s). If set to True, the
            index column(s) will be hidden. If None (default), the visibility of
            the index column(s) is automatically determined based on the index
            type and input data format.

        num_rows : "fixed" or "dynamic"
            Specifies if the user can add and delete rows in the data editor.
            If "fixed", the user cannot add or delete rows. If "dynamic", the user can
            add and delete rows in the data editor, but column sorting is disabled.
            Defaults to "fixed".

        disabled : bool
            Controls the editing of columns. If set to True, editing
            is disabled for all columns. If an iterable of column names is provided
            (e.g., `disabled=("col1", "col2")`), only the specified columns will be
            disabled for editing. By default, all columns that support editing
            are editable.

        key : str
            An optional string to use as the unique key for this widget. If this
            is omitted, a key will be generated for the widget based on its
            content. Multiple widgets of the same type may not share the same
            key.

        on_change : callable
            An optional callback invoked when this data_editor's value changes.

        args : tuple
            An optional tuple of args to pass to the callback.

        kwargs : dict
            An optional dict of kwargs to pass to the callback.

        Returns
        -------
        pd.DataFrame, pd.Styler, pyarrow.Table, np.ndarray, list, set, tuple, or dict.
            The edited data. The edited data is returned in its original data type if
            it corresponds to any of the supported return types. All other data types
            are returned as a ``pd.DataFrame``.

        Examples
        --------
        >>> import streamlit as st
        >>> import pandas as pd
        >>>
        >>> df = pd.DataFrame(
        >>>     [
        >>>        {"command": "st.selectbox", "rating": 4, "is_widget": True},
        >>>        {"command": "st.balloons", "rating": 5, "is_widget": False},
        >>>        {"command": "st.time_input", "rating": 3, "is_widget": True},
        >>>    ]
        >>> )
        >>> edited_df = st.experimental_data_editor(df)
        >>>
        >>> favorite_command = edited_df.loc[edited_df["rating"].idxmax()]["command"]
        >>> st.markdown(f"Your favorite command is **{favorite_command}** 🎈")

        .. output::
           https://doc-data-editor.streamlit.app/
           height: 350px

        You can also allow the user to add and delete rows by setting ``num_rows`` to "dynamic":

        >>> import streamlit as st
        >>> import pandas as pd
        >>>
        >>> df = pd.DataFrame(
        >>>     [
        >>>        {"command": "st.selectbox", "rating": 4, "is_widget": True},
        >>>        {"command": "st.balloons", "rating": 5, "is_widget": False},
        >>>        {"command": "st.time_input", "rating": 3, "is_widget": True},
        >>>    ]
        >>> )
        >>> edited_df = st.experimental_data_editor(df, num_rows="dynamic")
        >>>
        >>> favorite_command = edited_df.loc[edited_df["rating"].idxmax()]["command"]
        >>> st.markdown(f"Your favorite command is **{favorite_command}** 🎈")

        .. output::
           https://doc-data-editor1.streamlit.app/
           height: 450px

        """

        columns_config: ColumnConfigMapping = {}

        data_format = type_util.determine_data_format(data)
        if data_format == DataFormat.UNKNOWN:
            raise StreamlitAPIException(
                f"The data type ({type(data).__name__}) or format is not supported by the data editor. "
                "Please convert your data into a Pandas Dataframe or another supported data format."
            )

        # The dataframe should always be a copy of the original data
        # since we will apply edits directly to it.
        data_df = type_util.convert_anything_to_df(data, ensure_copy=True)

        # Check if the index is supported.
        if not (
            type(data_df.index)
            in [
                pd.RangeIndex,
                pd.Index,
            ]
            # We need to check these index types without importing, since they are deprecated
            # and planned to be removed soon.
            or is_type(data_df.index, "pandas.core.indexes.numeric.Int64Index")
            or is_type(data_df.index, "pandas.core.indexes.numeric.Float64Index")
            or is_type(data_df.index, "pandas.core.indexes.numeric.UInt64Index")
        ):
            raise StreamlitAPIException(
                f"The type of the dataframe index - {type(data_df.index).__name__} - is not "
                "yet supported by the data editor."
            )

        _apply_data_specific_configs(columns_config, data_df, data_format)

        # Temporary workaround: We hide range indices if num_rows is dynamic.
        # since the current way of handling this index during editing is a bit confusing.
<<<<<<< HEAD
        if type(data_df.index) is pd.RangeIndex and num_rows == "dynamic":
            if _INDEX_IDENTIFIER not in columns_config:
                columns_config[_INDEX_IDENTIFIER] = {}
            columns_config[_INDEX_IDENTIFIER]["hidden"] = True
=======
        if isinstance(data_df.index, pd.RangeIndex) and num_rows == "dynamic":
            update_column_config(columns_config, INDEX_IDENTIFIER, {"hidden": True})

        if hide_index is not None:
            update_column_config(
                columns_config, INDEX_IDENTIFIER, {"hidden": hide_index}
            )

        # If disabled not a boolean, we assume it is a list of columns to disable.
        # This gets translated into the columns configuration:
        if not isinstance(disabled, bool):
            for column in disabled:
                update_column_config(columns_config, column, {"disabled": True})

        # Convert the dataframe to an arrow table which is used as the main
        # serialization format for sending the data to the frontend.
        # We also utilize the arrow schema to determine the data kinds of every column.
        arrow_table = pa.Table.from_pandas(data_df)

        # Determine the dataframe schema which is required for parsing edited values
        # and for checking type compatibilities.
        dataframe_schema = determine_dataframe_schema(data_df, arrow_table.schema)
>>>>>>> 819272ce

        proto = ArrowProto()
        proto.use_container_width = use_container_width
        if width:
            proto.width = width
        if height:
            proto.height = height

        # Only set disabled to true if it is actually true
        # It can also be a list of columns, which should result in false here.
        proto.disabled = disabled is True
        proto.editing_mode = (
            ArrowProto.EditingMode.DYNAMIC
            if num_rows == "dynamic"
            else ArrowProto.EditingMode.FIXED
        )
        proto.form_id = current_form_id(self.dg)

        if type_util.is_pandas_styler(data):
            # Pandas styler will only work for non-editable/disabled columns.
            delta_path = self.dg._get_delta_path_str()
            default_uuid = str(hash(delta_path))
            marshall_styler(proto, data, default_uuid)

        table = pa.Table.from_pandas(data_df)
        proto.data = type_util.pyarrow_table_to_bytes(table)

        _marshall_column_config(proto, columns_config)

        serde = DataEditorSerde()

        widget_state = register_widget(
            "data_editor",
            proto,
            user_key=to_key(key),
            on_change_handler=on_change,
            args=args,
            kwargs=kwargs,
            deserializer=serde.deserialize,
            serializer=serde.serialize,
            ctx=get_script_run_ctx(),
        )

        _apply_dataframe_edits(data_df, widget_state.value)
        self.dg._enqueue("arrow_data_frame", proto)
        return type_util.convert_df_to_data_format(data_df, data_format)

    @property
    def dg(self) -> "DeltaGenerator":
        """Get our DeltaGenerator."""
        return cast("DeltaGenerator", self)<|MERGE_RESOLUTION|>--- conflicted
+++ resolved
@@ -40,8 +40,6 @@
 
 from streamlit import type_util
 from streamlit.elements.form import current_form_id
-<<<<<<< HEAD
-=======
 from streamlit.elements.lib.column_config_utils import (
     INDEX_IDENTIFIER,
     ColumnConfigMapping,
@@ -51,7 +49,6 @@
     marshall_column_config,
     update_column_config,
 )
->>>>>>> 819272ce
 from streamlit.elements.lib.pandas_styler_utils import marshall_styler
 from streamlit.errors import StreamlitAPIException
 from streamlit.proto.Arrow_pb2 import Arrow as ArrowProto
@@ -404,13 +401,7 @@
         DataFormat.LIST_OF_ROWS,
         DataFormat.COLUMN_VALUE_MAPPING,
     ]:
-<<<<<<< HEAD
-        if _INDEX_IDENTIFIER not in columns_config:
-            columns_config[_INDEX_IDENTIFIER] = {}
-        columns_config[_INDEX_IDENTIFIER]["hidden"] = True
-=======
         update_column_config(columns_config, INDEX_IDENTIFIER, {"hidden": True})
->>>>>>> 819272ce
 
     # Rename the first column to "value" for some of the data formats
     if data_format in [
@@ -620,12 +611,6 @@
 
         # Temporary workaround: We hide range indices if num_rows is dynamic.
         # since the current way of handling this index during editing is a bit confusing.
-<<<<<<< HEAD
-        if type(data_df.index) is pd.RangeIndex and num_rows == "dynamic":
-            if _INDEX_IDENTIFIER not in columns_config:
-                columns_config[_INDEX_IDENTIFIER] = {}
-            columns_config[_INDEX_IDENTIFIER]["hidden"] = True
-=======
         if isinstance(data_df.index, pd.RangeIndex) and num_rows == "dynamic":
             update_column_config(columns_config, INDEX_IDENTIFIER, {"hidden": True})
 
@@ -648,7 +633,6 @@
         # Determine the dataframe schema which is required for parsing edited values
         # and for checking type compatibilities.
         dataframe_schema = determine_dataframe_schema(data_df, arrow_table.schema)
->>>>>>> 819272ce
 
         proto = ArrowProto()
         proto.use_container_width = use_container_width
