# Copyright (c) Streamlit Inc. (2018-2022) Snowflake Inc. (2022)
#
# Licensed under the Apache License, Version 2.0 (the "License");
# you may not use this file except in compliance with the License.
# You may obtain a copy of the License at
#
#     http://www.apache.org/licenses/LICENSE-2.0
#
# Unless required by applicable law or agreed to in writing, software
# distributed under the License is distributed on an "AS IS" BASIS,
# WITHOUT WARRANTIES OR CONDITIONS OF ANY KIND, either express or implied.
# See the License for the specific language governing permissions and
# limitations under the License.

from __future__ import annotations

import json
from dataclasses import dataclass
from typing import (
    TYPE_CHECKING,
    Any,
    Dict,
    List,
    Mapping,
    Optional,
    Set,
    Tuple,
    TypeVar,
    Union,
    cast,
    overload,
)

import pandas as pd
import pyarrow as pa
<<<<<<< HEAD
from pandas.api.types import is_datetime64_any_dtype, is_float_dtype, is_integer_dtype
from typing_extensions import Final, Literal, TypeAlias, TypedDict
=======
from typing_extensions import Literal, TypeAlias, TypedDict
>>>>>>> cec1c141

from streamlit import logger as _logger
from streamlit import type_util
from streamlit.elements.form import current_form_id
from streamlit.elements.lib.column_config_utils import (
    INDEX_IDENTIFIER,
    ColumnConfigMapping,
    ColumnDataKind,
    DataframeSchema,
    determine_dataframe_schema,
    marshall_column_config,
)
from streamlit.elements.lib.pandas_styler_utils import marshall_styler
from streamlit.errors import StreamlitAPIException
from streamlit.proto.Arrow_pb2 import Arrow as ArrowProto
from streamlit.runtime.metrics_util import gather_metrics
from streamlit.runtime.scriptrunner import get_script_run_ctx
from streamlit.runtime.state import (
    WidgetArgs,
    WidgetCallback,
    WidgetKwargs,
    register_widget,
)
from streamlit.type_util import DataFormat, DataFrameGenericAlias, Key, is_type, to_key

if TYPE_CHECKING:
    import numpy as np
    from pandas.io.formats.style import Styler

    from streamlit.delta_generator import DeltaGenerator

_LOGGER = _logger.get_logger("root")

# All formats that support direct editing, meaning that these
# formats will be returned with the same type when used with data_editor.
EditableData = TypeVar(
    "EditableData",
    bound=Union[
        DataFrameGenericAlias[Any],  # covers DataFrame and Series
        Tuple[Any],
        List[Any],
        Set[Any],
        Dict[str, Any],
        # TODO(lukasmasuch): Add support for np.ndarray
        # but it is not possible with np.ndarray.
        # NDArray[Any] works, but is only available in numpy>1.20.
    ],
)


# All data types supported by the data editor.
DataTypes: TypeAlias = Union[
    pd.DataFrame,
    pd.Index,
    "Styler",
    pa.Table,
    "np.ndarray[Any, np.dtype[np.float64]]",
    Tuple[Any],
    List[Any],
    Set[Any],
    Dict[str, Any],
]


class EditingState(TypedDict, total=False):
    """
    A dictionary representing the current state of the data editor.

    Attributes
    ----------
    edited_cells : Dict[str, str | int | float | bool | None]
        A dictionary of edited cells, where the key is the cell's row and
        column position (row:column), and the value is the new value of the cell.

    added_rows : List[Dict[str, str | int | float | bool | None]]
        A list of added rows, where each row is a dictionary of column position
        and the respective value.

    deleted_rows : List[int]
        A list of deleted rows, where each row is the numerical position of the deleted row.
    """

    edited_cells: Dict[str, str | int | float | bool | None]
    added_rows: List[Dict[str, str | int | float | bool | None]]
    deleted_rows: List[int]


@dataclass
class DataEditorSerde:
    """DataEditorSerde is used to serialize and deserialize the data editor state."""

    def deserialize(self, ui_value: Optional[str], widget_id: str = "") -> EditingState:
        return (  # type: ignore
            {
                "edited_cells": {},
                "added_rows": [],
                "deleted_rows": [],
            }
            if ui_value is None
            else json.loads(ui_value)
        )

    def serialize(self, editing_state: EditingState) -> str:
        return json.dumps(editing_state, default=str)


def _parse_value(
    value: str | int | float | bool | None,
    column_data_kind: ColumnDataKind,
) -> Any:
    """Convert a value to the correct type.

    Parameters
    ----------
    value : str | int | float | bool | None
        The value to convert.

    column_data_kind : ColumnDataKind
        The determined data kind of the column. The column data kind refers to the
        shared data type of the values in the column (e.g. integer, float, string).

    Returns
    -------
    The converted value.
    """
    if value is None:
        return None

    try:
        if column_data_kind == ColumnDataKind.STRING:
            return str(value)

        if column_data_kind == ColumnDataKind.INTEGER:
            return int(value)

        if column_data_kind == ColumnDataKind.FLOAT:
            return float(value)

        if column_data_kind == ColumnDataKind.BOOLEAN:
            return bool(value)

        if column_data_kind in [
            ColumnDataKind.DATETIME,
            ColumnDataKind.DATE,
            ColumnDataKind.TIME,
        ]:
            datetime_value = pd.Timestamp(value)

            if datetime_value is pd.NaT:
                return None

            if column_data_kind == ColumnDataKind.DATETIME:
                return datetime_value

            if column_data_kind == ColumnDataKind.DATE:
                return datetime_value.date()

            if column_data_kind == ColumnDataKind.TIME:
                return datetime_value.time()

    except (ValueError, pd.errors.ParserError) as ex:
        _LOGGER.warning(
            "Failed to parse value %s as %s. Exception: %s", value, column_data_kind, ex
        )
        return None
    return value


def _apply_cell_edits(
    df: pd.DataFrame,
    edited_cells: Mapping[str, str | int | float | bool | None],
    dataframe_schema: DataframeSchema,
) -> None:
    """Apply cell edits to the provided dataframe (inplace).

    Parameters
    ----------
    df : pd.DataFrame
        The dataframe to apply the cell edits to.

    edited_cells : Dict[str, str | int | float | bool | None]
        A dictionary of cell edits. The keys are the cell ids in the format
        "row:column" and the values are the new cell values.

    dataframe_schema: DataframeSchema
        The schema of the dataframe.
    """
    index_count = df.index.nlevels or 0

    for cell, value in edited_cells.items():
        row_pos, col_pos = map(int, cell.split(":"))

        if col_pos < index_count:
            # The edited cell is part of the index
            # To support multi-index in the future: use a tuple of values here
            # instead of a single value
            df.index.values[row_pos] = _parse_value(value, dataframe_schema[col_pos])
        else:
            # We need to subtract the number of index levels from col_pos
            # to get the correct column position for Pandas DataFrames
            mapped_column = col_pos - index_count
            df.iat[row_pos, mapped_column] = _parse_value(
                value, dataframe_schema[col_pos]
            )


def _apply_row_additions(
    df: pd.DataFrame,
    added_rows: List[Dict[str, Any]],
    dataframe_schema: DataframeSchema,
) -> None:
    """Apply row additions to the provided dataframe (inplace).

    Parameters
    ----------
    df : pd.DataFrame
        The dataframe to apply the row additions to.

    added_rows : List[Dict[str, Any]]
        A list of row additions. Each row addition is a dictionary with the
        column position as key and the new cell value as value.

    dataframe_schema: DataframeSchema
        The schema of the dataframe.
    """
    if not added_rows:
        return

    index_count = df.index.nlevels or 0

    # This is only used if the dataframe has a range index:
    # There seems to be a bug in older pandas versions with RangeIndex in
    # combination with loc. As a workaround, we manually track the values here:
    range_index_stop = None
    range_index_step = None
    if isinstance(df.index, pd.RangeIndex):
        range_index_stop = df.index.stop
        range_index_step = df.index.step

    for added_row in added_rows:
        index_value = None
        new_row: List[Any] = [None for _ in range(df.shape[1])]
        for col in added_row.keys():
            value = added_row[col]
            col_pos = int(col)
            if col_pos < index_count:
                # To support multi-index in the future: use a tuple of values here
                # instead of a single value
                index_value = _parse_value(value, dataframe_schema[col_pos])
            else:
                # We need to subtract the number of index levels from the col_pos
                # to get the correct column position for Pandas DataFrames
                mapped_column = col_pos - index_count
                new_row[mapped_column] = _parse_value(value, dataframe_schema[col_pos])
        # Append the new row to the dataframe
        if range_index_stop is not None:
            df.loc[range_index_stop, :] = new_row
            # Increment to the next range index value
            range_index_stop += range_index_step
        elif index_value is not None:
            # TODO(lukasmasuch): we are only adding rows that have a non-None index
            # value to prevent issues in the frontend component. Also, it just overwrites
            # the row in case the index value already exists in the dataframe.
            # In the future, it would be better to require users to provide unique
            # non-None values for the index with some kind of visual indications.
            df.loc[index_value, :] = new_row


def _apply_row_deletions(df: pd.DataFrame, deleted_rows: List[int]) -> None:
    """Apply row deletions to the provided dataframe (inplace).

    Parameters
    ----------
    df : pd.DataFrame
        The dataframe to apply the row deletions to.

    deleted_rows : List[int]
        A list of row numbers to delete.
    """
    # Drop rows based in numeric row positions
    df.drop(df.index[deleted_rows], inplace=True)


def _apply_dataframe_edits(
    df: pd.DataFrame,
    data_editor_state: EditingState,
    dataframe_schema: DataframeSchema,
) -> None:
    """Apply edits to the provided dataframe (inplace).

    This includes cell edits, row additions and row deletions.

    Parameters
    ----------
    df : pd.DataFrame
        The dataframe to apply the edits to.

    data_editor_state : EditingState
        The editing state of the data editor component.

    dataframe_schema: DataframeSchema
        The schema of the dataframe.
    """
    if data_editor_state.get("edited_cells"):
        _apply_cell_edits(df, data_editor_state["edited_cells"], dataframe_schema)

    if data_editor_state.get("added_rows"):
        _apply_row_additions(df, data_editor_state["added_rows"], dataframe_schema)

    if data_editor_state.get("deleted_rows"):
        _apply_row_deletions(df, data_editor_state["deleted_rows"])


def _apply_data_specific_configs(
    columns_config: ColumnConfigMapping, data_df: pd.DataFrame, data_format: DataFormat
) -> None:
    """Apply data specific configurations to the provided dataframe.

    This will apply inplace changes to the dataframe and the column configurations
    depending on the data format.

    Parameters
    ----------
    columns_config : ColumnConfigMapping
        A mapping of column names/ids to column configurations.

    data_df : pd.DataFrame
        The dataframe to apply the configurations to.

    data_format : DataFormat
        The format of the data.
    """
    # Deactivate editing for columns that are not compatible with arrow
    for column_name, column_data in data_df.items():
        if type_util.is_colum_type_arrow_incompatible(column_data):
            if column_name not in columns_config:
                columns_config[column_name] = {}
            columns_config[column_name]["disabled"] = True
            # Convert incompatible type to string
            data_df[column_name] = column_data.astype(str)

    # Pandas adds a range index as default to all datastructures
    # but for most of the non-pandas data objects it is unnecessary
    # to show this index to the user. Therefore, we will hide it as default.
    if data_format in [
        DataFormat.SET_OF_VALUES,
        DataFormat.TUPLE_OF_VALUES,
        DataFormat.LIST_OF_VALUES,
        DataFormat.NUMPY_LIST,
        DataFormat.NUMPY_MATRIX,
        DataFormat.LIST_OF_RECORDS,
        DataFormat.LIST_OF_ROWS,
        DataFormat.COLUMN_VALUE_MAPPING,
    ]:
        if INDEX_IDENTIFIER not in columns_config:
            columns_config[INDEX_IDENTIFIER] = {}
        columns_config[INDEX_IDENTIFIER]["hidden"] = True

    # Rename the first column to "value" for some of the data formats
    if data_format in [
        DataFormat.SET_OF_VALUES,
        DataFormat.TUPLE_OF_VALUES,
        DataFormat.LIST_OF_VALUES,
        DataFormat.NUMPY_LIST,
        DataFormat.KEY_VALUE_DICT,
    ]:
        # Pandas automatically names the first column "0"
        # We rename it to "value" in selected cases to make it more descriptive
        data_df.rename(columns={0: "value"}, inplace=True)


class DataEditorMixin:
    @overload
    def experimental_data_editor(
        self,
        data: EditableData,
        *,
        width: Optional[int] = None,
        height: Optional[int] = None,
        use_container_width: bool = False,
        num_rows: Literal["fixed", "dynamic"] = "fixed",
        disabled: bool = False,
        key: Optional[Key] = None,
        on_change: Optional[WidgetCallback] = None,
        args: Optional[WidgetArgs] = None,
        kwargs: Optional[WidgetKwargs] = None,
    ) -> EditableData:
        pass

    @overload
    def experimental_data_editor(
        self,
        data: Any,
        *,
        width: Optional[int] = None,
        height: Optional[int] = None,
        use_container_width: bool = False,
        num_rows: Literal["fixed", "dynamic"] = "fixed",
        disabled: bool = False,
        key: Optional[Key] = None,
        on_change: Optional[WidgetCallback] = None,
        args: Optional[WidgetArgs] = None,
        kwargs: Optional[WidgetKwargs] = None,
    ) -> pd.DataFrame:
        pass

    @gather_metrics("experimental_data_editor")
    def experimental_data_editor(
        self,
        data: DataTypes,
        *,
        width: Optional[int] = None,
        height: Optional[int] = None,
        use_container_width: bool = False,
        num_rows: Literal["fixed", "dynamic"] = "fixed",
        disabled: bool = False,
        key: Optional[Key] = None,
        on_change: Optional[WidgetCallback] = None,
        args: Optional[WidgetArgs] = None,
        kwargs: Optional[WidgetKwargs] = None,
    ) -> DataTypes:
        """Display a data editor widget.

        Display a data editor widget that allows you to edit DataFrames and
        many other data structures in a table-like UI.

        Parameters
        ----------
        data : pandas.DataFrame, pandas.Styler, pandas.Index, pyarrow.Table, numpy.ndarray, pyspark.sql.DataFrame, snowflake.snowpark.DataFrame, list, set, tuple, dict, or None
            The data to edit in the data editor.

        width : int or None
            Desired width of the data editor expressed in pixels. If None, the width will
            be automatically determined.

        height : int or None
            Desired height of the data editor expressed in pixels. If None, the height will
            be automatically determined.

        use_container_width : bool
            If True, set the data editor width to the width of the parent container.
            This takes precedence over the width argument. Defaults to False.

        num_rows : "fixed" or "dynamic"
            Specifies if the user can add and delete rows in the data editor.
            If "fixed", the user cannot add or delete rows. If "dynamic", the user can
            add and delete rows in the data editor, but column sorting is disabled.
            Defaults to "fixed".

        disabled : bool
            An optional boolean which, if True, disables the data editor and prevents
            any edits. Defaults to False. This argument can only be supplied by keyword.

        key : str
            An optional string to use as the unique key for this widget. If this
            is omitted, a key will be generated for the widget based on its
            content. Multiple widgets of the same type may not share the same
            key.

        on_change : callable
            An optional callback invoked when this data_editor's value changes.

        args : tuple
            An optional tuple of args to pass to the callback.

        kwargs : dict
            An optional dict of kwargs to pass to the callback.

        Returns
        -------
        pd.DataFrame, pd.Styler, pyarrow.Table, np.ndarray, list, set, tuple, or dict.
            The edited data. The edited data is returned in its original data type if
            it corresponds to any of the supported return types. All other data types
            are returned as a ``pd.DataFrame``.

        Examples
        --------
        >>> import streamlit as st
        >>> import pandas as pd
        >>>
        >>> df = pd.DataFrame(
        >>>     [
        >>>        {"command": "st.selectbox", "rating": 4, "is_widget": True},
        >>>        {"command": "st.balloons", "rating": 5, "is_widget": False},
        >>>        {"command": "st.time_input", "rating": 3, "is_widget": True},
        >>>    ]
        >>> )
        >>> edited_df = st.experimental_data_editor(df)
        >>>
        >>> favorite_command = edited_df.loc[edited_df["rating"].idxmax()]["command"]
        >>> st.markdown(f"Your favorite command is **{favorite_command}** 🎈")

        .. output::
           https://doc-data-editor.streamlit.app/
           height: 350px

        You can also allow the user to add and delete rows by setting ``num_rows`` to "dynamic":

        >>> import streamlit as st
        >>> import pandas as pd
        >>>
        >>> df = pd.DataFrame(
        >>>     [
        >>>        {"command": "st.selectbox", "rating": 4, "is_widget": True},
        >>>        {"command": "st.balloons", "rating": 5, "is_widget": False},
        >>>        {"command": "st.time_input", "rating": 3, "is_widget": True},
        >>>    ]
        >>> )
        >>> edited_df = st.experimental_data_editor(df, num_rows="dynamic")
        >>>
        >>> favorite_command = edited_df.loc[edited_df["rating"].idxmax()]["command"]
        >>> st.markdown(f"Your favorite command is **{favorite_command}** 🎈")

        .. output::
           https://doc-data-editor1.streamlit.app/
           height: 450px

        """

        columns_config: ColumnConfigMapping = {}

        data_format = type_util.determine_data_format(data)
        if data_format == DataFormat.UNKNOWN:
            raise StreamlitAPIException(
                f"The data type ({type(data).__name__}) or format is not supported by the data editor. "
                "Please convert your data into a Pandas Dataframe or another supported data format."
            )

        # The dataframe should always be a copy of the original data
        # since we will apply edits directly to it.
        data_df = type_util.convert_anything_to_df(data, ensure_copy=True)

        # Check if the index is supported.
        if not (
            type(data_df.index)
            in [
                pd.RangeIndex,
                pd.Index,
            ]
            # We need to check these index types without importing, since they are deprecated
            # and planned to be removed soon.
            or is_type(data_df.index, "pandas.core.indexes.numeric.Int64Index")
            or is_type(data_df.index, "pandas.core.indexes.numeric.Float64Index")
            or is_type(data_df.index, "pandas.core.indexes.numeric.UInt64Index")
        ):
            raise StreamlitAPIException(
                f"The type of the dataframe index - {type(data_df.index).__name__} - is not "
                "yet supported by the data editor."
            )

        _apply_data_specific_configs(columns_config, data_df, data_format)

        # Temporary workaround: We hide range indices if num_rows is dynamic.
        # since the current way of handling this index during editing is a bit confusing.
        if isinstance(data_df.index, pd.RangeIndex) and num_rows == "dynamic":
            if INDEX_IDENTIFIER not in columns_config:
                columns_config[INDEX_IDENTIFIER] = {}
            columns_config[INDEX_IDENTIFIER]["hidden"] = True

        # Convert the dataframe to an arrow table which is used as the main
        # serialization format for sending the data to the frontend.
        # We also utilize the arrow schema to determine the data kinds of every column.
        arrow_table = pa.Table.from_pandas(data_df)

        # Determine the dataframe schema which is required for parsing edited values
        # and for checking type compatibilities.
        dataframe_schema = determine_dataframe_schema(data_df, arrow_table.schema)

        proto = ArrowProto()

        proto.use_container_width = use_container_width

        if width:
            proto.width = width
        if height:
            proto.height = height

        proto.disabled = disabled
        proto.editing_mode = (
            ArrowProto.EditingMode.DYNAMIC
            if num_rows == "dynamic"
            else ArrowProto.EditingMode.FIXED
        )
        proto.form_id = current_form_id(self.dg)

        if type_util.is_pandas_styler(data):
            # Pandas styler will only work for non-editable/disabled columns.
            delta_path = self.dg._get_delta_path_str()
            default_uuid = str(hash(delta_path))
            marshall_styler(proto, data, default_uuid)

        proto.data = type_util.pyarrow_table_to_bytes(arrow_table)

        marshall_column_config(proto, columns_config)

        serde = DataEditorSerde()

        widget_state = register_widget(
            "data_editor",
            proto,
            user_key=to_key(key),
            on_change_handler=on_change,
            args=args,
            kwargs=kwargs,
            deserializer=serde.deserialize,
            serializer=serde.serialize,
            ctx=get_script_run_ctx(),
        )

        _apply_dataframe_edits(data_df, widget_state.value, dataframe_schema)
        self.dg._enqueue("arrow_data_frame", proto)
        return type_util.convert_df_to_data_format(data_df, data_format)

    @property
    def dg(self) -> "DeltaGenerator":
        """Get our DeltaGenerator."""
        return cast("DeltaGenerator", self)<|MERGE_RESOLUTION|>--- conflicted
+++ resolved
@@ -33,12 +33,7 @@
 
 import pandas as pd
 import pyarrow as pa
-<<<<<<< HEAD
-from pandas.api.types import is_datetime64_any_dtype, is_float_dtype, is_integer_dtype
-from typing_extensions import Final, Literal, TypeAlias, TypedDict
-=======
 from typing_extensions import Literal, TypeAlias, TypedDict
->>>>>>> cec1c141
 
 from streamlit import logger as _logger
 from streamlit import type_util
