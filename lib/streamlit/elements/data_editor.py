--- conflicted
+++ resolved
@@ -48,11 +48,8 @@
     determine_dataframe_schema,
     is_type_compatible,
     marshall_column_config,
-<<<<<<< HEAD
     process_config_mapping,
-=======
     update_column_config,
->>>>>>> 2c72b549
 )
 from streamlit.elements.lib.pandas_styler_utils import marshall_styler
 from streamlit.errors import StreamlitAPIException
@@ -681,24 +678,18 @@
         # Temporary workaround: We hide range indices if num_rows is dynamic.
         # since the current way of handling this index during editing is a bit confusing.
         if isinstance(data_df.index, pd.RangeIndex) and num_rows == "dynamic":
-<<<<<<< HEAD
-            if INDEX_IDENTIFIER not in column_config_mapping:
-                column_config_mapping[INDEX_IDENTIFIER] = {}
-            column_config_mapping[INDEX_IDENTIFIER]["hidden"] = True
-=======
-            update_column_config(columns_config, INDEX_IDENTIFIER, {"hidden": True})
+            update_column_config(column_config_mapping, INDEX_IDENTIFIER, {"hidden": True})
 
         if hide_index is not None:
             update_column_config(
-                columns_config, INDEX_IDENTIFIER, {"hidden": hide_index}
+                column_config_mapping, INDEX_IDENTIFIER, {"hidden": hide_index}
             )
 
         # If disabled not a boolean, we assume it is a list of columns to disable.
         # This gets translated into the columns configuration:
         if not isinstance(disabled, bool):
             for column in disabled:
-                update_column_config(columns_config, column, {"disabled": True})
->>>>>>> 2c72b549
+                update_column_config(column_config_mapping, column, {"disabled": True})
 
         # Convert the dataframe to an arrow table which is used as the main
         # serialization format for sending the data to the frontend.
