# Copyright 2018-2021 Streamlit Inc.
#
# Licensed under the Apache License, Version 2.0 (the "License");
# you may not use this file except in compliance with the License.
# You may obtain a copy of the License at
#
#    http://www.apache.org/licenses/LICENSE-2.0
#
# Unless required by applicable law or agreed to in writing, software
# distributed under the License is distributed on an "AS IS" BASIS,
# WITHOUT WARRANTIES OR CONDITIONS OF ANY KIND, either express or implied.
# See the License for the specific language governing permissions and
# limitations under the License.

"""Image marshalling."""

import imghdr
import io
import mimetypes
from typing import cast
from urllib.parse import urlparse

import numpy as np
from PIL import Image, ImageFile

import streamlit
from streamlit import config
from streamlit.errors import StreamlitAPIException, StreamlitDeprecationWarning
from streamlit.logger import get_logger
from streamlit.media_file_manager import media_file_manager
from streamlit.proto.Image_pb2 import ImageList as ImageListProto

LOGGER = get_logger(__name__)

# This constant is related to the frontend maximum content width specified
# in App.jsx main container
# 730 is the max width of element-container in the frontend, and 2x is for high
# DPI.
MAXIMUM_CONTENT_WIDTH = 2 * 730


class ImageMixin:
    def image(
        self,
        image,
        caption=None,
        width=None,
        use_column_width=None,
        clamp=False,
        channels="RGB",
        output_format="auto",
    ):
        """Display an image or list of images.

        Parameters
        ----------
        image : numpy.ndarray, [numpy.ndarray], BytesIO, str, or [str]
            Monochrome image of shape (w,h) or (w,h,1)
            OR a color image of shape (w,h,3)
            OR an RGBA image of shape (w,h,4)
            OR a URL to fetch the image from
            OR an SVG XML string like `<svg xmlns=...</svg>`
            OR a list of one of the above, to display multiple images.
        caption : str or list of str
            Image caption. If displaying multiple images, caption should be a
            list of captions (one for each image).
        width : int or None
            Image width. None means use the image width,
            but do not exceed the width of the column.
            Should be set for SVG images, as they have no default image width.
        use_column_width : 'auto' or 'always' or 'never' or bool
            If 'auto', set the image's width to its natural size,
            but do not exceed the width of the column.
            If 'always' or True, set the image's width to the column width.
            If 'never' or False, set the image's width to its natural size.
            Note: if set, `use_column_width` takes precedence over the `width` parameter.
        clamp : bool
            Clamp image pixel values to a valid range ([0-255] per channel).
            This is only meaningful for byte array images; the parameter is
            ignored for image URLs. If this is not set, and an image has an
            out-of-range value, an error will be thrown.
        channels : 'RGB' or 'BGR'
            If image is an nd.array, this parameter denotes the format used to
            represent color information. Defaults to 'RGB', meaning
            `image[:, :, 0]` is the red channel, `image[:, :, 1]` is green, and
            `image[:, :, 2]` is blue. For images coming from libraries like
            OpenCV you should set this to 'BGR', instead.
        output_format : 'JPEG', 'PNG', or 'auto'
            This parameter specifies the format to use when transferring the
            image data. Photos should use the JPEG format for lossy compression
            while diagrams should use the PNG format for lossless compression.
            Defaults to 'auto' which identifies the compression type based
            on the type and format of the image argument.

        Example
        -------
        >>> from PIL import Image
        >>> image = Image.open('sunrise.jpg')
        >>>
        >>> st.image(image, caption='Sunrise by the mountains',
        ...          use_column_width=True)

        .. output::
           https://static.streamlit.io/0.61.0-yRE1/index.html?id=Sn228UQxBfKoE5C7A7Y2Qk
           height: 630px

        """

<<<<<<< HEAD
=======
        format = kwargs.get("format")
        if format != None:
            # override output compression type if specified
            output_format = format

            if config.get_option("deprecation.showImageFormat"):
                self.dg.exception(ImageFormatWarning(format))

>>>>>>> 5ffc2431
        if use_column_width == "auto" or (use_column_width is None and width is None):
            width = -3
        elif use_column_width == "always" or use_column_width == True:
            width = -2
        elif width is None:
            width = -1
        elif width <= 0:
            raise StreamlitAPIException("Image width must be positive.")

        image_list_proto = ImageListProto()
        marshall_images(
            self.dg._get_delta_path_str(),
            image,
            caption,
            width,
            image_list_proto,
            clamp,
            channels,
            output_format,
        )
        return self.dg._enqueue("imgs", image_list_proto)

    @property
    def dg(self) -> "streamlit.delta_generator.DeltaGenerator":
        """Get our DeltaGenerator."""
        return cast("streamlit.delta_generator.DeltaGenerator", self)


def _image_has_alpha_channel(image):
    if image.mode in ("RGBA", "LA") or (
        image.mode == "P" and "transparency" in image.info
    ):
        return True
    else:
        return False


def _format_from_image_type(image, output_format):
    output_format = output_format.upper()
    if output_format == "JPEG" or output_format == "PNG":
        return output_format

    # We are forgiving on the spelling of JPEG
    if output_format == "JPG":
        return "JPEG"

    if _image_has_alpha_channel(image):
        return "PNG"

    return "JPEG"


def _PIL_to_bytes(image, format="JPEG", quality=100):
    tmp = io.BytesIO()

    # User must have specified JPEG, so we must convert it
    if format == "JPEG" and _image_has_alpha_channel(image):
        image = image.convert("RGB")

    image.save(tmp, format=format, quality=quality)

    return tmp.getvalue()


def _BytesIO_to_bytes(data):
    data.seek(0)
    return data.getvalue()


def _np_array_to_bytes(array, output_format="JPEG"):
    img = Image.fromarray(array.astype(np.uint8))
    format = _format_from_image_type(img, output_format)

    return _PIL_to_bytes(img, format)


def _4d_to_list_3d(array):
    return [array[i, :, :, :] for i in range(0, array.shape[0])]


def _verify_np_shape(array):
    if len(array.shape) not in (2, 3):
        raise StreamlitAPIException("Numpy shape has to be of length 2 or 3.")
    if len(array.shape) == 3 and array.shape[-1] not in (1, 3, 4):
        raise StreamlitAPIException(
            "Channel can only be 1, 3, or 4 got %d. Shape is %s"
            % (array.shape[-1], str(array.shape))
        )

    # If there's only one channel, convert is to x, y
    if len(array.shape) == 3 and array.shape[-1] == 1:
        array = array[:, :, 0]

    return array


def _normalize_to_bytes(data, width, output_format):
    image = Image.open(io.BytesIO(data))
    actual_width, actual_height = image.size
    format = _format_from_image_type(image, output_format)
    if output_format.lower() == "auto":
        ext = imghdr.what(None, data)
        mimetype = mimetypes.guess_type("image.%s" % ext)[0]
    else:
        mimetype = "image/" + format.lower()

    if width < 0 and actual_width > MAXIMUM_CONTENT_WIDTH:
        width = MAXIMUM_CONTENT_WIDTH

    if width > 0 and actual_width > width:
        new_height = int(1.0 * actual_height * width / actual_width)
        image = image.resize((width, new_height))
        data = _PIL_to_bytes(image, format=format, quality=90)
        mimetype = "image/" + format.lower()

    return data, mimetype


def _clip_image(image, clamp):
    data = image
    if issubclass(image.dtype.type, np.floating):
        if clamp:
            data = np.clip(image, 0, 1.0)
        else:
            if np.amin(image) < 0.0 or np.amax(image) > 1.0:
                raise RuntimeError("Data is outside [0.0, 1.0] and clamp is not set.")
        data = data * 255
    else:
        if clamp:
            data = np.clip(image, 0, 255)
        else:
            if np.amin(image) < 0 or np.amax(image) > 255:
                raise RuntimeError("Data is outside [0, 255] and clamp is not set.")
    return data


def image_to_url(
    image, width, clamp, channels, output_format, image_id, allow_emoji=False
):
    # PIL Images
    if isinstance(image, ImageFile.ImageFile) or isinstance(image, Image.Image):
        format = _format_from_image_type(image, output_format)
        data = _PIL_to_bytes(image, format)

    # BytesIO
    # Note: This doesn't support SVG. We could convert to png (cairosvg.svg2png)
    # or just decode BytesIO to string and handle that way.
    elif isinstance(image, io.BytesIO):
        data = _BytesIO_to_bytes(image)

    # Numpy Arrays (ie opencv)
    elif type(image) is np.ndarray:
        data = _verify_np_shape(image)
        data = _clip_image(data, clamp)

        if channels == "BGR":
            if len(data.shape) == 3:
                data = data[:, :, [2, 1, 0]]
            else:
                raise StreamlitAPIException(
                    'When using `channels="BGR"`, the input image should '
                    "have exactly 3 color channels"
                )

        data = _np_array_to_bytes(data, output_format=output_format)

    # Strings
    elif isinstance(image, str):
        # If it's a url, then set the protobuf and continue
        try:
            p = urlparse(image)
            if p.scheme:
                return image
        except UnicodeDecodeError:
            pass

        # Unpack local SVG image file to an SVG string
        if image.endswith(".svg"):
            with open(image) as textfile:
                image = textfile.read()
        # If it's an SVG string, then format and return an SVG data url
        if image.startswith("<svg") or image.strip().startswith("<svg"):
            return f"data:image/svg+xml,{image}"

        # Finally, see if it's a file.
        try:
            with open(image, "rb") as f:
                data = f.read()
        except:
            if allow_emoji:
                # This might be an emoji string, so just pass it to the frontend
                return image
            else:
                # Allow OS filesystem errors to raise
                raise

    # Assume input in bytes.
    else:
        data = image

    (data, mimetype) = _normalize_to_bytes(data, width, output_format)
    this_file = media_file_manager.add(data, mimetype, image_id)
    return this_file.url


def marshall_images(
    coordinates,
    image,
    caption,
    width,
    proto_imgs,
    clamp,
    channels="RGB",
    output_format="auto",
):
    channels = channels.upper()

    # Turn single image and caption into one element list.
    if type(image) is list:
        images = image
    else:
        if type(image) == np.ndarray and len(image.shape) == 4:
            images = _4d_to_list_3d(image)
        else:
            images = [image]

    if type(caption) is list:
        captions = caption
    else:
        if isinstance(caption, str):
            captions = [caption]
        # You can pass in a 1-D Numpy array as captions.
        elif type(caption) == np.ndarray and len(caption.shape) == 1:
            captions = caption.tolist()
        # If there are no captions then make the captions list the same size
        # as the images list.
        elif caption is None:
            captions = [None] * len(images)
        else:
            captions = [str(caption)]

    assert type(captions) == list, "If image is a list then caption should be as well"
    assert len(captions) == len(images), "Cannot pair %d captions with %d images." % (
        len(captions),
        len(images),
    )

    proto_imgs.width = width
    # Each image in an image list needs to be kept track of at its own coordinates.
    for coord_suffix, (image, caption) in enumerate(zip(images, captions)):
        proto_img = proto_imgs.imgs.add()
        if caption is not None:
            proto_img.caption = str(caption)

        # We use the index of the image in the input image list to identify this image inside
        # MediaFileManager. For this, we just add the index to the image's "coordinates".
        image_id = "%s-%i" % (coordinates, coord_suffix)
        proto_img.url = image_to_url(
            image, width, clamp, channels, output_format, image_id
        )<|MERGE_RESOLUTION|>--- conflicted
+++ resolved
@@ -106,17 +106,6 @@
 
         """
 
-<<<<<<< HEAD
-=======
-        format = kwargs.get("format")
-        if format != None:
-            # override output compression type if specified
-            output_format = format
-
-            if config.get_option("deprecation.showImageFormat"):
-                self.dg.exception(ImageFormatWarning(format))
-
->>>>>>> 5ffc2431
         if use_column_width == "auto" or (use_column_width is None and width is None):
             width = -3
         elif use_column_width == "always" or use_column_width == True:
