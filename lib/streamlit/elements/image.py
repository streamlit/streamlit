--- conflicted
+++ resolved
@@ -31,12 +31,8 @@
 
 from streamlit.errors import StreamlitAPIException
 from streamlit.logger import get_logger
-<<<<<<< HEAD
 from streamlit.runtime.media_file_manager import media_file_manager
-=======
->>>>>>> 14e1205e
 from streamlit.proto.Image_pb2 import ImageList as ImageListProto
-from streamlit.runtime.in_memory_file_manager import in_memory_file_manager
 
 if TYPE_CHECKING:
     import numpy.typing as npt
@@ -364,14 +360,8 @@
     image_data = _ensure_image_size_and_format(image_data, width, image_format)
     mimetype = _get_image_format_mimetype(image_format)
 
-<<<<<<< HEAD
-    (data, mimetype) = _normalize_to_bytes(data, width, output_format)
-    file_url = media_file_manager.add(data, mimetype, image_id)
-    return file_url
-=======
-    this_file = in_memory_file_manager.add(image_data, mimetype, image_id)
+    this_file = media_file_manager.add(image_data, mimetype, image_id)
     return this_file.url
->>>>>>> 14e1205e
 
 
 def marshall_images(
