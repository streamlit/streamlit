# Copyright 2018-2022 Streamlit Inc.
#
# Licensed under the Apache License, Version 2.0 (the "License");
# you may not use this file except in compliance with the License.
# You may obtain a copy of the License at
#
#    http://www.apache.org/licenses/LICENSE-2.0
#
# Unless required by applicable law or agreed to in writing, software
# distributed under the License is distributed on an "AS IS" BASIS,
# WITHOUT WARRANTIES OR CONDITIONS OF ANY KIND, either express or implied.
# See the License for the specific language governing permissions and
# limitations under the License.

# Explicitly re-export public symbols from our modules.
from .auto_session_state import (
    AutoSessionState as AutoSessionState,
    get_session_state as get_session_state,
)

from .safe_session_state import SafeSessionState as SafeSessionState

from .session_state import (
    SessionState as SessionState,
    WidgetCallback as WidgetCallback,
    WidgetArgs as WidgetArgs,
    WidgetKwargs as WidgetKwargs,
    SessionStateStatProvider as SessionStateStatProvider,
    SCRIPT_RUN_WITHOUT_ERRORS_KEY as SCRIPT_RUN_WITHOUT_ERRORS_KEY,
)

<<<<<<< HEAD
=======
from .session_state_proxy import (
    SessionStateProxy as SessionStateProxy,
    get_session_state as get_session_state,
)

>>>>>>> 347c6c53
from .widgets import (
    coalesce_widget_states as coalesce_widget_states,
    register_widget as register_widget,
    NoValue as NoValue,
)<|MERGE_RESOLUTION|>--- conflicted
+++ resolved
@@ -12,12 +12,7 @@
 # See the License for the specific language governing permissions and
 # limitations under the License.
 
-# Explicitly re-export public symbols from our modules.
-from .auto_session_state import (
-    AutoSessionState as AutoSessionState,
-    get_session_state as get_session_state,
-)
-
+# Explicitly re-export public symbols
 from .safe_session_state import SafeSessionState as SafeSessionState
 
 from .session_state import (
@@ -29,14 +24,11 @@
     SCRIPT_RUN_WITHOUT_ERRORS_KEY as SCRIPT_RUN_WITHOUT_ERRORS_KEY,
 )
 
-<<<<<<< HEAD
-=======
 from .session_state_proxy import (
     SessionStateProxy as SessionStateProxy,
     get_session_state as get_session_state,
 )
 
->>>>>>> 347c6c53
 from .widgets import (
     coalesce_widget_states as coalesce_widget_states,
     register_widget as register_widget,
