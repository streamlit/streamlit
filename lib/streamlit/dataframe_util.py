# Copyright (c) Streamlit Inc. (2018-2022) Snowflake Inc. (2022-2024)
#
# Licensed under the Apache License, Version 2.0 (the "License");
# you may not use this file except in compliance with the License.
# You may obtain a copy of the License at
#
#     http://www.apache.org/licenses/LICENSE-2.0
#
# Unless required by applicable law or agreed to in writing, software
# distributed under the License is distributed on an "AS IS" BASIS,
# WITHOUT WARRANTIES OR CONDITIONS OF ANY KIND, either express or implied.
# See the License for the specific language governing permissions and
# limitations under the License.

"""A bunch of useful utilities for dealing with dataframes."""

from __future__ import annotations

import contextlib
import math
from enum import Enum, EnumMeta, auto
from typing import (
    TYPE_CHECKING,
    Any,
    Final,
    Iterable,
    Protocol,
    Sequence,
    TypeVar,
    Union,
    cast,
)

from typing_extensions import TypeAlias, TypeGuard

import streamlit as st
from streamlit import config, errors, logger, string_util
from streamlit.type_util import is_type

if TYPE_CHECKING:
    import numpy as np
    import pyarrow as pa
    from pandas import DataFrame, Index, Series
    from pandas.core.indexing import _iLocIndexer
    from pandas.io.formats.style import Styler

_LOGGER: Final = logger.get_logger(__name__)


# Maximum number of rows to request from an unevaluated (out-of-core) dataframe
_MAX_UNEVALUATED_DF_ROWS = 10000

_PANDAS_DF_TYPE_STR: Final = "pandas.core.frame.DataFrame"
_PANDAS_INDEX_TYPE_STR: Final = "pandas.core.indexes.base.Index"
_PANDAS_SERIES_TYPE_STR: Final = "pandas.core.series.Series"
_PANDAS_STYLER_TYPE_STR: Final = "pandas.io.formats.style.Styler"
_NUMPY_ARRAY_TYPE_STR: Final = "numpy.ndarray"
_SNOWPARK_DF_TYPE_STR: Final = "snowflake.snowpark.dataframe.DataFrame"
_SNOWPARK_DF_ROW_TYPE_STR: Final = "snowflake.snowpark.row.Row"
_SNOWPARK_TABLE_TYPE_STR: Final = "snowflake.snowpark.table.Table"
_PYSPARK_DF_TYPE_STR: Final = "pyspark.sql.dataframe.DataFrame"
_MODIN_DF_TYPE_STR: Final = "modin.pandas.dataframe.DataFrame"
_MODIN_SERIES_TYPE_STR: Final = "modin.pandas.series.Series"
_SNOWPANDAS_DF_TYPE_STR: Final = "snowflake.snowpark.modin.pandas.dataframe.DataFrame"
_SNOWPANDAS_SERIES_TYPE_STR: Final = "snowflake.snowpark.modin.pandas.series.Series"


V_co = TypeVar(
    "V_co",
    covariant=True,  # https://peps.python.org/pep-0484/#covariance-and-contravariance
)


class DataFrameGenericAlias(Protocol[V_co]):
    """Technically not a GenericAlias, but serves the same purpose in
    OptionSequence below, in that it is a type which admits DataFrame,
    but is generic. This allows OptionSequence to be a fully generic type,
    significantly increasing its usefulness.

    We can't use types.GenericAlias, as it is only available from python>=3.9,
    and isn't easily back-ported.
    """

    @property
    def iloc(self) -> _iLocIndexer: ...


OptionSequence: TypeAlias = Union[
    Iterable[V_co],
    DataFrameGenericAlias[V_co],
]


class DataFormat(Enum):
    """DataFormat is used to determine the format of the data."""

    UNKNOWN = auto()
    EMPTY = auto()  # None
    PANDAS_DATAFRAME = auto()  # pd.DataFrame
    PANDAS_SERIES = auto()  # pd.Series
    PANDAS_INDEX = auto()  # pd.Index
    NUMPY_LIST = auto()  # np.array[Scalar]
    NUMPY_MATRIX = auto()  # np.array[List[Scalar]]
    PYARROW_TABLE = auto()  # pyarrow.Table
    SNOWPARK_OBJECT = auto()  # Snowpark DataFrame, Table, List[Row]
    PYSPARK_OBJECT = auto()  # pyspark.DataFrame
    MODIN_OBJECT = auto()  # Modin DataFrame, Series
    SNOWPANDAS_OBJECT = auto()  # Snowpandas DataFrame, Series
    PANDAS_STYLER = auto()  # pandas Styler
    LIST_OF_RECORDS = auto()  # List[Dict[str, Scalar]]
    LIST_OF_ROWS = auto()  # List[List[Scalar]]
    LIST_OF_VALUES = auto()  # List[Scalar]
    TUPLE_OF_VALUES = auto()  # Tuple[Scalar]
    SET_OF_VALUES = auto()  # Set[Scalar]
    COLUMN_INDEX_MAPPING = auto()  # {column: {index: value}}
    COLUMN_VALUE_MAPPING = auto()  # {column: List[values]}
    COLUMN_SERIES_MAPPING = auto()  # {column: Series(values)}
    KEY_VALUE_DICT = auto()  # {index: value}


def is_dataframe(obj: object) -> TypeGuard[DataFrame]:
    return is_type(obj, _PANDAS_DF_TYPE_STR)


def is_dataframe_like(obj: object) -> bool:
    return determine_data_format(obj) in [
        DataFormat.PANDAS_DATAFRAME,
        DataFormat.PANDAS_SERIES,
        DataFormat.PANDAS_INDEX,
        DataFormat.PANDAS_STYLER,
        DataFormat.NUMPY_LIST,
        DataFormat.NUMPY_MATRIX,
        DataFormat.PYARROW_TABLE,
        DataFormat.SNOWPARK_OBJECT,
        DataFormat.PYSPARK_OBJECT,
        DataFormat.MODIN_OBJECT,
        DataFormat.SNOWPANDAS_OBJECT,
    ]


def is_unevaluated_data_object(obj: object) -> bool:
    """True if the object is one of the supported unevaluated data objects:

    Currently supported objects are:
    - Snowpark DataFrame / Table
    - PySpark DataFrame
    - Modin DataFrame / Series
    - Snowpandas DataFrame / Series

    Unevaluated means that the data is not yet in the local memory.
    Unevaluated data objects are treated differently from other data objects by only
    requesting a subset of the data instead of loading all data into th memory
    """
    return (
        is_snowpark_data_object(obj)
        or is_pyspark_data_object(obj)
        or is_snowpandas_data_object(obj)
        or is_modin_data_object(obj)
    )


def is_snowpark_data_object(obj: object) -> bool:
    """True if obj is a Snowpark DataFrame or Table."""
    return is_type(obj, _SNOWPARK_TABLE_TYPE_STR) or is_type(obj, _SNOWPARK_DF_TYPE_STR)


def is_snowpark_row_list(obj: object) -> bool:
    """True if obj is a list of snowflake.snowpark.row.Row."""
    if not isinstance(obj, list):
        return False
    if len(obj) < 1:
        return False
    if not hasattr(obj[0], "__class__"):
        return False
    return is_type(obj[0], _SNOWPARK_DF_ROW_TYPE_STR)


def is_pyspark_data_object(obj: object) -> bool:
    """True if obj is of type pyspark.sql.dataframe.DataFrame"""
    return (
        is_type(obj, _PYSPARK_DF_TYPE_STR)
        and hasattr(obj, "toPandas")
        and callable(obj.toPandas)
    )


def is_modin_data_object(obj: object) -> bool:
    """True if obj is of Modin Dataframe or Series"""
    return is_type(obj, _MODIN_DF_TYPE_STR) or is_type(obj, _MODIN_SERIES_TYPE_STR)


def is_snowpandas_data_object(obj: object) -> bool:
    """True if obj is a Snowpark Pandas DataFrame or Series."""
    return is_type(obj, _SNOWPANDAS_DF_TYPE_STR) or is_type(
        obj, _SNOWPANDAS_SERIES_TYPE_STR
    )


<<<<<<< HEAD
=======
def is_dataframe_compatible(obj: object) -> TypeGuard[DataFrameCompatible]:
    """True if type that can be passed to convert_anything_to_pandas_df."""
    return is_dataframe_like(obj) or type(obj) in _DATAFRAME_COMPATIBLE_TYPES


>>>>>>> 45a732c4
def is_pandas_styler(obj: object) -> TypeGuard[Styler]:
    return is_type(obj, _PANDAS_STYLER_TYPE_STR)


def convert_anything_to_pandas_df(
    data: Any,
    max_unevaluated_rows: int = _MAX_UNEVALUATED_DF_ROWS,
    ensure_copy: bool = False,
) -> DataFrame:
    """Try to convert different formats to a Pandas Dataframe.

    Parameters
    ----------
    data : any
        The data to convert to a Pandas DataFrame.

    max_unevaluated_rows: int
        If unevaluated data is detected this func will evaluate it,
        taking max_unevaluated_rows, defaults to 10k and 100 for st.table

    ensure_copy: bool
        If True, make sure to always return a copy of the data. If False, it depends on
        the type of the data. For example, a Pandas DataFrame will be returned as-is.

    Returns
    -------
    pandas.DataFrame

    """
    import pandas as pd

    if is_type(data, _PANDAS_DF_TYPE_STR):
        return data.copy() if ensure_copy else cast(pd.DataFrame, data)

    if is_pandas_styler(data):
        return cast("DataFrame", data.data.copy() if ensure_copy else data.data)

    if is_type(data, "numpy.ndarray"):
        return pd.DataFrame([]) if len(data.shape) == 0 else pd.DataFrame(data)
    if is_modin_data_object(data):
        data = data.head(max_unevaluated_rows)._to_pandas()

        if isinstance(data, pd.Series):
            data = data.to_frame()

        if data.shape[0] == max_unevaluated_rows:
            st.caption(
                f"⚠️ Showing only {string_util.simplify_number(max_unevaluated_rows)} "
                "rows. Call `_to_pandas()` on the dataframe to show more."
            )
        return cast(pd.DataFrame, data)

    if is_pyspark_data_object(data):
        data = data.limit(max_unevaluated_rows).toPandas()
        if data.shape[0] == max_unevaluated_rows:
            st.caption(
                f"⚠️ Showing only {string_util.simplify_number(max_unevaluated_rows)} "
                "rows. Call `toPandas()` on the dataframe to show more."
            )
        return cast(pd.DataFrame, data)

    if is_snowpark_data_object(data):
        data = data.limit(max_unevaluated_rows).to_pandas()
        if data.shape[0] == max_unevaluated_rows:
            st.caption(
                f"⚠️ Showing only {string_util.simplify_number(max_unevaluated_rows)} "
                "rows. Call `to_pandas()` on the dataframe to show more."
            )
        return cast(pd.DataFrame, data)

    if is_snowpandas_data_object(data):
        data = data.head(max_unevaluated_rows).to_pandas()

        if isinstance(data, pd.Series):
            data = data.to_frame()

        if data.shape[0] == max_unevaluated_rows:
            st.caption(
                f"⚠️ Showing only {string_util.simplify_number(max_unevaluated_rows)} "
                "rows. Call `to_pandas()` on the dataframe to show more."
            )
        return cast(pd.DataFrame, data)

    # This is inefficient when data is a pyarrow.Table as it will be converted
    # back to Arrow when marshalled to protobuf, but area/bar/line charts need
    # DataFrame magic to generate the correct output.
    if hasattr(data, "to_pandas"):
        return cast(pd.DataFrame, data.to_pandas())

    # Try to convert to pandas.DataFrame. This will raise an error is df is not
    # compatible with the pandas.DataFrame constructor.
    try:
        return pd.DataFrame(data)

    except ValueError as ex:
        if isinstance(data, dict):
            with contextlib.suppress(ValueError):
                # Try to use index orient as back-up to support key-value dicts
                return pd.DataFrame.from_dict(data, orient="index")
        raise errors.StreamlitAPIException(
            f"""
Unable to convert object of type `{type(data)}` to `pandas.DataFrame`.
Offending object:
```py
{data}
```"""
        ) from ex


def convert_anything_to_sequence(obj: OptionSequence[V_co]) -> Sequence[V_co]:
    """Try to convert different formats to an indexable Sequence.

    If the input is a dataframe-like object, we just select the first
    column to iterate over. If the input cannot be converted to a sequence,
    a TypeError is raised.

    Parameters
    ----------
    obj : OptionSequence
        The object to convert to a sequence.

    Returns
    -------
    Sequence
        The converted sequence.
    """
    if obj is None:
        return []  # type: ignore

    if isinstance(obj, (str, list, tuple, set, range, EnumMeta)):
        # This also ensures that the sequence is copied to prevent
        # potential mutations to the original object.
        return list(obj)

    if isinstance(obj, dict):
        return list(obj.keys())

    # Fallback to our DataFrame conversion logic:
    try:
        # We use ensure_copy here because the return value of this function is
        # saved in a widget serde class instance to be used in later script runs,
        # and we don't want mutations to the options object passed to a
        # widget affect the widget.
        # (See https://github.com/streamlit/streamlit/issues/7534)
        data_df = convert_anything_to_pandas_df(obj, ensure_copy=True)
        # Return first column as a list:
        return (
            [] if data_df.empty else cast(Sequence[V_co], data_df.iloc[:, 0].to_list())
        )
    except errors.StreamlitAPIException as e:
        raise TypeError(
            "Object is not an iterable and could not be converted to one. "
            f"Object type: {type(obj)}"
        ) from e


def _maybe_truncate_table(
    table: pa.Table, truncated_rows: int | None = None
) -> pa.Table:
    """Experimental feature to automatically truncate tables that
    are larger than the maximum allowed message size. It needs to be enabled
    via the server.enableArrowTruncation config option.

    Parameters
    ----------
    table : pyarrow.Table
        A table to truncate.

    truncated_rows : int or None
        The number of rows that have been truncated so far. This is used by
        the recursion logic to keep track of the total number of truncated
        rows.

    """

    if config.get_option("server.enableArrowTruncation"):
        # This is an optimization problem: We don't know at what row
        # the perfect cut-off is to comply with the max size. But we want to figure
        # it out in as few iterations as possible. We almost always will cut out
        # more than required to keep the iterations low.

        # The maximum size allowed for protobuf messages in bytes:
        max_message_size = int(config.get_option("server.maxMessageSize") * 1e6)
        # We add 1 MB for other overhead related to the protobuf message.
        # This is a very conservative estimate, but it should be good enough.
        table_size = int(table.nbytes + 1 * 1e6)
        table_rows = table.num_rows

        if table_rows > 1 and table_size > max_message_size:
            # targeted rows == the number of rows the table should be truncated to.
            # Calculate an approximation of how many rows we need to truncate to.
            targeted_rows = math.ceil(table_rows * (max_message_size / table_size))
            # Make sure to cut out at least a couple of rows to avoid running
            # this logic too often since it is quite inefficient and could lead
            # to infinity recursions without these precautions.
            targeted_rows = math.floor(
                max(
                    min(
                        # Cut out:
                        # an additional 5% of the estimated num rows to cut out:
                        targeted_rows - math.floor((table_rows - targeted_rows) * 0.05),
                        # at least 1% of table size:
                        table_rows - (table_rows * 0.01),
                        # at least 5 rows:
                        table_rows - 5,
                    ),
                    1,  # but it should always have at least 1 row
                )
            )
            sliced_table = table.slice(0, targeted_rows)
            return _maybe_truncate_table(
                sliced_table, (truncated_rows or 0) + (table_rows - targeted_rows)
            )

        if truncated_rows:
            displayed_rows = string_util.simplify_number(table.num_rows)
            total_rows = string_util.simplify_number(table.num_rows + truncated_rows)

            if displayed_rows == total_rows:
                # If the simplified numbers are the same,
                # we just display the exact numbers.
                displayed_rows = str(table.num_rows)
                total_rows = str(table.num_rows + truncated_rows)

            st.caption(
                f"⚠️ Showing {displayed_rows} out of {total_rows} "
                "rows due to data size limitations."
            )

    return table


def pyarrow_table_to_bytes(table: pa.Table) -> bytes:
    """Serialize pyarrow.Table to bytes using Apache Arrow.

    Parameters
    ----------
    table : pyarrow.Table
        A table to convert.

    """
    try:
        table = _maybe_truncate_table(table)
    except RecursionError as err:
        # This is a very unlikely edge case, but we want to make sure that
        # it doesn't lead to unexpected behavior.
        # If there is a recursion error, we just return the table as-is
        # which will lead to the normal message limit exceed error.
        _LOGGER.warning(
            "Recursion error while truncating Arrow table. This is not "
            "supposed to happen.",
            exc_info=err,
        )

    import pyarrow as pa

    # Convert table to bytes
    sink = pa.BufferOutputStream()
    writer = pa.RecordBatchStreamWriter(sink, table.schema)
    writer.write_table(table)
    writer.close()
    return cast(bytes, sink.getvalue().to_pybytes())


def is_colum_type_arrow_incompatible(column: Series[Any] | Index) -> bool:
    """Return True if the column type is known to cause issues during Arrow conversion."""
    from pandas.api.types import infer_dtype, is_dict_like, is_list_like

    if column.dtype.kind in [
        "c",  # complex64, complex128, complex256
    ]:
        return True

    if str(column.dtype) in {
        # These period types are not yet supported by our frontend impl.
        # See comments in Quiver.ts for more details.
        "period[B]",
        "period[N]",
        "period[ns]",
        "period[U]",
        "period[us]",
    }:
        return True

    if column.dtype == "object":
        # The dtype of mixed type columns is always object, the actual type of the column
        # values can be determined via the infer_dtype function:
        # https://pandas.pydata.org/docs/reference/api/pandas.api.types.infer_dtype.html
        inferred_type = infer_dtype(column, skipna=True)

        if inferred_type in [
            "mixed-integer",
            "complex",
        ]:
            return True
        elif inferred_type == "mixed":
            # This includes most of the more complex/custom types (objects, dicts, lists, ...)
            if len(column) == 0 or not hasattr(column, "iloc"):
                # The column seems to be invalid, so we assume it is incompatible.
                # But this would most likely never happen since empty columns
                # cannot be mixed.
                return True

            # Get the first value to check if it is a supported list-like type.
            first_value = column.iloc[0]

            if (
                not is_list_like(first_value)
                # dicts are list-like, but have issues in Arrow JS (see comments in Quiver.ts)
                or is_dict_like(first_value)
                # Frozensets are list-like, but are not compatible with pyarrow.
                or isinstance(first_value, frozenset)
            ):
                # This seems to be an incompatible list-like type
                return True
            return False
    # We did not detect an incompatible type, so we assume it is compatible:
    return False


def fix_arrow_incompatible_column_types(
    df: DataFrame, selected_columns: list[str] | None = None
) -> DataFrame:
    """Fix column types that are not supported by Arrow table.

    This includes mixed types (e.g. mix of integers and strings)
    as well as complex numbers (complex128 type). These types will cause
    errors during conversion of the dataframe to an Arrow table.
    It is fixed by converting all values of the column to strings
    This is sufficient for displaying the data on the frontend.

    Parameters
    ----------
    df : pandas.DataFrame
        A dataframe to fix.

    selected_columns: List[str] or None
        A list of columns to fix. If None, all columns are evaluated.

    Returns
    -------
    The fixed dataframe.
    """
    import pandas as pd

    # Make a copy, but only initialize if necessary to preserve memory.
    df_copy: DataFrame | None = None
    for col in selected_columns or df.columns:
        if is_colum_type_arrow_incompatible(df[col]):
            if df_copy is None:
                df_copy = df.copy()
            df_copy[col] = df[col].astype("string")

    # The index can also contain mixed types
    # causing Arrow issues during conversion.
    # Skipping multi-indices since they won't return
    # the correct value from infer_dtype
    if not selected_columns and (
        not isinstance(
            df.index,
            pd.MultiIndex,
        )
        and is_colum_type_arrow_incompatible(df.index)
    ):
        if df_copy is None:
            df_copy = df.copy()
        df_copy.index = df.index.astype("string")
    return df_copy if df_copy is not None else df


def data_frame_to_bytes(df: DataFrame) -> bytes:
    """Serialize pandas.DataFrame to bytes using Apache Arrow.

    Parameters
    ----------
    df : pandas.DataFrame
        A dataframe to convert.

    """
    import pyarrow as pa

    try:
        table = pa.Table.from_pandas(df)
    except (pa.ArrowTypeError, pa.ArrowInvalid, pa.ArrowNotImplementedError) as ex:
        _LOGGER.info(
            "Serialization of dataframe to Arrow table was unsuccessful due to: %s. "
            "Applying automatic fixes for column types to make the dataframe Arrow-compatible.",
            ex,
        )
        df = fix_arrow_incompatible_column_types(df)
        table = pa.Table.from_pandas(df)
    return pyarrow_table_to_bytes(table)


def bytes_to_data_frame(source: bytes) -> DataFrame:
    """Convert bytes to pandas.DataFrame.

    Using this function in production needs to make sure that
    the pyarrow version >= 14.0.1.

    Parameters
    ----------
    source : bytes
        A bytes object to convert.

    """
    import pyarrow as pa

    reader = pa.RecordBatchStreamReader(source)
    return reader.read_pandas()


def is_list_of_scalars(data: Iterable[Any]) -> bool:
    """Check if the list only contains scalar values."""
    from pandas.api.types import infer_dtype

    # Overview on all value that are interpreted as scalar:
    # https://pandas.pydata.org/docs/reference/api/pandas.api.types.is_scalar.html
    return infer_dtype(data, skipna=True) not in ["mixed", "unknown-array"]


def determine_data_format(input_data: Any) -> DataFormat:
    """Determine the data format of the input data.

    Parameters
    ----------
    input_data : Any
        The input data to determine the data format of.

    Returns
    -------
    DataFormat
        The data format of the input data.
    """
    import numpy as np
    import pandas as pd
    import pyarrow as pa

    if input_data is None:
        return DataFormat.EMPTY
    elif isinstance(input_data, pd.DataFrame):
        return DataFormat.PANDAS_DATAFRAME
    elif isinstance(input_data, np.ndarray):
        if len(input_data.shape) == 1:
            # For technical reasons, we need to distinguish one
            # one-dimensional numpy array from multidimensional ones.
            return DataFormat.NUMPY_LIST
        return DataFormat.NUMPY_MATRIX
    elif isinstance(input_data, pa.Table):
        return DataFormat.PYARROW_TABLE
    elif isinstance(input_data, pd.Series):
        return DataFormat.PANDAS_SERIES
    elif isinstance(input_data, pd.Index):
        return DataFormat.PANDAS_INDEX
    elif is_pandas_styler(input_data):
        return DataFormat.PANDAS_STYLER
    elif is_snowpark_data_object(input_data):
        return DataFormat.SNOWPARK_OBJECT
    elif is_modin_data_object(input_data):
        return DataFormat.MODIN_OBJECT
    elif is_snowpandas_data_object(input_data):
        return DataFormat.SNOWPANDAS_OBJECT
    elif is_pyspark_data_object(input_data):
        return DataFormat.PYSPARK_OBJECT
    elif isinstance(input_data, (list, tuple, set)):
        if is_list_of_scalars(input_data):
            # -> one-dimensional data structure
            if isinstance(input_data, tuple):
                return DataFormat.TUPLE_OF_VALUES
            if isinstance(input_data, set):
                return DataFormat.SET_OF_VALUES
            return DataFormat.LIST_OF_VALUES
        else:
            # -> Multi-dimensional data structure
            # This should always contain at least one element,
            # otherwise the values type from infer_dtype would have been empty
            first_element = next(iter(input_data))
            if isinstance(first_element, dict):
                return DataFormat.LIST_OF_RECORDS
            if isinstance(first_element, (list, tuple, set)):
                return DataFormat.LIST_OF_ROWS
    elif isinstance(input_data, dict):
        if not input_data:
            return DataFormat.KEY_VALUE_DICT
        if len(input_data) > 0:
            first_value = next(iter(input_data.values()))
            if isinstance(first_value, dict):
                return DataFormat.COLUMN_INDEX_MAPPING
            if isinstance(first_value, (list, tuple)):
                return DataFormat.COLUMN_VALUE_MAPPING
            if isinstance(first_value, pd.Series):
                return DataFormat.COLUMN_SERIES_MAPPING
            # In the future, we could potentially also support the tight & split formats here
            if is_list_of_scalars(input_data.values()):
                # Only use the key-value dict format if the values are only scalar values
                return DataFormat.KEY_VALUE_DICT
    return DataFormat.UNKNOWN


def _unify_missing_values(df: DataFrame) -> DataFrame:
    """Unify all missing values in a DataFrame to None.

    Pandas uses a variety of values to represent missing values, including np.nan,
    NaT, None, and pd.NA. This function replaces all of these values with None,
    which is the only missing value type that is supported by all data
    """
    import numpy as np

    return df.fillna(np.nan).replace([np.nan], [None])


def convert_df_to_data_format(
    df: DataFrame, data_format: DataFormat
) -> (
    DataFrame
    | Series[Any]
    | pa.Table
    | np.ndarray[Any, np.dtype[Any]]
    | tuple[Any]
    | list[Any]
    | set[Any]
    | dict[str, Any]
):
    """Convert a dataframe to the specified data format.

    Parameters
    ----------
    df : pd.DataFrame
        The dataframe to convert.

    data_format : DataFormat
        The data format to convert to.

    Returns
    -------
    pd.DataFrame, pd.Series, pyarrow.Table, np.ndarray, list, set, tuple, or dict.
        The converted dataframe.
    """

    if data_format in [
        DataFormat.EMPTY,
        DataFormat.PANDAS_DATAFRAME,
        DataFormat.SNOWPARK_OBJECT,
        DataFormat.PYSPARK_OBJECT,
        DataFormat.PANDAS_INDEX,
        DataFormat.PANDAS_STYLER,
        DataFormat.MODIN_OBJECT,
        DataFormat.SNOWPANDAS_OBJECT,
    ]:
        return df
    elif data_format == DataFormat.NUMPY_LIST:
        import numpy as np

        # It's a 1-dimensional array, so we only return
        # the first column as numpy array
        # Calling to_numpy() on the full DataFrame would result in:
        # [[1], [2]] instead of [1, 2]
        return np.ndarray(0) if df.empty else df.iloc[:, 0].to_numpy()
    elif data_format == DataFormat.NUMPY_MATRIX:
        import numpy as np

        return np.ndarray(0) if df.empty else df.to_numpy()
    elif data_format == DataFormat.PYARROW_TABLE:
        import pyarrow as pa

        return pa.Table.from_pandas(df)
    elif data_format == DataFormat.PANDAS_SERIES:
        # Select first column in dataframe and create a new series based on the values
        if len(df.columns) != 1:
            raise ValueError(
                f"DataFrame is expected to have a single column but has {len(df.columns)}."
            )
        return df[df.columns[0]]
    elif data_format == DataFormat.LIST_OF_RECORDS:
        return _unify_missing_values(df).to_dict(orient="records")
    elif data_format == DataFormat.LIST_OF_ROWS:
        # to_numpy converts the dataframe to a list of rows
        return _unify_missing_values(df).to_numpy().tolist()
    elif data_format == DataFormat.COLUMN_INDEX_MAPPING:
        return _unify_missing_values(df).to_dict(orient="dict")
    elif data_format == DataFormat.COLUMN_VALUE_MAPPING:
        return _unify_missing_values(df).to_dict(orient="list")
    elif data_format == DataFormat.COLUMN_SERIES_MAPPING:
        return df.to_dict(orient="series")
    elif data_format in [
        DataFormat.LIST_OF_VALUES,
        DataFormat.TUPLE_OF_VALUES,
        DataFormat.SET_OF_VALUES,
    ]:
        df = _unify_missing_values(df)
        return_list = []
        if len(df.columns) == 1:
            #  Get the first column and convert to list
            return_list = df[df.columns[0]].tolist()
        elif len(df.columns) >= 1:
            raise ValueError(
                f"DataFrame is expected to have a single column but has {len(df.columns)}."
            )
        if data_format == DataFormat.TUPLE_OF_VALUES:
            return tuple(return_list)
        if data_format == DataFormat.SET_OF_VALUES:
            return set(return_list)
        return return_list
    elif data_format == DataFormat.KEY_VALUE_DICT:
        df = _unify_missing_values(df)
        # The key is expected to be the index -> this will return the first column
        # as a dict with index as key.
        return {} if df.empty else df.iloc[:, 0].to_dict()

    raise ValueError(f"Unsupported input data format: {data_format}")<|MERGE_RESOLUTION|>--- conflicted
+++ resolved
@@ -196,14 +196,6 @@
     )
 
 
-<<<<<<< HEAD
-=======
-def is_dataframe_compatible(obj: object) -> TypeGuard[DataFrameCompatible]:
-    """True if type that can be passed to convert_anything_to_pandas_df."""
-    return is_dataframe_like(obj) or type(obj) in _DATAFRAME_COMPATIBLE_TYPES
-
-
->>>>>>> 45a732c4
 def is_pandas_styler(obj: object) -> TypeGuard[Styler]:
     return is_type(obj, _PANDAS_STYLER_TYPE_STR)
 
