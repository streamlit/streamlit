# -*- coding: utf-8 -*-
# Copyright 2018-2019 Streamlit Inc.
#
# Licensed under the Apache License, Version 2.0 (the "License");
# you may not use this file except in compliance with the License.
# You may obtain a copy of the License at
#
#    http://www.apache.org/licenses/LICENSE-2.0
#
# Unless required by applicable law or agreed to in writing, software
# distributed under the License is distributed on an "AS IS" BASIS,
# WITHOUT WARRANTIES OR CONDITIONS OF ANY KIND, either express or implied.
# See the License for the specific language governing permissions and
# limitations under the License.

import threading
from collections import namedtuple

from streamlit.logger import get_logger

LOGGER = get_logger(__name__)

ReportContext = namedtuple(
    "ReportContext",
    [
        # The main DeltaGenerator for the report
        "main_dg",
        # The sidebar DeltaGenerator for the report
        "sidebar_dg",
        # The Widgets state object for the report
        "widgets",
    ],
)

REPORT_CONTEXT_ATTR_NAME = "streamlit_report_ctx"


class ReportThread(threading.Thread):
    """Extends threading.Thread with a ReportContext member"""

    def __init__(self, main_dg, sidebar_dg, widgets, target=None, name=None):
        super(ReportThread, self).__init__(target=target, name=name)
        self.streamlit_report_ctx = ReportContext(main_dg, sidebar_dg, widgets)


def add_report_ctx(thread):
    """Adds the current ReportContext to a newly-created thread.

    This should be called from this thread's parent thread,
    before the new thread starts.

    Parameters
    ----------
    thread : threading.Thread
        The thread to attach the current ReportContext to.

    Returns
    -------
    threading.Thread
        The same thread that was passed in, for chaining.

    """
    ctx = get_report_ctx()
    if ctx is not None:
        setattr(thread, REPORT_CONTEXT_ATTR_NAME, ctx)
    return thread


def get_report_ctx():
    """
    Returns
    -------
    ReportContext | None
        The current thread's ReportContext, or None if it doesn't have one.

    """
    thread = threading.current_thread()
    ctx = getattr(thread, REPORT_CONTEXT_ATTR_NAME, None)
<<<<<<< HEAD
    if ctx is None:
        LOGGER.warning("Thread '%s': missing ReportContext" % thread.name)
    return ctx
=======
    if ctx is None and streamlit._is_running_with_streamlit:
        # Only warn about a missing ReportContext if we were started
        # via `streamlit run`. Otherwise, the user is likely running a
        # script "bare", and doesn't need to be warned about streamlit
        # bits that are irrelevant when not connected to a report.
        LOGGER.warning("Thread '%s': missing ReportContext" % thread.name)
    return ctx


# Avoid circular dependencies in Python 2
import streamlit
>>>>>>> 7d0805db
<|MERGE_RESOLUTION|>--- conflicted
+++ resolved
@@ -76,11 +76,6 @@
     """
     thread = threading.current_thread()
     ctx = getattr(thread, REPORT_CONTEXT_ATTR_NAME, None)
-<<<<<<< HEAD
-    if ctx is None:
-        LOGGER.warning("Thread '%s': missing ReportContext" % thread.name)
-    return ctx
-=======
     if ctx is None and streamlit._is_running_with_streamlit:
         # Only warn about a missing ReportContext if we were started
         # via `streamlit run`. Otherwise, the user is likely running a
@@ -91,5 +86,4 @@
 
 
 # Avoid circular dependencies in Python 2
-import streamlit
->>>>>>> 7d0805db
+import streamlit