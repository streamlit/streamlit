--- conflicted
+++ resolved
@@ -42,18 +42,12 @@
     if not config.get_option('global.disableWatchdogWarning'):
         msg = '\n  $ xcode-select --install' if util.is_darwin() else ''
 
-<<<<<<< HEAD
-from streamlit.logger import get_logger
-
-LOGGER = get_logger(__name__)
-=======
         LOGGER.warning("""
   For better performance, install the Watchdog module:
   %s
   $ pip install watchdog
 
         """ % msg)
->>>>>>> 7d0805db
 
 
 WatchedModule = collections.namedtuple("WatchedModule", ["watcher", "module_name"])
