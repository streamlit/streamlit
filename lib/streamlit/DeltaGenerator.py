--- conflicted
+++ resolved
@@ -1413,13 +1413,8 @@
         current_value = ui_value if ui_value is not None else value
         return bool(current_value)
 
-<<<<<<< HEAD
     @_with_element
     def multiselect(self, element, label, options, format_func=str):
-=======
-    @_widget
-    def multiselect(self, element, ui_value, label, options, format_func=str):
->>>>>>> 4bf7e680
         """Display a multiselect widget.
         The multiselect widget starts as empty.
 
@@ -1457,21 +1452,10 @@
 
         ui_value = _get_widget_ui_value("multiselect", element)
         current_value = ui_value.value if ui_value is not None else []
-<<<<<<< HEAD
         return [options[i] for i in current_value]
 
     @_with_element
     def radio(self, element, label, options, index=0, format_func=str):
-=======
-
-        element.multiselect.label = label
-        element.multiselect.default[:] = current_value
-        element.multiselect.options[:] = [str(format_func(opt)) for opt in options]
-        return [options[i] for i in current_value]
-
-    @_widget
-    def radio(self, element, ui_value, label, options, index=0, format_func=str):
->>>>>>> 4bf7e680
         """Display a radio button widget.
 
         Parameters
@@ -1507,31 +1491,19 @@
         if not isinstance(index, int):
             raise TypeError("Radio Value has invalid type: %s" % type(index).__name__)
 
-<<<<<<< HEAD
         if len(options) > 0 and not 0 <= index < len(options):
             raise ValueError("Radio index must be between 0 and length of options")
-=======
-        if len(options) and not 0 <= index < len(options):
-            raise ValueError("Radio index must be between 0 and length of options")
-
-        current_value = ui_value if ui_value is not None else index
->>>>>>> 4bf7e680
 
         element.radio.label = label
         element.radio.default = index
-        element.radio.options[:] = [str(format_func(opt)) for opt in options]
-
-<<<<<<< HEAD
+        element.radio.options[:] = [str(format_func(option)) for option in options]
+
         ui_value = _get_widget_ui_value("radio", element)
         current_value = ui_value if ui_value is not None else index
         return options[current_value] if len(options) > 0 else NoValue
 
     @_with_element
     def selectbox(self, element, label, options, index=0, format_func=str):
-=======
-    @_widget
-    def selectbox(self, element, ui_value, label, options, index=0, format_func=str):
->>>>>>> 4bf7e680
         """Display a select widget.
 
         Parameters
@@ -1566,24 +1538,12 @@
                 "Selectbox Value has invalid type: %s" % type(index).__name__
             )
 
-<<<<<<< HEAD
         if len(options) > 0 and not 0 <= index < len(options):
             raise ValueError("Selectbox index must be between 0 and length of options")
 
         element.selectbox.label = label
         element.selectbox.default = index
-        element.selectbox.options[:] = [str(format_func(opt)) for opt in options]
-=======
-        if len(options) and not 0 <= index < len(options):
-            raise ValueError("Selectbox index must be between 0 and length of options")
-
-        current_value = ui_value if ui_value is not None else index
-
-        element.selectbox.label = label
-        element.selectbox.value = current_value
-        element.selectbox.options[:] = [str(format_func(opt)) for opt in options]
-        return options[current_value] if len(options) else NoValue
->>>>>>> 4bf7e680
+        element.selectbox.options[:] = [str(format_func(option)) for option in options]
 
         ui_value = _get_widget_ui_value("selectbox", element)
         current_value = ui_value if ui_value is not None else index
@@ -1721,22 +1681,6 @@
             start, end = value
             if not min_value <= start <= end <= max_value:
                 raise ValueError("The value and/or arguments are out of range.")
-<<<<<<< HEAD
-=======
-
-        # Convert the current value to the appropriate type.
-        current_value = ui_value if ui_value is not None else value
-        # Cast ui_value to the same type as the input arguments
-        if ui_value is not None:
-            current_value = getattr(ui_value, "value")
-            # Convert float array into int array if the rest of the arguments
-            # are ints
-            if all_ints:
-                current_value = list(map(int, current_value))
-            # If there is only one value in the array destructure it into a
-            # single variable
-            current_value = current_value[0] if single_value else current_value
->>>>>>> 4bf7e680
 
         # Set format default.
         if format is None:
@@ -1750,17 +1694,12 @@
         # and/or use some heuristics for floats.
 
         element.slider.label = label
-<<<<<<< HEAD
         element.slider.default[:] = [value] if single_value else value
-=======
-        element.slider.value[:] = [current_value] if single_value else current_value
->>>>>>> 4bf7e680
         element.slider.min = min_value
         element.slider.max = max_value
         element.slider.step = step
         element.slider.format = format
 
-<<<<<<< HEAD
         ui_value = _get_widget_ui_value("slider", element)
         # Convert the current value to the appropriate type.
         current_value = ui_value if ui_value is not None else value
@@ -1774,8 +1713,6 @@
             # If there is only one value in the array destructure it into a
             # single variable
             current_value = current_value[0] if single_value else current_value
-=======
->>>>>>> 4bf7e680
         return current_value if single_value else tuple(current_value)
 
     @_with_element
