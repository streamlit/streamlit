--- conflicted
+++ resolved
@@ -23,12 +23,9 @@
 from datetime import datetime
 from datetime import date
 from datetime import time
-<<<<<<< HEAD
 from typing import Optional
-=======
 from datetime import timedelta
 from datetime import timezone
->>>>>>> 5ab5ddbd
 
 from streamlit import caching
 from streamlit import config
@@ -1564,7 +1561,6 @@
         )
 
     @_with_element
-<<<<<<< HEAD
     def _iframe(
         self, element, src, width=None, height=None, scrolling=False,
     ):
@@ -1618,7 +1614,8 @@
             width=width,
             height=height,
             scrolling=scrolling,
-=======
+        )
+
     def favicon(
         self, element, image, clamp=False, channels="RGB", format="JPEG",
     ):
@@ -1665,7 +1662,6 @@
         width = -1  # Always use full width for favicons
         element.favicon.url = image_proto.image_to_url(
             image, width, clamp, channels, format, image_id="favicon", allow_emoji=True
->>>>>>> 5ab5ddbd
         )
 
     @_with_element
