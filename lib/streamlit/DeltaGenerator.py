--- conflicted
+++ resolved
@@ -32,22 +32,15 @@
 
 from streamlit import caching
 from streamlit import metrics
-<<<<<<< HEAD
 from streamlit import config
-=======
 from streamlit.ReportThread import get_report_ctx
->>>>>>> 127dadc4
 from streamlit.errors import DuplicateWidgetID
 from streamlit.errors import StreamlitAPIException
 from streamlit.proto import Balloons_pb2
 from streamlit.proto import BlockPath_pb2
 from streamlit.proto import ForwardMsg_pb2
 from streamlit.proto import Text_pb2
-<<<<<<< HEAD
 from streamlit.fileManager import FileManager
-from streamlit import get_report_ctx
-=======
->>>>>>> 127dadc4
 
 # setup logging
 from streamlit.logger import get_logger
