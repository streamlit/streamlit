# -*- coding: utf-8 -*-
# Copyright 2018-2019 Streamlit Inc.
#
# Licensed under the Apache License, Version 2.0 (the "License");
# you may not use this file except in compliance with the License.
# You may obtain a copy of the License at
#
#    http://www.apache.org/licenses/LICENSE-2.0
#
# Unless required by applicable law or agreed to in writing, software
# distributed under the License is distributed on an "AS IS" BASIS,
# WITHOUT WARRANTIES OR CONDITIONS OF ANY KIND, either express or implied.
# See the License for the specific language governing permissions and
# limitations under the License.

"""Allows us to create and absorb changes (aka Deltas) to elements."""

# Python 2/3 compatibility
from __future__ import print_function, division, unicode_literals, \
    absolute_import
from streamlit.compatibility import setup_2_3_shims

setup_2_3_shims(globals())

import functools
import json
import random
import textwrap
from datetime import datetime
from datetime import date
from datetime import time

from streamlit import metrics
from streamlit.proto import Balloons_pb2
from streamlit.proto import BlockPath_pb2
from streamlit.proto import ForwardMsg_pb2
from streamlit.proto import Text_pb2
from streamlit import get_report_ctx

# setup logging
from streamlit.logger import get_logger

LOGGER = get_logger(__name__)

MAX_DELTA_BYTES = 14 * 1024 * 1024  # 14MB


def _wraps_with_cleaned_sig(wrapped, num_args_to_remove):
    """Simplify the function signature by removing arguments from it.

    Removes the first N arguments from function signature (where N is
    num_args_to_remove). This is useful since function signatures are visible
    in our user-facing docs, and many methods in DeltaGenerator have arguments
    that users have no access to.
    """
    # By passing (None, ...), we're removing (arg1, ...) from *args
    args_to_remove = (None,) * num_args_to_remove
    fake_wrapped = functools.partial(wrapped, *args_to_remove)
    fake_wrapped.__doc__ = wrapped.__doc__

    # These fields are used by wraps(), but in Python 2 partial() does not
    # produce them.
    fake_wrapped.__module__ = wrapped.__module__
    fake_wrapped.__name__ = wrapped.__name__

    return functools.wraps(fake_wrapped)


def _remove_self_from_sig(method):
    """Remove the `self` argument from `method`'s signature."""

    @_wraps_with_cleaned_sig(method, 1)  # Remove self from sig.
    def wrapped_method(self, *args, **kwargs):
        return method(self, *args, **kwargs)

    return wrapped_method


def _with_element(method):
    """Wrap function and pass a NewElement proto to be filled.

    This is a function decorator.

    Converts a method of the with arguments (self, element, ...) into a method
    with arguments (self, ...). Thus, the instantiation of the element proto
    object and creation of the element are handled automatically.

    Parameters
    ----------
    method : callable
        A DeltaGenerator method with arguments (self, element, ...)

    Returns
    -------
    callable
        A new DeltaGenerator method with arguments (self, ...)

    """

    @_wraps_with_cleaned_sig(method, 2)  # Remove self and element from sig.
    def wrapped_method(dg, *args, **kwargs):
        def marshall_element(element):
            return method(dg, element, *args, **kwargs)

<<<<<<< HEAD
        return self._enqueue_new_element_delta(marshall_element,
                                               method.__name__)
=======
        return dg._enqueue_new_element_delta(marshall_element)
>>>>>>> b6734272

    return wrapped_method


def _widget(method):
    @_wraps_with_cleaned_sig(method, 3)  # Remove self, element, ui_value.
    @_with_element
    def wrapper(dg, element, *args, **kwargs):
        # All of this label-parsing code only exists so we can throw a pretty
        # error to the user when she forgets to pass in a label. Otherwise we'd
        # get a really cryptic error.
        if "label" in kwargs:
            label = kwargs["label"]
            del kwargs["label"]
        elif len(args) > 0:
            label = args[0]
            args = args[1:]
        else:
            raise TypeError("%s must have a label" % method.__name__)

        ctx = get_report_ctx()
        # The widget ID is the widget type (i.e. the name "foo" of the
        # st.foo function for the widget) followed by the label.
        # This allows widgets of different types to have the same label,
        # and solves a bug where changing the widget type but keeping
        # the label could break things.
        widget_id = "%s-%s" % (method.__name__, label)

        el = getattr(element, method.__name__)
        el.id = widget_id

        ui_value = ctx.widgets.get_widget_value(widget_id) if ctx else None
        return method(dg, element, ui_value, label, *args, **kwargs)

    return wrapper


class NoValue(object):
    """Return this from DeltaGenerator.foo_widget() when you want the st.foo_widget()
    call to return None. This is needed because `_enqueue_new_element_delta`
    replaces `None` with a `DeltaGenerator` (for use in non-widget elements).
    """

    pass


class DeltaGenerator(object):
    """Creator of Delta protobuf messages."""

    def __init__(self,
                 enqueue,
                 id=0,
                 delta_type=None,
                 is_root=True,
                 container=BlockPath_pb2.BlockPath.MAIN, path=()):
        """Constructor.

        Parameters
        ----------
        enqueue : callable
            Function that (maybe) enqueues ForwardMsg's and returns True if
            enqueued or False if not.
        id : int
            ID for deltas, or None to create the root DeltaGenerator (which
            produces DeltaGenerators with incrementing IDs)

        """
        self._enqueue = enqueue
        self._id = id
        self._delta_type = delta_type
        self._is_root = is_root
        self._container = container
        self._path = path

    def __getattr__(self, name):
        import streamlit as st
        streamlit_methods = [method_name for method_name in dir(st)
                             if callable(getattr(st, method_name))]

        def wrapper(*args, **kwargs):
            if name in streamlit_methods:
                if self._container == BlockPath_pb2.BlockPath.SIDEBAR:
                    message = "Method `%(name)s()` does not exist for " \
                              "`st.sidebar`. Did you mean `st.%(name)s()`?" % {
                                  "name": name
                              }
                else:
                    message = "Method `%(name)s()` does not exist for " \
                              "`DeltaGenerator` objects. Did you mean " \
                              "`st.%(name)s()`?" % {
                                  "name": name
                              }
            else:
                message = "`%(name)s()` is not a valid Streamlit command." % {
                    "name": name
                }

            raise AttributeError(message)

        return wrapper

    # Protected (should be used only by Streamlit, not by users).
    def _reset(self):
        """Reset delta generator so it starts from index 0."""
        assert self._is_root
        self._id = 0

    def _enqueue_new_element_delta(self, marshall_element, delta_type,
                                   elementWidth=None,
                                   elementHeight=None):
        """Create NewElement delta, fill it, and enqueue it.

        Parameters
        ----------
        marshall_element : callable
            Function which sets the fields for a NewElement protobuf.
        elementWidth : int or None
            Desired width for the element
        elementHeight : int or None
            Desired height for the element

        Returns
        -------
        DeltaGenerator
            A DeltaGenerator that can be used to modify the newly-created
            element.

        """

        def value_or_dg(value, dg):
            """Widgets have return values unlike other elements and may want to
            return `None`. We create a special `NoValue` class for this scenario
            since `None` return values get replaced with a DeltaGenerator.
            """
            if value is NoValue:
                return None
            if value is None:
                return dg
            return value

        rv = None
        if marshall_element:
            msg = ForwardMsg_pb2.ForwardMsg()
            rv = marshall_element(msg.delta.new_element)
            msg.metadata.parent_block.container = self._container
            msg.metadata.parent_block.path[:] = self._path
            msg.metadata.delta_id = self._id
            if elementWidth is not None:
                msg.metadata.element_dimension_spec.width = elementWidth
            if elementHeight is not None:
                msg.metadata.element_dimension_spec.height = elementHeight

        # "Null" delta generators (those without queues), don't send anything.
        if self._enqueue is None:
            return value_or_dg(rv, self)

        # Figure out if we need to create a new ID for this element.
        if self._is_root:
            output_dg = DeltaGenerator(
                self._enqueue, msg.metadata.delta_id, delta_type,
                is_root=False)
        else:
            self.delta_type = delta_type
            output_dg = self

        kind = msg.delta.new_element.WhichOneof("type")
        m = metrics.Client.get("streamlit_enqueue_deltas_total")
        m.labels(kind).inc()
        msg_was_enqueued = self._enqueue(msg)

        if not msg_was_enqueued:
            return value_or_dg(rv, self)

        if self._is_root:
            self._id += 1

        return value_or_dg(rv, output_dg)

    def _block(self):
        if self._enqueue is None:
            return self

        msg = ForwardMsg_pb2.ForwardMsg()
        msg.delta.new_block = True
        msg.metadata.parent_block.container = self._container
        msg.metadata.parent_block.path[:] = self._path
        msg.metadata.delta_id = self._id

        new_block_dg = DeltaGenerator(
            enqueue=self._enqueue,
            id=0,
            is_root=True,
            container=self._container,
            path=self._path + (self._id,),
        )

        self._enqueue(msg)
        self._id += 1

        return new_block_dg

    @_with_element
    def balloons(self, element):
        """Draw celebratory balloons.

        Example
        -------
        >>> st.balloons()

        ...then watch your app and get ready for a celebration!

        """
        element.balloons.type = Balloons_pb2.Balloons.DEFAULT
        element.balloons.execution_id = random.randrange(0xFFFFFFFF)

    @_with_element
    def text(self, element, body):
        """Write fixed-width text.

        Parameters
        ----------
        body : str
            The string to display.

        Example
        -------
        >>> st.text('This is some text.')

        .. output::
           https://share.streamlit.io/0.25.0-2JkNY/index.html?id=PYxU1kee5ubuhGR11NsnT1
           height: 50px

        """

        element.text.body = _clean_text(body)
        element.text.format = Text_pb2.Text.PLAIN

    @_with_element
    def markdown(self, element, body):
        """Display string formatted as Markdown.

        Parameters
        ----------
        body : str
            The string to display as Github-flavored Markdown. Syntax
            information can be found at: https://github.github.com/gfm.

        Example
        -------
        >>> st.markdown('Streamlit is **_really_ cool**.')

        .. output::
           https://share.streamlit.io/0.25.0-2JkNY/index.html?id=PXz9xgY8aB88eziDVEZLyS
           height: 50px

        """
        element.text.body = _clean_text(body)
        element.text.format = Text_pb2.Text.MARKDOWN

    @_with_element
    def code(self, element, body, language="python"):
        """Display a code block with optional syntax highlighting.

        (This is a convenience wrapper around `st.markdown()`)

        Parameters
        ----------
        body : str
            The string to display as code.

        language : str
            The language that the code is written in, for syntax highlighting.
            If omitted, the code will be unstyled.

        Example
        -------
        >>> code = '''def hello():
        ...     print("Hello, Streamlit!")'''
        >>> st.code(code, language='python')

        .. output::
           https://share.streamlit.io/0.27.0-kBtt/index.html?id=VDRnaCEZWSBCNUd5gNQZv2
           height: 100px

        """
        markdown = "```%(language)s\n%(body)s\n```" % {
            "language": language or "",
            "body": body,
        }
        element.text.body = _clean_text(markdown)
        element.text.format = Text_pb2.Text.MARKDOWN

    @_with_element
    def json(self, element, body):
        """Display object or string as a pretty-printed JSON string.

        Parameters
        ----------
        body : Object or str
            The object to print as JSON. All referenced objects should be
            serializable to JSON as well. If object is a string, we assume it
            contains serialized JSON.

        Example
        -------
        >>> st.json({
        ...     'foo': 'bar',
        ...     'baz': 'boz',
        ...     'stuff': [
        ...         'stuff 1',
        ...         'stuff 2',
        ...         'stuff 3',
        ...         'stuff 5',
        ...     ],
        ... })

        .. output::
           https://share.streamlit.io/0.25.0-2JkNY/index.html?id=CTFkMQd89hw3yZbZ4AUymS
           height: 280px

        """
        element.text.body = (
            body
            if isinstance(body, string_types)  # noqa: F821
            else json.dumps(body, default=lambda o: str(type(o)))
        )
        element.text.format = Text_pb2.Text.JSON

    @_with_element
    def title(self, element, body):
        """Display text in title formatting.

        Each document should have a single `st.title()`, although this is not
        enforced.

        Parameters
        ----------
        body : str
            The text to display.

        Example
        -------
        >>> st.title('This is a title')

        .. output::
           https://share.streamlit.io/0.25.0-2JkNY/index.html?id=SFcBGANWd8kWXF28XnaEZj
           height: 100px

        """
        element.text.body = "# %s" % _clean_text(body)
        element.text.format = Text_pb2.Text.MARKDOWN

    @_with_element
    def header(self, element, body):
        """Display text in header formatting.

        Parameters
        ----------
        body : str
            The text to display.

        Example
        -------
        >>> st.header('This is a header')

        .. output::
           https://share.streamlit.io/0.25.0-2JkNY/index.html?id=AnfQVFgSCQtGv6yMUMUYjj
           height: 100px

        """
        element.text.body = "## %s" % _clean_text(body)
        element.text.format = Text_pb2.Text.MARKDOWN

    @_with_element
    def subheader(self, element, body):
        """Display text in subheader formatting.

        Parameters
        ----------
        body : str
            The text to display.

        Example
        -------
        >>> st.subheader('This is a subheader')

        .. output::
           https://share.streamlit.io/0.25.0-2JkNY/index.html?id=LBKJTfFUwudrbWENSHV6cJ
           height: 100px

        """
        element.text.body = "### %s" % _clean_text(body)
        element.text.format = Text_pb2.Text.MARKDOWN

    @_with_element
    def error(self, element, body):
        """Display error message.

        Parameters
        ----------
        body : str
            The error text to display.

        Example
        -------
        >>> st.error('This is an error')

        """
        element.text.body = _clean_text(body)
        element.text.format = Text_pb2.Text.ERROR

    @_with_element
    def warning(self, element, body):
        """Display warning message.

        Parameters
        ----------
        body : str
            The warning text to display.

        Example
        -------
        >>> st.warning('This is a warning')

        """
        element.text.body = _clean_text(body)
        element.text.format = Text_pb2.Text.WARNING

    @_with_element
    def info(self, element, body):
        """Display an informational message.

        Parameters
        ----------
        body : str
            The info text to display.

        Example
        -------
        >>> st.info('This is a purely informational message')

        """
        element.text.body = _clean_text(body)
        element.text.format = Text_pb2.Text.INFO

    @_with_element
    def success(self, element, body):
        """Display a success message.

        Parameters
        ----------
        body : str
            The success text to display.

        Example
        -------
        >>> st.success('This is a success message!')

        """
        element.text.body = _clean_text(body)
        element.text.format = Text_pb2.Text.SUCCESS

    @_with_element
    def help(self, element, obj):
        """Display object's doc string, nicely formatted.

        Displays the doc string for this object.

        Parameters
        ----------
        obj : Object
            The object whose docstring should be displayed.

        Example
        -------

        Don't remember how to initialize a dataframe? Try this:

        >>> st.help(pandas.DataFrame)

        Want to quickly check what datatype is output by a certain function?
        Try:

        >>> x = my_poorly_documented_function()
        >>> st.help(x)

        """
        import streamlit.elements.doc_string as doc_string

        doc_string.marshall(element, obj)

    @_with_element
    def exception(self, element, exception, exception_traceback=None):
        """Display an exception.

        Parameters
        ----------
        exception : Exception
            The exception to display.
        exception_traceback : Exception Traceback or None
            If None or False, does not show display the trace. If True,
            tries to capture a trace automatically. If a Traceback object,
            displays the given traceback.

        Example
        -------
        >>> e = RuntimeError('This is an exception of type RuntimeError')
        >>> st.exception(e)

        """
        import streamlit.elements.exception_proto as exception_proto

        exception_proto.marshall(element.exception, exception,
                                 exception_traceback)

    @_with_element
    def _text_exception(self, element, exception_type, message, stack_trace):
        """Display an exception.

        Parameters
        ----------
        exception_type : str
        message : str
        stack_trace : list of str

        """
        element.exception.type = exception_type
        element.exception.message = message
        element.exception.stack_trace.extend(stack_trace)

    @_remove_self_from_sig
    def dataframe(self, data=None, width=None, height=None):
        """Display a dataframe as an interactive table.

        Parameters
        ----------
        data : pandas.DataFrame, pandas.Styler, numpy.ndarray, Iterable, dict,
            or None
            The data to display.

            If 'data' is a pandas.Styler, it will be used to style its
            underyling DataFrame. Streamlit supports custom cell
            values and colors. (It does not support some of the more exotic
            pandas styling features, like bar charts, hovering, and captions.)
            Styler support is experimental!
        width : int or None
            Desired width of the UI element expressed in pixels. If None, a
            default width based on the page width is used.
        height : int or None
            Desired height of the UI element expressed in pixels. If None, a
            default height is used.

        Examples
        --------
        >>> df = pd.DataFrame(
        ...    np.random.randn(50, 20),
        ...    columns=('col %d' % i for i in range(20)))
        ...
        >>> st.dataframe(df)  # Same as st.write(df)

        .. output::
           https://share.streamlit.io/0.25.0-2JkNY/index.html?id=165mJbzWdAC8Duf8a4tjyQ
           height: 330px

        >>> st.dataframe(df, 200, 100)

        You can also pass a Pandas Styler object to change the style of
        the rendered DataFrame:

        >>> df = pd.DataFrame(
        ...    np.random.randn(10, 20),
        ...    columns=('col %d' % i for i in range(20)))
        ...
        >>> st.dataframe(df.style.highlight_max(axis=0))

        .. output::
           https://share.streamlit.io/0.29.0-dV1Y/index.html?id=Hb6UymSNuZDzojUNybzPby
           height: 285px

        """
        import streamlit.elements.data_frame_proto as data_frame_proto

        def set_data_frame(delta):
            data_frame_proto.marshall_data_frame(data, delta.data_frame)

        return self._enqueue_new_element_delta(set_data_frame, 'dataframe',
                                               width, height)

    # TODO: Either remove this or make it public. This is only used in the
    # mnist demo right now.
    @_with_element
    def _native_chart(self, element, chart):
        """Display a chart."""
        chart.marshall(element.chart)

    @_with_element
    def line_chart(self, element, data, width=0, height=0):
        """Display a line chart.

        Parameters
        ----------
        data : pandas.DataFrame, pandas.Styler, numpy.ndarray, Iterable, dict
            or None
            Data to be plotted.

        width : int
            The chart width in pixels, or 0 for full width.

        height : int
            The chart width in pixels, or 0 for default height.

        Example
        -------
        >>> chart_data = pd.DataFrame(
        ...     np.random.randn(20, 3),
        ...     columns=['a', 'b', 'c'])
        ...
        >>> st.line_chart(chart_data)

        .. output::
            https://share.streamlit.io/0.26.1-2LpAr/index.html?id=FjPACu1ham1Jx96YD1o7Pg
            height: 200px

        """

        import streamlit.elements.altair as altair
        chart = altair.generate_chart('line', data)
        altair.marshall(element.vega_lite_chart, chart, width, height=height)

    @_with_element
    def area_chart(self, element, data, width=0, height=0):
        """Display a area chart.

        Parameters
        ----------
        data : pandas.DataFrame, pandas.Styler, numpy.ndarray, Iterable, or dict
            Data to be plotted.

        width : int
            The chart width in pixels, or 0 for full width.

        height : int
            The chart width in pixels, or 0 for default height.

        Example
        -------
        >>> chart_data = pd.DataFrame(
        ...     np.random.randn(20, 3),
        ...     columns=['a', 'b', 'c'])
        ...
        >>> st.area_chart(chart_data)

        .. output::
            https://share.streamlit.io/0.26.1-2LpAr/index.html?id=BYLQrnN1tHonosFUj3Q4xm
            height: 200px

        """
        import streamlit.elements.altair as altair
        chart = altair.generate_chart('area', data)
        altair.marshall(element.vega_lite_chart, chart, width, height=height)

    @_with_element
    def bar_chart(self, element, data, width=0, height=0):
        """Display a bar chart.

        Parameters
        ----------
        data : pandas.DataFrame, pandas.Styler, numpy.ndarray, Iterable, or dict
            Data to be plotted.

        width : int
            The chart width in pixels, or 0 for full width.

        height : int
            The chart width in pixels, or 0 for default height.

        Example
        -------
        >>> chart_data = pd.DataFrame(
        ...     [[20, 30, 50]],
        ...     columns=['a', 'b', 'c'])
        ...
        >>> st.bar_chart(chart_data)

        .. output::
            https://share.streamlit.io/0.26.1-2LpAr/index.html?id=B8pQsaSjGyo1372MTnX9rk
            height: 200px

        """
        import streamlit.elements.altair as altair
        chart = altair.generate_chart('bar', data)
        altair.marshall(element.vega_lite_chart, chart, width, height=height)

    @_with_element
    def vega_lite_chart(self, element, data=None, spec=None, width=0,
                        **kwargs):
        """Display a chart using the Vega-Lite library.

        Parameters
        ----------
        data : pandas.DataFrame, pandas.Styler, numpy.ndarray, Iterable, dict,
            or None
            Either the data to be plotted or a Vega-Lite spec containing the
            data (which more closely follows the Vega-Lite API).

        spec : dict or None
            The Vega-Lite spec for the chart. If the spec was already passed in
            the previous argument, this must be set to None. See
            https://vega.github.io/vega-lite/docs/ for more info.

        width : number
            If 0 (default), stretch chart to the full document width. If -1,
            use the default from Vega-Lite. If greater than 0, sets the width.
            Note that if spec['width'] is defined, it takes precedence over
            this argument.

        **kwargs : any
            Same as spec, but as keywords.

        Example
        -------

        >>> import pandas as pd
        >>> import numpy as np
        >>>
        >>> df = pd.DataFrame(
        ...     np.random.randn(200, 3),
        ...     columns=['a', 'b', 'c'])
        >>>
        >>> st.vega_lite_chart(df, {
        ...     'mark': 'circle',
        ...     'encoding': {
        ...         'x': {'field': 'a', 'type': 'quantitative'},
        ...         'y': {'field': 'b', 'type': 'quantitative'},
        ...         'size': {'field': 'c', 'type': 'quantitative'},
        ...         'color': {'field': 'c', 'type': 'quantitative'},
        ...     },
        ... })

        .. output::
           https://share.streamlit.io/0.25.0-2JkNY/index.html?id=8jmmXR8iKoZGV4kXaKGYV5
           height: 200px

        Examples of Vega-Lite usage without Streamlit can be found at
        https://vega.github.io/vega-lite/examples/. Most of those can be easily
        translated to the syntax shown above.

        """
        import streamlit.elements.vega_lite as vega_lite

        vega_lite.marshall(element.vega_lite_chart, data, spec, width,
                           **kwargs)

    @_with_element
    def altair_chart(self, element, altair_chart, width=0):
        """Display a chart using the Altair library.

        Parameters
        ----------
        altair_chart : altair.vegalite.v2.api.Chart
            The Altair chart object to display.

        width : number
            If 0 (default), stretch chart to the full document width. If -1,
            use the default from Altair. If greater than 0, sets the width.
            Note that if the top-level width  is defined, it takes precedence
            over this argument.

        Example
        -------

        >>> import pandas as pd
        >>> import numpy as np
        >>> import altair as alt
        >>>
        >>> df = pd.DataFrame(
        ...     np.random.randn(200, 3),
        ...     columns=['a', 'b', 'c'])
        ...
        >>> c = alt.Chart(df).mark_circle().encode(
        ...     x='a', y='b', size='c', color='c')
        >>>
        >>> st.altair_chart(c, width=-1)

        .. output::
           https://share.streamlit.io/0.25.0-2JkNY/index.html?id=8jmmXR8iKoZGV4kXaKGYV5
           height: 200px

        Examples of Altair charts can be found at
        https://altair-viz.github.io/gallery/.

        """
        import streamlit.elements.altair as altair

        altair.marshall(element.vega_lite_chart, altair_chart, width)

    @_with_element
    def graphviz_chart(self, element, figure_or_dot, width=0, height=0):
        """Display a graph using the dagre-d3 library.

        Parameters
        ----------
        figure_or_dot : graphviz.dot.Graph, graphviz.dot.Digraph, str
            The Graphlib graph object or dot string to display
        width : type
            The chart width in pixels, or 0 for full width.
        height : type
            The chart height in pixels, or 0 for default height.

        Example
        -------

        >>> import streamlit as st
        >>> import graphviz as graphviz
        >>>
        >>> # Create a graphlib graph object
        >>> graph = graphviz.DiGraph()
        >>> graph.edge('run', 'intr')
        >>> graph.edge('intr', 'runbl')
        >>> graph.edge('runbl', 'run')
        >>> graph.edge('run', 'kernel')
        >>> graph.edge('kernel', 'zombie')
        >>> graph.edge('kernel', 'sleep')
        >>> graph.edge('kernel', 'runmem')
        >>> graph.edge('sleep', 'swap')
        >>> graph.edge('swap', 'runswap')
        >>> graph.edge('runswap', 'new')
        >>> graph.edge('runswap', 'runmem')
        >>> graph.edge('new', 'runmem')
        >>> graph.edge('sleep', 'runmem')
        >>>
        >>> st.graphviz_chart(graph)

        Or you can render the chart from the graph using GraphViz's Dot
        language:

        >>> st.graphviz_chart('''
            digraph {
                run -> intr
                intr -> runbl
                runbl -> run
                run -> kernel
                kernel -> zombie
                kernel -> sleep
                kernel -> runmem
                sleep -> swap
                swap -> runswap
                runswap -> new
                runswap -> runmem
                new -> runmem
                sleep -> runmem
            }
        ''')

        .. output::
           https://share.streamlit.io/0.37.0-2PGsB/index.html?id=QFXRFT19mzA3brW8XCAcK8
           height: 400px

        """
        import streamlit.elements.graphviz_chart as graphviz_chart

        graphviz_chart.marshall(
            element.graphviz_chart, figure_or_dot, width=width, height=height
        )

    @_with_element
    def plotly_chart(
        self, element, figure_or_data, width=0, height=0, sharing="streamlit",
        **kwargs
    ):
        """Display an interactive Plotly chart.

        Plotly is a charting library for Python. The arguments to this function
        closely follow the ones for Plotly's `plot()` function. You can find
        more about Plotly at https://plot.ly/python.

        Parameters
        ----------
        figure_or_data : plotly.graph_objs.Figure, plotly.graph_objs.Data,
            dict/list of plotly.graph_objs.Figure/Data, or
            matplotlib.figure.Figure

            See https://plot.ly/python/ for examples of graph descriptions.

            If a Matplotlib Figure, converts it to a Plotly figure and displays
            it.

        width : int
            The chart width in pixels, or 0 for full width.

        height : int
            The chart height in pixels, or 0 for default height.

        sharing : {'streamlit', 'private', 'secret', 'public'}
            Use 'streamlit' to insert the plot and all its dependencies
            directly in the Streamlit app, which means it works offline too.
            This is the default.
            Use any other sharing mode to send the app to Plotly's servers,
            and embed the result into the Streamlit app. See
            https://plot.ly/python/privacy/ for more. Note that these sharing
            modes require a Plotly account.

        **kwargs
            Any argument accepted by Plotly's `plot()` function.


        To show Plotly charts in Streamlit, just call `st.plotly_chart`
        wherever you would call Plotly's `py.plot` or `py.iplot`.

        Example
        -------

        The example below comes straight from the examples at
        https://plot.ly/python:

        >>> import streamlit as st
        >>> import plotly.figure_factory as ff
        >>> import numpy as np
        >>>
        >>> # Add histogram data
        >>> x1 = np.random.randn(200) - 2
        >>> x2 = np.random.randn(200)
        >>> x3 = np.random.randn(200) + 2
        >>>
        >>> # Group data together
        >>> hist_data = [x1, x2, x3]
        >>>
        >>> group_labels = ['Group 1', 'Group 2', 'Group 3']
        >>>
        >>> # Create distplot with custom bin_size
        >>> fig = ff.create_distplot(
        ...         hist_data, group_labels, bin_size=[.1, .25, .5])
        >>>
        >>> # Plot!
        >>> st.plotly_chart(fig)

        .. output::
           https://share.streamlit.io/0.32.0-2KznC/index.html?id=NbyKJnNQ2XcrpWTno643uD
           height: 400px

        """
        # NOTE: "figure_or_data" is the name used in Plotly's .plot() method
        # for their main parameter. I don't like the name, but its best to keep
        # it in sync with what Plotly calls it.
        import streamlit.elements.plotly_chart as plotly_chart

        plotly_chart.marshall(
            element.plotly_chart, figure_or_data, width, height, sharing,
            **kwargs
        )

    @_with_element
    def pyplot(self, element, fig=None, **kwargs):
        """Display a matplotlib.pyplot figure.

        Parameters
        ----------
        fig : Matplotlib Figure
            The figure to plot. When this argument isn't specified, which is
            the usual case, this function will render the global plot.

        **kwargs : any
            Arguments to pass to Matplotlib's savefig function.

        Example
        -------
        >>> import matplotlib.pyplot as plt
        >>> import numpy as np
        >>>
        >>> arr = np.random.normal(1, 1, size=100)
        >>> plt.hist(arr, bins=20)
        >>>
        >>> st.pyplot()

        .. output::
           https://share.streamlit.io/0.25.0-2JkNY/index.html?id=PwzFN7oLZsvb6HDdwdjkRB
           height: 530px

        Notes
        -----
        Matplotlib support several different types of "backends". If you're
        getting an error using Matplotlib with Streamlit, try setting your
        backend to "TkAgg"::

            echo "backend: TkAgg" >> ~/.matplotlib/matplotlibrc

        For more information, see https://matplotlib.org/faq/usage_faq.html.

        """
        import streamlit.elements.pyplot as pyplot

        pyplot.marshall(element, fig, **kwargs)

    @_with_element
    def bokeh_chart(self, element, figure):
        """Display an interactive Bokeh chart.

        Bokeh is a charting library for Python. The arguments to this function
        closely follow the ones for Bokeh's `show` function. You can find
        more about Bokeh at https://bokeh.pydata.org.

        Parameters
        ----------
        figure : bokeh.plotting.figure.Figure
            A Bokeh figure to plot.


        To show Bokeh charts in Streamlit, just call `st.bokeh_chart`
        wherever you would call Bokeh's `show`.

        Example
        -------
        >>> import streamlit as st
        >>> from bokeh.plotting import figure
        >>>
        >>> x = [1, 2, 3, 4, 5]
        >>> y = [6, 7, 2, 4, 5]
        >>>
        >>> p = figure(
        ...     title='simple line example',
        ...     x_axis_label='x',
        ...     y_axis_label='y')
        ...
        >>> p.line(x, y, legend='Trend', line_width=2)
        >>>
        >>> st.bokeh_chart(p)

        .. output::
           https://share.streamlit.io/0.34.0-2Ezo2/index.html?id=kWNtYxGUFpA3PRXt3uVff
           height: 600px

        """
        import streamlit.elements.bokeh_chart as bokeh_chart

        bokeh_chart.marshall(element.bokeh_chart, figure)

    # TODO: Make this accept files and strings/bytes as input.
    @_with_element
    def image(
        self,
        element,
        image,
        caption=None,
        width=None,
        use_column_width=False,
        clamp=False,
        channels="RGB",
        format="JPEG",
    ):
        """Display an image or list of images.

        Parameters
        ----------
        image : numpy.ndarray, [numpy.ndarray], BytesIO, str, or [str]
            Monochrome image of shape (w,h) or (w,h,1)
            OR a color image of shape (w,h,3)
            OR an RGBA image of shape (w,h,4)
            OR a URL to fetch the image from
            OR a list of one of the above, to display multiple images.
        caption : str or list of str
            Image caption. If displaying multiple images, caption should be a
            list of captions (one for each image).
        width : int or None
            Image width. None means use the image width.
        use_column_width : bool
            If True, set the image width to the column width. This overrides
            the `width` parameter.
        clamp : bool
            Clamp image pixel values to a valid range ([0-255] per channel).
            This is only meaningful for byte array images; the parameter is
            ignored for image URLs. If this is not set, and an image has an
            out-of-range value, an error will be thrown.
        channels : 'RGB' or 'BGR'
            If image is an nd.array, this parameter denotes the format used to
            represent color information. Defaults to 'RGB', meaning
            `image[:, :, 0]` is the red channel, `image[:, :, 1]` is green, and
            `image[:, :, 2]` is blue. For images coming from libraries like
            OpenCV you should set this to 'BGR', instead.
        format : 'JPEG' or 'PNG'
            This parameter specifies the image format. Defaults to 'JPEG'.

        Example
        -------
        >>> from PIL import Image
        >>> image = Image.open('sunrise.jpg')
        >>>
        >>> st.image(image, caption='Sunrise by the mountains',
        ...          use_column_width=True)

        .. output::
           https://share.streamlit.io/0.25.0-2JkNY/index.html?id=YCFaqPgmgpEz7jwE4tHAzY
           height: 630px

        """
        import streamlit.elements.image_proto as image_proto

        if use_column_width:
            width = -2
        elif width is None:
            width = -1
        elif width <= 0:
            raise RuntimeError("Image width must be positive.")
        image_proto.marshall_images(
            image, caption, width, element.imgs, clamp, channels, format
        )

    @_with_element
    def audio(self, element, data, format="audio/wav"):
        """Display an audio player.

        Parameters
        ----------
        data : str, bytes, BytesIO, numpy.ndarray, or file opened with
                io.open().
            The audio data. Must include headers and any other bytes required
            in the actual file.
        format : str
            The mime type for the audio file. Defaults to 'audio/wav'.
            See https://tools.ietf.org/html/rfc4281 for more info.

        Example
        -------
        >>> audio_file = open('myaudio.ogg', 'rb')
        >>> audio_bytes = audio_file.read()
        >>>
        >>> st.audio(audio_bytes, format='audio/ogg')

        .. output::
           https://share.streamlit.io/0.25.0-2JkNY/index.html?id=Dv3M9sA7Cg8gwusgnVNTHb
           height: 400px

        """
        # TODO: Provide API to convert raw NumPy arrays to audio file (with
        # proper headers, etc)?
        import streamlit.elements.generic_binary_proto as generic_binary_proto

        generic_binary_proto.marshall(element.audio, data)
        element.audio.format = format

    @_with_element
    def video(self, element, data, format="video/mp4"):
        """Display a video player.

        Parameters
        ----------
        data : str, bytes, BytesIO, numpy.ndarray, or file opened with
                io.open().
            Must include headers and any other bytes required in the actual
            file.
        format : str
            The mime type for the video file. Defaults to 'video/mp4'.
            See https://tools.ietf.org/html/rfc4281 for more info.

        Example
        -------
        >>> video_file = open('myvideo.mp4', 'rb')
        >>> video_bytes = video_file.read()
        >>>
        >>> st.video(video_bytes)

        .. output::
           https://share.streamlit.io/0.25.0-2JkNY/index.html?id=Wba9sZELKfKwXH4nDCCbMv
           height: 600px

        """
        # TODO: Provide API to convert raw NumPy arrays to video file (with
        # proper headers, etc)?
        import streamlit.elements.generic_binary_proto as generic_binary_proto

        generic_binary_proto.marshall(element.video, data)
        element.video.format = format

    @_widget
    def button(self, element, ui_value, label):
        """Display a button widget.

        Parameters
        ----------
        label : str
            A short label explaining to the user what this button is for.

        Returns
        -------
        bool
            If the button was clicked on the last run of the app.

        Example
        -------
        >>> if st.button('Say hello'):
        ...     st.write('Why hello there')
        ... else:
        ...     st.write('Goodbye')

        """
        current_value = ui_value if ui_value is not None else False
        element.button.label = label
        element.button.value = False
        return current_value

    @_widget
    def checkbox(self, element, ui_value, label, value=False):
        """Display a checkbox widget.

        Parameters
        ----------
        label : str
            A short label explaining to the user what this checkbox is for.
        value : bool
            Preselect the checkbox when it first renders. This will be
            cast to bool internally.

        Returns
        -------
        bool
            Whether or not the checkbox is checked.

        Example
        -------
        >>> agree = st.checkbox('I agree')
        >>>
        >>> if agree:
        ...     st.write('Great!')

        """
        current_value = ui_value if ui_value is not None else value
        current_value = bool(current_value)
        element.checkbox.label = label
        element.checkbox.value = current_value
        return current_value

    @_widget
    def multiselectbox(self, element, ui_value, label, options,
                       format_func=str):
        """Display a multiselect widget.
        The multiselect widget starts as empty.

        Parameters
        ----------
        label : str
            A short label explaining to the user what this select widget is for.
        options : list, tuple, numpy.ndarray, or pandas.Series
            Labels for the select options. This will be cast to str internally
            by default.
        format_func : function
            Function to modify the display of the labels. It receives the option
            as an argument and its output will be cast to str.

        Returns
        -------
        [str]
            A list with the selected options

        Example
        -------
        >>> options = st.multiselectbox(
        ...     'What are your favorite colors',
        ...     ('Green', 'Yellow', 'Red', 'Blue'))
        >>>
        >>> st.write('You selected:', options)

        """

        current_value = ui_value.value if ui_value is not None else []

        element.multiselectbox.label = label
        element.multiselectbox.default[:] = current_value
        element.multiselectbox.options[:] = [str(format_func(opt)) for opt in
                                             options]
        return [options[i] for i in current_value]

    @_widget
    def radio(self, element, ui_value, label, options, index=0,
              format_func=str):
        """Display a radio button widget.

        Parameters
        ----------
        label : str
            A short label explaining to the user what this radio group is for.
        options : list, tuple, numpy.ndarray, or pandas.Series
            Labels for the radio options. This will be cast to str internally
            by default.
        index : int
            The index of the preselected option on first render.
        format_func : function
            Function to modify the display of the labels. It receives the option
            as an argument and its output will be cast to str.

        Returns
        -------
        any
            The selected option.

        Example
        -------
        >>> genre = st.radio(
        ...     'What\'s your favorite movie genre',
        ...     ('Comedy', 'Drama', 'Documentary'))
        >>>
        >>> if genre == 'Comedy':
        ...     st.write('You selected comedy.')
        ... else:
        ...     st.write('You didn\'t select comedy.')

        """
        if not isinstance(index, int):
            raise TypeError(
                "Radio Value has invalid type: %s" % type(index).__name__)

        if len(options) and not 0 <= index < len(options):
            raise ValueError(
                "Radio index must be between 0 and length of options")

        current_value = ui_value if ui_value is not None else index

        element.radio.label = label
        element.radio.value = current_value
        element.radio.options[:] = [str(format_func(opt)) for opt in options]
        return options[current_value] if len(options) else NoValue

    @_widget
    def selectbox(self, element, ui_value, label, options, index=0,
                  format_func=str):
        """Display a select widget.

        Parameters
        ----------
        label : str
            A short label explaining to the user what this select widget is for.
        options : list, tuple, numpy.ndarray, or pandas.Series
            Labels for the select options. This will be cast to str internally
            by default.
        index : int
            The index of the preselected option on first render.
        format_func : function
            Function to modify the display of the labels. It receives the option
            as an argument and its output will be cast to str.

        Returns
        -------
        any
            The selected option

        Example
        -------
        >>> option = st.selectbox(
        ...     'How would you like to be contacted?',
        ...     ('Email', 'Home phone', 'Mobile phone'))
        >>>
        >>> st.write('You selected:', option)

        """
        if not isinstance(index, int):
            raise TypeError(
                "Selectbox Value has invalid type: %s" % type(index).__name__
            )

        if len(options) and not 0 <= index < len(options):
            raise ValueError(
                "Selectbox index must be between 0 and length of options")

        current_value = ui_value if ui_value is not None else index

        element.selectbox.label = label
        element.selectbox.value = current_value
        element.selectbox.options[:] = [str(format_func(opt)) for opt in
                                        options]
        return options[current_value] if len(options) else NoValue

    @_widget
    def slider(
        self,
        element,
        ui_value,
        label,
        min_value=None,
        max_value=None,
        value=None,
        step=None,
    ):
        """Display a slider widget.

        Parameters
        ----------
        label : str
            A short label explaining to the user what this slider is for.
        min_value : int/float
            The minimum permitted value.
            Defaults to 0 if the value is an int, 0.0 otherwise.
        max_value : int/float
            The maximum permitted value.
            Defaults 100 if the value is an int, 1.0 otherwise.
        value : int/float or a tuple/list of int/float
            The value of this widget when it first renders. In case the value
            is passed as a tuple/list a range slider will be used.
            Defaults to min_value.
        step : int/float
            The stepping interval.
            Defaults to 1 if the value is an int, 0.01 otherwise.

        Returns
        -------
        int/float or a tuple of int/float
            The current value of the slider widget. The return type follows
            the type of the value argument.

        Examples
        --------
        >>> age = st.slider('How old are you?', 0, 130, 25)
        >>> st.write("I'm ", age, 'years old')

        And here's an example of a range selector:

        >>> values = st.slider(
        ...     'Select a range of values',
        ...     0.0, 100.0, (25.0, 75.0))
        >>> st.write('Values:', values)

        """
        # Set value default.
        if value is None:
            value = min_value if min_value is not None else 0

        # Ensure that the value is either a single value or a range of values.
        single_value = isinstance(value, (int, float))
        range_value = isinstance(value, (list, tuple)) and len(value) == 2
        if not single_value and not range_value:
            raise ValueError(
                "The value should either be an int/float or a list/tuple of "
                "int/float"
            )

        # Ensure that the value is either an int/float or a list/tuple of ints/floats.
        if single_value:
            int_value = isinstance(value, int)
            float_value = isinstance(value, float)
        else:
            int_value = all(map(lambda v: isinstance(v, int), value))
            float_value = all(map(lambda v: isinstance(v, float), value))

        if not int_value and not float_value:
            raise TypeError("Tuple/list components must be of the same type.")

        # Set corresponding defaults.
        if min_value is None:
            min_value = 0 if int_value else 0.0
        if max_value is None:
            max_value = 100 if int_value else 1.0
        if step is None:
            step = 1 if int_value else 0.01

        # Ensure that all arguments are of the same type.
        args = [min_value, max_value, step]
        int_args = all(map(lambda a: isinstance(a, int), args))
        float_args = all(map(lambda a: isinstance(a, float), args))
        if not int_args and not float_args:
            raise TypeError(
                "All arguments must be of the same type."
                "\n`value` has %(value_type)s type."
                "\n`min_value` has %(min_type)s type."
                "\n`max_value` has %(max_type)s type."
                % {
                    "value_type": type(value).__name__,
                    "min_type": type(min_value).__name__,
                    "max_type": type(max_value).__name__,
                }
            )

        # Ensure that the value matches arguments' types.
        all_ints = int_value and int_args
        all_floats = float_value and float_args
        if not all_ints and not all_floats:
            raise TypeError(
                "Both value and arguments must be of the same type."
                "\n`value` has %(value_type)s type."
                "\n`min_value` has %(min_type)s type."
                "\n`max_value` has %(max_type)s type."
                % {
                    "value_type": type(value).__name__,
                    "min_type": type(min_value).__name__,
                    "max_type": type(max_value).__name__,
                }
            )

        # Ensure that min <= value <= max.
        if single_value:
            if not min_value <= value <= max_value:
                raise ValueError(
                    "The default `value` of %(value)s "
                    "must lie between the `min_value` of %(min)s "
                    "and the `max_value` of %(max)s, inclusively."
                    % {"value": value, "min": min_value, "max": max_value}
                )
        else:
            start, end = value
            if not min_value <= start <= end <= max_value:
                raise ValueError(
                    "The value and/or arguments are out of range.")

        # Convert the current value to the appropriate type.
        current_value = ui_value if ui_value is not None else value
        # Cast ui_value to the same type as the input arguments
        if ui_value is not None:
            current_value = getattr(ui_value, "value")
            # Convert float array into int array if the rest of the arguments
            # are ints
            if all_ints:
                current_value = list(map(int, current_value))
            # If there is only one value in the array destructure it into a
            # single variable
            current_value = current_value[0] if single_value else current_value

        element.slider.label = label
        element.slider.value[:] = [
            current_value] if single_value else current_value
        element.slider.min = min_value
        element.slider.max = max_value
        element.slider.step = step
        return current_value if single_value else tuple(current_value)

    @_widget
    def text_input(self, element, ui_value, label, value=""):
        """Display a single-line text input widget.

        Parameters
        ----------
        label : str
            A short label explaining to the user what this input is for.
        value : any
            The text value of this widget when it first renders. This will be
            cast to str internally.

        Returns
        -------
        str
            The current value of the text input widget.

        Example
        -------
        >>> title = st.text_input('Movie title', 'Life of Brian')
        >>> st.write('The current movie title is', title)

        """
        current_value = ui_value if ui_value is not None else value
        current_value = str(current_value)
        element.text_input.label = label
        element.text_input.value = current_value
        return current_value

    @_widget
    def text_area(self, element, ui_value, label, value=""):
        """Display a multi-line text input widget.

        Parameters
        ----------
        label : str
            A short label explaining to the user what this input is for.
        value : any
            The text value of this widget when it first renders. This will be
            cast to str internally.

        Returns
        -------
        str
            The current value of the text input widget.

        Example
        -------
        >>> txt = st.text_area('Text to analyze', '''
        ...     It was the best of times, it was the worst of times, it was
        ...     the age of wisdom, it was the age of foolishness, it was
        ...     the epoch of belief, it was the epoch of incredulity, it
        ...     was the season of Light, it was the season of Darkness, it
        ...     was the spring of hope, it was the winter of despair, (...)
        ...     ''')
        >>> st.write('Sentiment:', run_sentiment_analysis(txt))

        """
        current_value = ui_value if ui_value is not None else value
        current_value = str(current_value)
        element.text_area.label = label
        element.text_area.value = current_value
        return current_value

    @_widget
    def time_input(self, element, ui_value, label, value=None):
        """Display a time input widget.

        Parameters
        ----------
        label : str
            A short label explaining to the user what this time input is for.
        value : datetime.time/datetime.datetime
            The value of this widget when it first renders. This will be
            cast to str internally. Defaults to the current time.

        Returns
        -------
        datetime.time
            The current value of the time input widget.

        Example
        -------
        >>> t = st.time_input('Set an alarm for', datetime.time(8, 45))
        >>> st.write('Alarm is set for', t)

        """
        # Set value default.
        if value is None:
            value = datetime.now().time()

        # Ensure that the value is either datetime/time
        if not isinstance(value, datetime) and not isinstance(value, time):
            raise TypeError(
                "The type of the value should be either datetime or time.")

        # Convert datetime to time
        if isinstance(value, datetime):
            value = value.time()

        if ui_value is None:
            current_value = value
        else:
            current_value = datetime.strptime(ui_value, "%H:%M").time()

        element.time_input.label = label
        element.time_input.value = time.strftime(current_value, "%H:%M")
        return current_value

    @_widget
    def date_input(self, element, ui_value, label, value=None):
        """Display a date input widget.

        Parameters
        ----------
        label : str
            A short label explaining to the user what this date input is for.
        value : datetime.date/datetime.datetime
            The value of this widget when it first renders. This will be
            cast to str internally. Defaults to today.

        Returns
        -------
        datetime.date
            The current value of the date input widget.

        Example
        -------
        >>> d = st.date_input(
        ...     'When\'s your birthday',
        ...     datetime.date(2019, 7, 6))
        >>> st.write('Your birthday is:', d)

        """
        # Set value default.
        if value is None:
            value = datetime.now().date()

        # Ensure that the value is either datetime/time
        if not isinstance(value, datetime) and not isinstance(value, date):
            raise TypeError(
                "The type of the value should be either datetime or date.")

        # Convert datetime to date
        if isinstance(value, datetime):
            value = value.date()

        if ui_value is None:
            current_value = value
        else:
            current_value = datetime.strptime(ui_value, "%Y/%m/%d").date()

        element.date_input.label = label
        element.date_input.value = date.strftime(current_value, "%Y/%m/%d")
        return current_value

    @_with_element
    def progress(self, element, value):
        """Display a progress bar.

        Parameters
        ----------
        value : int
            The percentage complete: 0 <= value <= 100

        Example
        -------
        Here is an example of a progress bar increasing over time:

        >>> import time
        >>>
        >>> my_bar = st.progress(0)
        >>>
        >>> for percent_complete in range(100):
        ...     my_bar.progress(percent_complete + 1)

        """
        # Needed for python 2/3 compatibility
        value_type = type(value).__name__
        if value_type == "float":
            if 0.0 <= value <= 1.0:
                element.progress.value = int(value * 100)
            else:
                raise ValueError(
                    "Progress Value has invalid value [0.0, 1.0]: %f" % value
                )
        elif value_type == "int":
            if 0 <= value <= 100:
                element.progress.value = value
            else:
                raise ValueError(
                    "Progress Value has invalid value [0, 100]: %d" % value
                )
        else:
            raise TypeError("Progress Value has invalid type: %s" % value_type)

    @_with_element
    def empty(self, element):
        """Add a placeholder to the app.

        The placeholder can be filled any time by calling methods on the return
        value.

        Example
        -------
        >>> my_placeholder = st.empty()
        >>>
        >>> # Now replace the placeholder with some text:
        >>> my_placeholder.text("Hello world!")
        >>>
        >>> # And replace the text with an image:
        >>> my_placeholder.image(my_image_bytes)

        """
        # The protobuf needs something to be set
        element.empty.unused = True

    @_with_element
    def map(self, element, data, zoom=None):
        """Display a map with points on it.

        This is a wrapper around st.deck_gl_chart to quickly create scatterplot
        charts on top of a map, with auto-centering and auto-zoom.

        Parameters
        ----------
        data : pandas.DataFrame, pandas.Styler, numpy.ndarray, Iterable, dict,
            or None
            The data to be plotted. Must have columns called 'lat', 'lon',
            'latitude', or 'longitude'.
        zoom : int
            Zoom level as specified in
            https://wiki.openstreetmap.org/wiki/Zoom_levels

        Example
        -------
        >>> import pandas as pd
        >>> import numpy as np
        >>>
        >>> df = pd.DataFrame(
        ...     np.random.randn(1000, 2) / [50, 50] + [37.76, -122.4],
        ...     columns=['lat', 'lon'])
        >>>
        >>> st.map(df)

        .. output::
           https://share.streamlit.io/0.25.0-2JkNY/index.html?id=7Sr8jMkKDc6E6Y5y2v2MNk
           height: 600px

        """

        import streamlit.elements.map as map

        map.marshall(element, data, zoom)

    @_with_element
    def deck_gl_chart(self, element, spec=None, **kwargs):
        """Draw a map chart using the Deck.GL library.

        This API closely follows Deck.GL's JavaScript API
        (https://deck.gl/#/documentation), with a few small adaptations and
        some syntax sugar.

        Parameters
        ----------

        spec : dict
            Keys in this dict can be:

            - Anything accepted by Deck.GL's top level element, such as
              "viewport", "height", "width".

            - "layers": a list of dicts containing information to build a new
              Deck.GL layer in the map. Each layer accepts the following keys:

                - "data" : DataFrame
                  The data for the current layer.

                - "type" : str
                  A layer type accepted by Deck.GL, such as "HexagonLayer",
                  "ScatterplotLayer", "TextLayer"

                - "encoding" : dict
                  A mapping connecting specific fields in the dataset to
                  properties of the chart. The exact keys that are accepted
                  depend on the "type" field, above.

                  For example, Deck.GL"s documentation for ScatterplotLayer
                  shows you can use a "getRadius" field to individually set
                  the radius of each circle in the plot. So here you would
                  set "encoding": {"getRadius": "my_column"} where
                  "my_column" is the name of the column containing the radius
                  data.

                  For things like "getPosition", which expect an array rather
                  than a scalar value, we provide alternates that make the
                  API simpler to use with dataframes:

                  - Instead of "getPosition" : use "getLatitude" and
                    "getLongitude".
                  - Instead of "getSourcePosition" : use "getLatitude" and
                    "getLongitude".
                  - Instead of "getTargetPosition" : use "getTargetLatitude"
                    and "getTargetLongitude".
                  - Instead of "getColor" : use "getColorR", "getColorG",
                    "getColorB", and (optionally) "getColorA", for red,
                    green, blue and alpha.
                  - Instead of "getSourceColor" : use the same as above.
                  - Instead of "getTargetColor" : use "getTargetColorR", etc.

                - Plus anything accepted by that layer type. For example, for
                  ScatterplotLayer you can set fields like "opacity", "filled",
                  "stroked", and so on.

        **kwargs : any
            Same as spec, but as keywords. Keys are "unflattened" at the
            underscore characters. For example, foo_bar_baz=123 becomes
            foo={'bar': {'bar': 123}}.

        Example
        -------
        For convenience, if you pass in a dataframe and no spec, you get a
        scatter plot:

        >>> df = pd.DataFrame(
        ...    np.random.randn(1000, 2) / [50, 50] + [37.76, -122.4],
        ...    columns=['lat', 'lon'])
        ...
        >>> st.deck_gl_chart(layers = [{
                'data': df,
                'type': 'ScatterplotLayer'
            }])

        .. output::
           https://share.streamlit.io/0.25.0-2JkNY/index.html?id=AhGZBy2qjzmWwPxMatHoB9
           height: 530px

        The dataframe must have columns called 'lat'/'latitude' or
        'lon'/'longitude'.

        If you want to do something more interesting, pass in a spec with its
        own data, and no top-level dataframe. For instance:

        >>> st.deck_gl_chart(
        ...     viewport={
        ...         'latitude': 37.76,
        ...         'longitude': -122.4,
        ...         'zoom': 11,
        ...         'pitch': 50,
        ...     },
        ...     layers=[{
        ...         'type': 'HexagonLayer',
        ...         'data': df,
        ...         'radius': 200,
        ...         'elevationScale': 4,
        ...         'elevationRange': [0, 1000],
        ...         'pickable': True,
        ...         'extruded': True,
        ...     }, {
        ...         'type': 'ScatterplotLayer',
        ...         'data': df,
        ...     }])
        ...

        .. output::
           https://share.streamlit.io/0.25.0-2JkNY/index.html?id=ASTdExBpJ1WxbGceneKN1i
           height: 530px

        """
        import streamlit.elements.deck_gl as deck_gl

        deck_gl.marshall(element.deck_gl_chart, spec, **kwargs)

    @_with_element
    def table(self, element, data=None):
        """Display a static table.

        This differs from `st.dataframe` in that the table in this case is
        static: its entire contents are just laid out directly on the page.

        Parameters
        ----------
        data : pandas.DataFrame, pandas.Styler, numpy.ndarray, Iterable, dict,
            or None
            The table data.

        Example
        -------
        >>> df = pd.DataFrame(
        ...    np.random.randn(10, 5),
        ...    columns=('col %d' % i for i in range(5)))
        ...
        >>> st.table(df)

        .. output::
           https://share.streamlit.io/0.25.0-2JkNY/index.html?id=KfZvDMprL4JFKXbpjD3fpq
           height: 480px

        """
        import streamlit.elements.data_frame_proto as data_frame_proto

        data_frame_proto.marshall_data_frame(data, element.table)

    def add_rows(self, data=None, **kwargs):
        """Concatenate a dataframe to the bottom of the current one.

        Parameters
        ----------
        data : pandas.DataFrame, pandas.Styler, numpy.ndarray, Iterable, dict,
        or None
            Table to concat. Optional.

        **kwargs : pandas.DataFrame, numpy.ndarray, Iterable, dict, or None
            The named dataset to concat. Optional. You can only pass in 1
            dataset (including the one in the data parameter).

        Example
        -------
        >>> df1 = pd.DataFrame(
        ...    np.random.randn(50, 20),
        ...    columns=('col %d' % i for i in range(20)))
        ...
        >>> my_table = st.table(df1)
        >>>
        >>> df2 = pd.DataFrame(
        ...    np.random.randn(50, 20),
        ...    columns=('col %d' % i for i in range(20)))
        ...
        >>> my_table.add_rows(df2)
        >>> # Now the table shown in the Streamlit app contains the data for
        >>> # df1 followed by the data for df2.

        You can do the same thing with plots. For example, if you want to add
        more data to a line chart:

        >>> # Assuming df1 and df2 from the example above still exist...
        >>> my_chart = st.line_chart(df1)
        >>> my_chart.add_rows(df2)
        >>> # Now the chart shown in the Streamlit app contains the data for
        >>> # df1 followed by the data for df2.

        And for plots whose datasets are named, you can pass the data with a
        keyword argument where the key is the name:

        >>> my_chart = st.vega_lite_chart({
        ...     'mark': 'line',
        ...     'encoding': {'x': 'a', 'y': 'b'},
        ...     'datasets': {
        ...       'some_fancy_name': df1,  # <-- named dataset
        ...      },
        ...     'data': {'name': 'some_fancy_name'},
        ... }),
        >>> my_chart.add_rows(some_fancy_name=df2)  # <-- name used as keyword

        """
        if self._enqueue is None:
            return self

        assert not self._is_root, "Only existing elements can add_rows."

        import streamlit.elements.data_frame_proto as data_frame_proto
        import pandas as pd

        # Accept syntax st.add_rows(df).
        if data is not None and len(kwargs) == 0:
            name = ""
        # Accept syntax st.add_rows(foo=df).
        elif len(kwargs) == 1:
            name, data = kwargs.popitem()
        # Raise error otherwise.
        else:
            raise RuntimeError(
                "Wrong number of arguments to add_rows()."
                "Method requires exactly one dataset"
            )

        # As we are using vega_lite for these deltas we have to reshape
        # the data structure otherwise the input data and the actual data used
        # by vega_lite will be different and it will throw an error.
        if self._delta_type in ('line_chart', 'bar_chart', 'area_chart'):
            data = pd.melt(data.reset_index(), id_vars=['index'])

        msg = ForwardMsg_pb2.ForwardMsg()
        msg.metadata.parent_block.container = self._container
        msg.metadata.parent_block.path[:] = self._path
        msg.metadata.delta_id = self._id

        data_frame_proto.marshall_data_frame(data, msg.delta.add_rows.data)

        if name:
            msg.delta.add_rows.name = name
            msg.delta.add_rows.has_name = True

        self._enqueue(msg)

        return self


def _clean_text(text):
    return textwrap.dedent(str(text)).strip()<|MERGE_RESOLUTION|>--- conflicted
+++ resolved
@@ -102,12 +102,7 @@
         def marshall_element(element):
             return method(dg, element, *args, **kwargs)
 
-<<<<<<< HEAD
-        return self._enqueue_new_element_delta(marshall_element,
-                                               method.__name__)
-=======
-        return dg._enqueue_new_element_delta(marshall_element)
->>>>>>> b6734272
+        return dg._enqueue_new_element_delta(marshall_element, method.__name__)
 
     return wrapped_method
 
