# Copyright 2018-2021 Streamlit Inc.
#
# Licensed under the Apache License, Version 2.0 (the "License");
# you may not use this file except in compliance with the License.
# You may obtain a copy of the License at
#
#    http://www.apache.org/licenses/LICENSE-2.0
#
# Unless required by applicable law or agreed to in writing, software
# distributed under the License is distributed on an "AS IS" BASIS,
# WITHOUT WARRANTIES OR CONDITIONS OF ANY KIND, either express or implied.
# See the License for the specific language governing permissions and
# limitations under the License.

import asyncio
import logging
import os
import socket
import sys
import errno
import time
import traceback
import click
from enum import Enum
from typing import (
    Any,
    Dict,
    Optional,
    TYPE_CHECKING,
    Tuple,
    Callable,
    Awaitable,
    Generator,
)

import tornado.concurrent
import tornado.gen
import tornado.ioloop
import tornado.locks
import tornado.netutil
import tornado.web
import tornado.websocket
from tornado.websocket import WebSocketHandler
from tornado.httpserver import HTTPServer
from tornado.ioloop import IOLoop

from streamlit import config
from streamlit import file_util
from streamlit import util
from streamlit.config_option import ConfigOption
from streamlit.forward_msg_cache import ForwardMsgCache
from streamlit.forward_msg_cache import create_reference_msg
from streamlit.forward_msg_cache import populate_hash_if_needed
from streamlit.report_session import ReportSession
from streamlit.uploaded_file_manager import UploadedFileManager
from streamlit.logger import get_logger
from streamlit.components.v1.components import ComponentRegistry
from streamlit.components.v1.components import ComponentRequestHandler
from streamlit.proto.BackMsg_pb2 import BackMsg
from streamlit.proto.ForwardMsg_pb2 import ForwardMsg
from streamlit.server.upload_file_request_handler import (
    UploadFileRequestHandler,
    UPLOAD_FILE_ROUTE,
)

from streamlit.state.session_state import SCRIPT_RUN_WITHOUT_ERRORS_KEY
from streamlit.server.routes import AddSlashHandler
from streamlit.server.routes import AssetsFileHandler
from streamlit.server.routes import DebugHandler
from streamlit.server.routes import HealthHandler
from streamlit.server.routes import MediaFileHandler
from streamlit.server.routes import MessageCacheHandler
from streamlit.server.routes import MetricsHandler
from streamlit.server.routes import StaticFileHandler
from streamlit.server.server_util import MESSAGE_SIZE_LIMIT
from streamlit.server.server_util import is_cacheable_msg
from streamlit.server.server_util import is_url_from_allowed_origins
from streamlit.server.server_util import make_url_path_regex
from streamlit.server.server_util import serialize_forward_msg

if TYPE_CHECKING:
    from streamlit.report import Report

LOGGER = get_logger(__name__)


TORNADO_SETTINGS = {
    # Gzip HTTP responses.
    "compress_response": True,
    # Ping every 1s to keep WS alive.
    # 2021.06.22: this value was previously 20s, and was causing
    # connection instability for a small number of users. This smaller
    # ping_interval fixes that instability.
    # https://github.com/streamlit/streamlit/issues/3196
    "websocket_ping_interval": 1,
    # If we don't get a ping response within 30s, the connection
    # is timed out.
    "websocket_ping_timeout": 30,
    # Set the websocket message size. The default value is too low.
    "websocket_max_message_size": MESSAGE_SIZE_LIMIT,
}


# When server.port is not available it will look for the next available port
# up to MAX_PORT_SEARCH_RETRIES.
MAX_PORT_SEARCH_RETRIES = 100

# When server.address starts with this prefix, the server will bind
# to an unix socket.
UNIX_SOCKET_PREFIX = "unix://"


# Wait for the script run result for 60s and if no result is available give up
SCRIPT_RUN_CHECK_TIMEOUT = 60


class SessionInfo:
    """Type stored in our _session_info_by_id dict.

    For each ReportSession, the server tracks that session's
    report_run_count. This is used to track the age of messages in
    the ForwardMsgCache.
    """

    def __init__(self, ws: Optional[WebSocketHandler], session: ReportSession):
        """Initialize a SessionInfo instance.

        Parameters
        ----------
        session : ReportSession
            The ReportSession object.
        ws : _BrowserWebSocketHandler
            The websocket that owns this report.
        """
        self.session = session
        self.ws = ws
        self.report_run_count = 0

    def __repr__(self) -> str:
        return util.repr_(self)


class State(Enum):
    INITIAL = "INITIAL"
    WAITING_FOR_FIRST_BROWSER = "WAITING_FOR_FIRST_BROWSER"
    ONE_OR_MORE_BROWSERS_CONNECTED = "ONE_OR_MORE_BROWSERS_CONNECTED"
    NO_BROWSERS_CONNECTED = "NO_BROWSERS_CONNECTED"
    STOPPING = "STOPPING"
    STOPPED = "STOPPED"


class RetriesExceeded(Exception):
    pass


def server_port_is_manually_set() -> bool:
    return config.is_manually_set("server.port")


def server_address_is_unix_socket() -> bool:
    address = config.get_option("server.address")
    return address is not None and address.startswith(UNIX_SOCKET_PREFIX)


def start_listening(app: tornado.web.Application) -> None:
    """Makes the server start listening at the configured port.

    In case the port is already taken it tries listening to the next available
    port.  It will error after MAX_PORT_SEARCH_RETRIES attempts.

    """

    http_server = HTTPServer(
        app, max_buffer_size=config.get_option("server.maxUploadSize") * 1024 * 1024
    )

    if server_address_is_unix_socket():
        start_listening_unix_socket(http_server)
    else:
        start_listening_tcp_socket(http_server)


def start_listening_unix_socket(http_server: HTTPServer) -> None:
    address = config.get_option("server.address")
    file_name = os.path.expanduser(address[len(UNIX_SOCKET_PREFIX) :])

    unix_socket = tornado.netutil.bind_unix_socket(file_name)
    http_server.add_socket(unix_socket)


def start_listening_tcp_socket(http_server: HTTPServer) -> None:
    call_count = 0

    port = None
    while call_count < MAX_PORT_SEARCH_RETRIES:
        address = config.get_option("server.address")
        port = config.get_option("server.port")

        try:
            http_server.listen(port, address)
            break  # It worked! So let's break out of the loop.

        except (OSError, socket.error) as e:
            if e.errno == errno.EADDRINUSE:
                if server_port_is_manually_set():
                    LOGGER.error("Port %s is already in use", port)
                    sys.exit(1)
                else:
                    LOGGER.debug(
                        "Port %s already in use, trying to use the next one.", port
                    )
                    port += 1
                    # Save port 3000 because it is used for the development
                    # server in the front end.
                    if port == 3000:
                        port += 1

                    config.set_option(
                        "server.port", port, ConfigOption.STREAMLIT_DEFINITION
                    )
                    call_count += 1
            else:
                raise

    if call_count >= MAX_PORT_SEARCH_RETRIES:
        raise RetriesExceeded(
            f"Cannot start Streamlit server. Port {port} is already in use, and "
            f"Streamlit was unable to find a free port after {MAX_PORT_SEARCH_RETRIES} attempts.",
        )


class Server:
    _singleton: Optional["Server"] = None

    @classmethod
    def get_current(cls) -> "Server":
        """
        Returns
        -------
        Server
            The singleton Server object.
        """
        if Server._singleton is None:
            raise RuntimeError("Server has not been initialized yet")

        return Server._singleton

    def __init__(self, ioloop: IOLoop, script_path: str, command_line: Optional[str]):
        """Create the server. It won't be started yet."""
        if Server._singleton is not None:
            raise RuntimeError("Server already initialized. Use .get_current() instead")

        Server._singleton = self

        _set_tornado_log_levels()

        self._ioloop = ioloop
        self._script_path = script_path
        self._command_line = command_line

        # Mapping of ReportSession.id -> SessionInfo.
        self._session_info_by_id: Dict[str, SessionInfo] = {}

<<<<<<< HEAD
        self._must_stop = tornado.locks.Event()
        self._state = None
        self._set_state(State.INITIAL)
        self._message_cache = ForwardMsgCache()
        self._uploaded_file_mgr = UploadedFileManager()
        self._uploaded_file_mgr.on_files_updated.connect(self.on_files_updated)
        self._report = None  # type: Optional[Report]
        self._preheated_session_id = None  # type: Optional[str]
        self._has_connection = tornado.locks.Condition()
        self._need_send_data = tornado.locks.Event()
=======
        self._must_stop = threading.Event()
        self._state = State.INITIAL
        self._message_cache = ForwardMsgCache()
        self._uploaded_file_mgr = UploadedFileManager()
        self._uploaded_file_mgr.on_files_updated.connect(self.on_files_updated)
        self._report: Optional[Report] = None
        self._preheated_session_id: Optional[str] = None
>>>>>>> d0042960

    def __repr__(self) -> str:
        return util.repr_(self)

    @property
    def script_path(self) -> str:
        return self._script_path

    def get_session_by_id(self, session_id: str) -> Optional[ReportSession]:
        """Return the ReportSession corresponding to the given id, or None if
        no such session exists."""
        session_info = self._get_session_info(session_id)
        if session_info is None:
            return None

        return session_info.session

    def on_files_updated(self, session_id: str) -> None:
        """Event handler for UploadedFileManager.on_file_added.
        Ensures that uploaded files from stale sessions get deleted.
        """
        session_info = self._get_session_info(session_id)
        if session_info is None:
            # If an uploaded file doesn't belong to an existing session,
            # remove it so it doesn't stick around forever.
            self._uploaded_file_mgr.remove_session_files(session_id)

    def _get_session_info(self, session_id: str) -> Optional[SessionInfo]:
        """Return the SessionInfo with the given id, or None if no such
        session exists.

        """
        return self._session_info_by_id.get(session_id, None)

    def start(self, on_started: Callable[["Server"], Any]) -> None:
        """Start the server.

        Parameters
        ----------
        on_started : callable
            A callback that will be called when the server's run-loop
            has started, and the server is ready to begin receiving clients.

        """
        if self._state != State.INITIAL:
            raise RuntimeError("Server has already been started")

        LOGGER.debug("Starting server...")

        app = self._create_app()
        start_listening(app)

        port = config.get_option("server.port")

        LOGGER.debug("Server started on port %s", port)

        self._ioloop.spawn_callback(self._loop_coroutine, on_started)

    def get_debug(self) -> Dict[str, Dict[str, Any]]:
        if self._report:
            return {"report": self._report.get_debug()}
        return {}

    def _create_app(self) -> tornado.web.Application:
        """Create our tornado web app."""
        base = config.get_option("server.baseUrlPath")

        routes = [
            (
                make_url_path_regex(base, "stream"),
                _BrowserWebSocketHandler,
                dict(server=self),
            ),
            (
                make_url_path_regex(base, "healthz"),
                HealthHandler,
                dict(callback=lambda: self.is_ready_for_browser_connection),
            ),
            (make_url_path_regex(base, "debugz"), DebugHandler, dict(server=self)),
            (make_url_path_regex(base, "metrics"), MetricsHandler),
            (
                make_url_path_regex(base, "message"),
                MessageCacheHandler,
                dict(cache=self._message_cache),
            ),
            (
                make_url_path_regex(
                    base,
                    UPLOAD_FILE_ROUTE,
                ),
                UploadFileRequestHandler,
                dict(
                    file_mgr=self._uploaded_file_mgr,
                    get_session_info=self._get_session_info,
                ),
            ),
            (
                make_url_path_regex(base, "assets/(.*)"),
                AssetsFileHandler,
                {"path": "%s/" % file_util.get_assets_dir()},
            ),
            (make_url_path_regex(base, "media/(.*)"), MediaFileHandler, {"path": ""}),
            (
                make_url_path_regex(base, "component/(.*)"),
                ComponentRequestHandler,
                dict(registry=ComponentRegistry.instance()),
            ),
        ]

        if config.get_option("server.scriptHealthCheckEnabled"):
            routes.extend(
                [
                    (
                        make_url_path_regex(base, "script-health-check"),
                        HealthHandler,
                        dict(callback=lambda: self.does_script_run_without_error()),
                    )
                ]
            )

        if config.get_option("global.developmentMode"):
            LOGGER.debug("Serving static content from the Node dev server")
        else:
            static_path = file_util.get_static_dir()
            LOGGER.debug("Serving static content from %s", static_path)

            routes.extend(
                [
                    (
                        make_url_path_regex(base, "(.*)"),
                        StaticFileHandler,
                        {"path": "%s/" % static_path, "default_filename": "index.html"},
                    ),
                    (make_url_path_regex(base, trailing_slash=False), AddSlashHandler),
                ]
            )

        return tornado.web.Application(
            routes,  # type: ignore[arg-type]
            cookie_secret=config.get_option("server.cookieSecret"),
            xsrf_cookies=config.get_option("server.enableXsrfProtection"),
            **TORNADO_SETTINGS,  # type: ignore[arg-type]
        )

    def _set_state(self, new_state: State) -> None:
        LOGGER.debug("Server state: %s -> %s" % (self._state, new_state))
        self._state = new_state

    @property
    async def is_ready_for_browser_connection(self) -> Tuple[bool, str]:
        if self._state not in (State.INITIAL, State.STOPPING, State.STOPPED):
            return True, "ok"

        return False, "unavailable"

    async def does_script_run_without_error(self) -> Tuple[bool, str]:
        """Load and execute the app's script to verify it runs without an error.

        Returns
        -------
        (True, "ok") if the script completes without error, or (False, err_msg)
        if the script raises an exception.
        """
        session = ReportSession(
            ioloop=self._ioloop,
            script_path=self._script_path,
            command_line=self._command_line,
            uploaded_file_manager=self._uploaded_file_mgr,
        )

        try:
            session.request_rerun(None)

            now = time.perf_counter()
            while (
                SCRIPT_RUN_WITHOUT_ERRORS_KEY not in session.session_state
                and (time.perf_counter() - now) < SCRIPT_RUN_CHECK_TIMEOUT
            ):
                await tornado.gen.sleep(0.1)

            if SCRIPT_RUN_WITHOUT_ERRORS_KEY not in session.session_state:
                return False, "timeout"

            ok = session.session_state[SCRIPT_RUN_WITHOUT_ERRORS_KEY]
            msg = "ok" if ok else "error"

            return ok, msg
        finally:
            session.shutdown()

    @property
    def browser_is_connected(self) -> bool:
        return self._state == State.ONE_OR_MORE_BROWSERS_CONNECTED

    @property
    def is_running_hello(self) -> bool:
        from streamlit.hello import hello

        return self._script_path == hello.__file__

    @tornado.gen.coroutine
    def _loop_coroutine(
        self, on_started: Optional[Callable[["Server"], Any]] = None
    ) -> Generator[Any, None, None]:
        try:
            if self._state == State.INITIAL:
                self._set_state(State.WAITING_FOR_FIRST_BROWSER)
            elif self._state == State.ONE_OR_MORE_BROWSERS_CONNECTED:
                pass
            else:
                raise RuntimeError("Bad server state at start: %s" % self._state)

            if on_started is not None:
                on_started(self)

            while not self._must_stop.is_set():

                if self._state == State.WAITING_FOR_FIRST_BROWSER:
                    yield tornado.gen.convert_yielded(
                        asyncio.wait(
                            [self._must_stop.wait(), self._has_connection.wait()],
                            return_when=asyncio.FIRST_COMPLETED,
                        )
                    )

                elif self._state == State.ONE_OR_MORE_BROWSERS_CONNECTED:
                    self._need_send_data.clear()

                    # Shallow-clone our sessions into a list, so we can iterate
                    # over it and not worry about whether it's being changed
                    # outside this coroutine.
                    session_infos = list(self._session_info_by_id.values())

                    for session_info in session_infos:
                        if session_info.ws is None:
                            # Preheated.
                            continue
                        msg_list = session_info.session.flush_browser_queue()
                        for msg in msg_list:
                            try:
                                self._send_message(session_info, msg)
                            except tornado.websocket.WebSocketClosedError:
                                self._close_report_session(session_info.session.id)
                            yield
                        yield
                    yield tornado.gen.sleep(0.01)

                elif self._state == State.NO_BROWSERS_CONNECTED:
                    yield tornado.gen.convert_yielded(
                        asyncio.wait(
                            [self._must_stop.wait(), self._has_connection.wait()],
                            return_when=asyncio.FIRST_COMPLETED,
                        )
                    )

                else:
                    # Break out of the thread loop if we encounter any other state.
                    break

                yield tornado.gen.convert_yielded(
                    asyncio.wait(
                        [self._must_stop.wait(), self._need_send_data.wait()],
                        return_when=asyncio.FIRST_COMPLETED,
                    )
                )

            # Shut down all ReportSessions
            for session_info in list(self._session_info_by_id.values()):
                session_info.session.shutdown()

            self._set_state(State.STOPPED)

        except Exception:
            # Can't just re-raise here because co-routines use Tornado
            # exceptions for control flow, which appears to swallow the reraised
            # exception.
            traceback.print_exc()
            LOGGER.info(
                """
Please report this bug at https://github.com/streamlit/streamlit/issues.
"""
            )

        finally:
            self._on_stopped()

    def _send_message(self, session_info: SessionInfo, msg: ForwardMsg) -> None:
        """Send a message to a client.

        If the client is likely to have already cached the message, we may
        instead send a "reference" message that contains only the hash of the
        message.

        Parameters
        ----------
        session_info : SessionInfo
            The SessionInfo associated with websocket
        msg : ForwardMsg
            The message to send to the client

        """
        msg.metadata.cacheable = is_cacheable_msg(msg)
        msg_to_send = msg
        if msg.metadata.cacheable:
            populate_hash_if_needed(msg)

            if self._message_cache.has_message_reference(
                msg, session_info.session, session_info.report_run_count
            ):

                # This session has probably cached this message. Send
                # a reference instead.
                LOGGER.debug("Sending cached message ref (hash=%s)" % msg.hash)
                msg_to_send = create_reference_msg(msg)

            # Cache the message so it can be referenced in the future.
            # If the message is already cached, this will reset its
            # age.
            LOGGER.debug("Caching message (hash=%s)" % msg.hash)
            self._message_cache.add_message(
                msg, session_info.session, session_info.report_run_count
            )

        # If this was a `report_finished` message, we increment the
        # report_run_count for this session, and update the cache
        if (
            msg.WhichOneof("type") == "report_finished"
            and msg.report_finished == ForwardMsg.FINISHED_SUCCESSFULLY
        ):
            LOGGER.debug(
                "Report finished successfully; "
                "removing expired entries from MessageCache "
                "(max_age=%s)",
                config.get_option("global.maxCachedMessageAge"),
            )
            session_info.report_run_count += 1
            self._message_cache.remove_expired_session_entries(
                session_info.session, session_info.report_run_count
            )

        # Ship it off!
        if session_info.ws is not None:
            session_info.ws.write_message(
                serialize_forward_msg(msg_to_send), binary=True
            )

<<<<<<< HEAD
    def _enqueued_some_message(self):
        self._ioloop.add_callback(self._need_send_data.set)

    def stop(self, from_signal=False):
=======
    def stop(self) -> None:
>>>>>>> d0042960
        click.secho("  Stopping...", fg="blue")
        self._set_state(State.STOPPING)
        if from_signal:
            self._ioloop.add_callback_from_signal(self._must_stop.set)
        else:
            self._ioloop.add_callback(self._must_stop.set)

    def _on_stopped(self) -> None:
        """Called when our runloop is exiting, to shut down the ioloop.
        This will end our process.

        (Tests can patch this method out, to prevent the test's ioloop
        from being shutdown.)
        """
        self._ioloop.stop()

    def add_preheated_report_session(self) -> None:
        """Register a fake browser with the server and run the script.

        This is used to start running the user's script even before the first
        browser connects.
        """
        session = self._create_or_reuse_report_session(ws=None)
        session.handle_rerun_script_request(is_preheat=True)

    def _create_or_reuse_report_session(
        self, ws: Optional[WebSocketHandler]
    ) -> ReportSession:
        """Register a connected browser with the server.

        Parameters
        ----------
        ws : _BrowserWebSocketHandler or None
            The newly-connected websocket handler or None if preheated
            connection.

        Returns
        -------
        ReportSession
            The newly-created ReportSession for this browser connection.

        """
        if self._preheated_session_id is not None:
            assert len(self._session_info_by_id) == 1
            assert ws is not None

            session_id = self._preheated_session_id
            self._preheated_session_id = None

            session_info = self._session_info_by_id[session_id]
            session_info.ws = ws
            session = session_info.session

            LOGGER.debug(
                "Reused preheated session for ws %s. Session ID: %s", id(ws), session_id
            )

        else:
            session = ReportSession(
                ioloop=self._ioloop,
                script_path=self._script_path,
                command_line=self._command_line,
                uploaded_file_manager=self._uploaded_file_mgr,
                send_message=self._enqueued_some_message,
            )

            LOGGER.debug(
                "Created new session for ws %s. Session ID: %s", id(ws), session.id
            )

            assert session.id not in self._session_info_by_id, (
                "session.id '%s' registered multiple times!" % session.id
            )

        self._session_info_by_id[session.id] = SessionInfo(ws, session)

        if ws is None:
            self._preheated_session_id = session.id
        else:
            self._set_state(State.ONE_OR_MORE_BROWSERS_CONNECTED)
            self._has_connection.notify_all()

        return session

    def _close_report_session(self, session_id: str) -> None:
        """Shutdown and remove a ReportSession.

        This function may be called multiple times for the same session,
        which is not an error. (Subsequent calls just no-op.)

        Parameters
        ----------
        session_id : str
            The ReportSession's id string.
        """
        if session_id in self._session_info_by_id:
            session_info = self._session_info_by_id[session_id]
            del self._session_info_by_id[session_id]
            session_info.session.shutdown()

        if len(self._session_info_by_id) == 0:
            self._set_state(State.NO_BROWSERS_CONNECTED)


class _BrowserWebSocketHandler(WebSocketHandler):
    """Handles a WebSocket connection from the browser"""

    def initialize(self, server):
        self._server = server
        self._session = None
        # The XSRF cookie is normally set when xsrf_form_html is used, but in a pure-Javascript application
        # that does not use any regular forms we just need to read the self.xsrf_token manually to set the
        # cookie as a side effect.
        # See https://www.tornadoweb.org/en/stable/guide/security.html#cross-site-request-forgery-protection
        # for more details.
        if config.get_option("server.enableXsrfProtection"):
            _ = self.xsrf_token

    def check_origin(self, origin: str) -> bool:
        """Set up CORS."""
        return super().check_origin(origin) or is_url_from_allowed_origins(origin)

    def open(self, *args, **kwargs) -> Optional[Awaitable[None]]:
        self._session = self._server._create_or_reuse_report_session(self)
        return None

    def on_close(self) -> None:
        if not self._session:
            return
        self._server._close_report_session(self._session.id)
        self._session = None

    def get_compression_options(self) -> Optional[Dict[Any, Any]]:
        """Enable WebSocket compression.

        Returning an empty dict enables websocket compression. Returning
        None disables it.

        (See the docstring in the parent class.)
        """
        if config.get_option("server.enableWebsocketCompression"):
            return {}
        return None

    @tornado.gen.coroutine
    def on_message(self, payload: bytes) -> Generator[Any, None, None]:
        if not self._session:
            return

        msg = BackMsg()

        try:
            msg.ParseFromString(payload)
            msg_type = msg.WhichOneof("type")

            LOGGER.debug("Received the following back message:\n%s", msg)

            if msg_type == "cloud_upload":
                yield self._session.handle_save_request(self)
            elif msg_type == "rerun_script":
                self._session.handle_rerun_script_request(msg.rerun_script)
            elif msg_type == "load_git_info":
                self._session.handle_git_information_request()
            elif msg_type == "clear_cache":
                self._session.handle_clear_cache_request()
            elif msg_type == "set_run_on_save":
                self._session.handle_set_run_on_save_request(msg.set_run_on_save)
            elif msg_type == "stop_report":
                self._session.handle_stop_script_request()
            elif msg_type == "close_connection":
                if config.get_option("global.developmentMode"):
                    Server.get_current().stop()
                else:
                    LOGGER.warning(
                        "Client tried to close connection when "
                        "not in development mode"
                    )
            else:
                LOGGER.warning('No handler for "%s"', msg_type)

        except BaseException as e:
            LOGGER.error(e)
            self._session.enqueue_exception(e)


def _set_tornado_log_levels() -> None:
    if not config.get_option("global.developmentMode"):
        # Hide logs unless they're super important.
        # Example of stuff we don't care about: 404 about .js.map files.
        logging.getLogger("tornado.access").setLevel(logging.ERROR)
        logging.getLogger("tornado.application").setLevel(logging.ERROR)
        logging.getLogger("tornado.general").setLevel(logging.ERROR)<|MERGE_RESOLUTION|>--- conflicted
+++ resolved
@@ -261,26 +261,15 @@
         # Mapping of ReportSession.id -> SessionInfo.
         self._session_info_by_id: Dict[str, SessionInfo] = {}
 
-<<<<<<< HEAD
         self._must_stop = tornado.locks.Event()
-        self._state = None
-        self._set_state(State.INITIAL)
-        self._message_cache = ForwardMsgCache()
-        self._uploaded_file_mgr = UploadedFileManager()
-        self._uploaded_file_mgr.on_files_updated.connect(self.on_files_updated)
-        self._report = None  # type: Optional[Report]
-        self._preheated_session_id = None  # type: Optional[str]
-        self._has_connection = tornado.locks.Condition()
-        self._need_send_data = tornado.locks.Event()
-=======
-        self._must_stop = threading.Event()
         self._state = State.INITIAL
         self._message_cache = ForwardMsgCache()
         self._uploaded_file_mgr = UploadedFileManager()
         self._uploaded_file_mgr.on_files_updated.connect(self.on_files_updated)
         self._report: Optional[Report] = None
         self._preheated_session_id: Optional[str] = None
->>>>>>> d0042960
+        self._has_connection = tornado.locks.Condition()
+        self._need_send_data = tornado.locks.Event()
 
     def __repr__(self) -> str:
         return util.repr_(self)
@@ -627,14 +616,10 @@
                 serialize_forward_msg(msg_to_send), binary=True
             )
 
-<<<<<<< HEAD
     def _enqueued_some_message(self):
         self._ioloop.add_callback(self._need_send_data.set)
 
-    def stop(self, from_signal=False):
-=======
-    def stop(self) -> None:
->>>>>>> d0042960
+    def stop(self, from_signal=False) -> None:
         click.secho("  Stopping...", fg="blue")
         self._set_state(State.STOPPING)
         if from_signal:
