# Copyright 2018-2020 Streamlit Inc.
#
# Licensed under the Apache License, Version 2.0 (the "License");
# you may not use this file except in compliance with the License.
# You may obtain a copy of the License at
#
#    http://www.apache.org/licenses/LICENSE-2.0
#
# Unless required by applicable law or agreed to in writing, software
# distributed under the License is distributed on an "AS IS" BASIS,
# WITHOUT WARRANTIES OR CONDITIONS OF ANY KIND, either express or implied.
# See the License for the specific language governing permissions and
# limitations under the License.

import logging
import threading
import socket
import sys
import errno
import traceback
import click
from enum import Enum
from typing import Any, Dict, Optional, TYPE_CHECKING

import tornado.concurrent
import tornado.gen
import tornado.ioloop
import tornado.web
import tornado.websocket

from streamlit import config
from streamlit import file_util
from streamlit.ConfigOption import ConfigOption
from streamlit.ForwardMsgCache import ForwardMsgCache
from streamlit.ForwardMsgCache import create_reference_msg
from streamlit.ForwardMsgCache import populate_hash_if_needed
from streamlit.ReportSession import ReportSession
from streamlit.UploadedFileManager import UploadedFileManager
from streamlit.logger import get_logger
from streamlit.proto.BackMsg_pb2 import BackMsg
from streamlit.proto.ForwardMsg_pb2 import ForwardMsg
from streamlit.server.UploadFileRequestHandler import UploadFileRequestHandler
from streamlit.server.routes import AddSlashHandler
from streamlit.server.routes import DebugHandler
from streamlit.server.routes import HealthHandler
from streamlit.server.routes import MediaFileHandler
from streamlit.server.routes import MessageCacheHandler
from streamlit.server.routes import MetricsHandler
from streamlit.server.routes import StaticFileHandler
from streamlit.server.server_util import MESSAGE_SIZE_LIMIT
from streamlit.server.server_util import is_cacheable_msg
from streamlit.server.server_util import is_url_from_allowed_origins
from streamlit.server.server_util import make_url_path_regex
from streamlit.server.server_util import serialize_forward_msg

if TYPE_CHECKING:
    from streamlit.Report import Report

LOGGER = get_logger(__name__)


TORNADO_SETTINGS = {
    "compress_response": True,  # Gzip HTTP responses.
    "websocket_ping_interval": 20,  # Ping every 20s to keep WS alive.
    "websocket_ping_timeout": 30,  # Pings should be responded to within 30s.
    "websocket_max_message_size": MESSAGE_SIZE_LIMIT,  # Up the WS size limit.
}


# When server.port is not available it will look for the next available port
# up to MAX_PORT_SEARCH_RETRIES.
MAX_PORT_SEARCH_RETRIES = 100


class SessionInfo(object):
    """Type stored in our _session_info_by_id dict.

    For each ReportSession, the server tracks that session's
    report_run_count. This is used to track the age of messages in
    the ForwardMsgCache.
    """

    def __init__(self, ws, session):
        """Initialize a SessionInfo instance.

        Parameters
        ----------
        session : ReportSession
            The ReportSession object.
        ws : _BrowserWebSocketHandler
            The websocket that owns this report.
        """
        self.session = session
        self.ws = ws
        self.report_run_count = 0


class State(Enum):
    INITIAL = "INITIAL"
    WAITING_FOR_FIRST_BROWSER = "WAITING_FOR_FIRST_BROWSER"
    ONE_OR_MORE_BROWSERS_CONNECTED = "ONE_OR_MORE_BROWSERS_CONNECTED"
    NO_BROWSERS_CONNECTED = "NO_BROWSERS_CONNECTED"
    STOPPING = "STOPPING"
    STOPPED = "STOPPED"


class RetriesExceeded(Exception):
    pass


def server_port_is_manually_set():
    return config.is_manually_set("server.port")


def start_listening(app):
    """Takes the server start listening at the configured port.

    In case the port is already taken it tries listening to the next available
    port.  It will error after MAX_PORT_SEARCH_RETRIES attempts.

    """

    call_count = 0

    while call_count < MAX_PORT_SEARCH_RETRIES:
        address = config.get_option("server.address")
        port = config.get_option("server.port")

        try:
            app.listen(port, address)
            break  # It worked! So let's break out of the loop.

        except (OSError, socket.error) as e:
            if e.errno == errno.EADDRINUSE:
                if server_port_is_manually_set():
                    LOGGER.error("Port %s is already in use", port)
                    sys.exit(1)
                else:
                    LOGGER.debug(
                        "Port %s already in use, trying to use the next one.", port
                    )
                    port += 1
                    # Save port 3000 because it is used for the development
                    # server in the front end.
                    if port == 3000:
                        port += 1

                    config._set_option(
                        "server.port", port, ConfigOption.STREAMLIT_DEFINITION
                    )
                    call_count += 1
            else:
                raise

    if call_count >= MAX_PORT_SEARCH_RETRIES:
        raise RetriesExceeded(
            "Cannot start Streamlit server. Port %s is already in use, and "
            "Streamlit was unable to find a free port after %s attempts.",
            port,
            MAX_PORT_SEARCH_RETRIES,
        )


class Server(object):

    _singleton = None  # type: Optional[Server]

    @classmethod
    def get_current(cls):
        """
        Returns
        -------
        Server
            The singleton Server object.
        """
        if cls._singleton is None:
            raise RuntimeError("Server has not been initialized yet")

        return Server._singleton

    def __init__(self, ioloop, script_path, command_line):
        """Create the server. It won't be started yet.

        Parameters
        ----------
        ioloop : tornado.ioloop.IOLoop
        script_path : str
        command_line : str

        """
        if Server._singleton is not None:
            raise RuntimeError("Server already initialized. Use .get_current() instead")

        Server._singleton = self

        _set_tornado_log_levels()

        self._ioloop = ioloop
        self._script_path = script_path
        self._command_line = command_line

        # Mapping of ReportSession.id -> SessionInfo.
        self._session_info_by_id = {}

        self._must_stop = threading.Event()
        self._state = None
        self._set_state(State.INITIAL)
        self._message_cache = ForwardMsgCache()
        self._uploaded_file_mgr = UploadedFileManager()
        self._uploaded_file_mgr.on_files_added.connect(self._on_file_uploaded)
        self._report = None  # type: Optional[Report]
        self._preheated_session_id = None  # type: Optional[str]

    def _on_file_uploaded(self, file):
        """Event handler for UploadedFileManager.on_file_added.

        When a file is uploaded by a user, schedule a re-run of the
        corresponding ReportSession.

        Parameters
        ----------
        file : File
            The file that was just uploaded.

        """
        session_info = self._get_session_info(file.session_id)
        if session_info is not None:
            session_info.session.request_rerun()
        else:
            # If an uploaded file doesn't belong to an existing session,
            # remove it so it doesn't stick around forever.
            self._uploaded_file_mgr.remove_files(file.session_id, file.widget_id)

    def _get_session_info(self, session_id):
        """Return the SessionInfo with the given id, or None if no such
        session exists.

        Parameters
        ----------
        session_id : str

        Returns
        -------
        SessionInfo or None

        """
        return self._session_info_by_id.get(session_id, None)

    def start(self, on_started):
        """Start the server.

        Parameters
        ----------
        on_started : callable
            A callback that will be called when the server's run-loop
            has started, and the server is ready to begin receiving clients.

        """
        if self._state != State.INITIAL:
            raise RuntimeError("Server has already been started")

        LOGGER.debug("Starting server...")

        app = self._create_app()
        start_listening(app)

        port = config.get_option("server.port")

        LOGGER.debug("Server started on port %s", port)

        self._ioloop.spawn_callback(self._loop_coroutine, on_started)

    def get_debug(self) -> Dict[str, Dict[str, Any]]:
        if self._report:
            return {"report": self._report.get_debug()}
        return {}

    def _create_app(self):
        """Create our tornado web app.

        Returns
        -------
        tornado.web.Application

        """
        base = config.get_option("server.baseUrlPath")
        routes = [
            (
                make_url_path_regex(base, "stream"),
                _BrowserWebSocketHandler,
                dict(server=self),
            ),
            (
                make_url_path_regex(base, "healthz"),
                HealthHandler,
                dict(callback=lambda: self.is_ready_for_browser_connection),
            ),
            (make_url_path_regex(base, "debugz"), DebugHandler, dict(server=self)),
            (make_url_path_regex(base, "metrics"), MetricsHandler),
            (
                make_url_path_regex(base, "message"),
                MessageCacheHandler,
                dict(cache=self._message_cache),
            ),
            (
                make_url_path_regex(base, "upload_file"),
                UploadFileRequestHandler,
                dict(file_mgr=self._uploaded_file_mgr),
            ),
            (make_url_path_regex(base, "media/(.*)"), MediaFileHandler),
        ]

        if config.get_option("global.developmentMode") and config.get_option(
            "global.useNode"
        ):
            LOGGER.debug("Serving static content from the Node dev server")
        else:
            static_path = file_util.get_static_dir()
            LOGGER.debug("Serving static content from %s", static_path)

            routes.extend(
                [
                    (
                        make_url_path_regex(base, "(.*)"),
                        StaticFileHandler,
                        {"path": "%s/" % static_path, "default_filename": "index.html"},
                    ),
                    (make_url_path_regex(base, trailing_slash=False), AddSlashHandler),
                ]
            )

        return tornado.web.Application(routes, **TORNADO_SETTINGS)

    def _set_state(self, new_state):
        LOGGER.debug("Server state: %s -> %s" % (self._state, new_state))
        self._state = new_state

    @property
    def is_ready_for_browser_connection(self):
        return self._state not in (State.INITIAL, State.STOPPING, State.STOPPED)

    @property
    def browser_is_connected(self):
        return self._state == State.ONE_OR_MORE_BROWSERS_CONNECTED

    @tornado.gen.coroutine
    def _loop_coroutine(self, on_started=None):
        try:
            if self._state == State.INITIAL:
                self._set_state(State.WAITING_FOR_FIRST_BROWSER)
            elif self._state == State.ONE_OR_MORE_BROWSERS_CONNECTED:
                pass
            else:
                raise RuntimeError("Bad server state at start: %s" % self._state)

            if on_started is not None:
                on_started(self)

            while not self._must_stop.is_set():

                if self._state == State.WAITING_FOR_FIRST_BROWSER:
                    pass

                elif self._state == State.ONE_OR_MORE_BROWSERS_CONNECTED:

                    # Shallow-clone our sessions into a list, so we can iterate
                    # over it and not worry about whether it's being changed
                    # outside this coroutine.
                    session_infos = list(self._session_info_by_id.values())

                    for session_info in session_infos:
                        if session_info.ws is None:
                            # Preheated.
                            continue
                        msg_list = session_info.session.flush_browser_queue()
                        for msg in msg_list:
                            try:
                                self._send_message(session_info, msg)
                            except tornado.websocket.WebSocketClosedError:
                                self._close_report_session(session_info.session.id)
                            yield
                        yield

                elif self._state == State.NO_BROWSERS_CONNECTED:
                    pass

                else:
                    # Break out of the thread loop if we encounter any other state.
                    break

                yield tornado.gen.sleep(0.01)

            # Shut down all ReportSessions
            for session_info in list(self._session_info_by_id.values()):
                session_info.session.shutdown()

            self._set_state(State.STOPPED)

        except Exception as e:
            print("EXCEPTION!", e)
            traceback.print_stack(file=sys.stdout)
            LOGGER.info(
                """
Please report this bug at https://github.com/streamlit/streamlit/issues.
"""
            )

        finally:
            self._on_stopped()

    def _send_message(self, session_info, msg):
        """Send a message to a client.

        If the client is likely to have already cached the message, we may
        instead send a "reference" message that contains only the hash of the
        message.

        Parameters
        ----------
        session_info : SessionInfo
            The SessionInfo associated with websocket
        msg : ForwardMsg
            The message to send to the client

        """
        msg.metadata.cacheable = is_cacheable_msg(msg)
        msg_to_send = msg
        if msg.metadata.cacheable:
            populate_hash_if_needed(msg)

            if self._message_cache.has_message_reference(
                msg, session_info.session, session_info.report_run_count
            ):

                # This session has probably cached this message. Send
                # a reference instead.
                LOGGER.debug("Sending cached message ref (hash=%s)" % msg.hash)
                msg_to_send = create_reference_msg(msg)

            # Cache the message so it can be referenced in the future.
            # If the message is already cached, this will reset its
            # age.
            LOGGER.debug("Caching message (hash=%s)" % msg.hash)
            self._message_cache.add_message(
                msg, session_info.session, session_info.report_run_count
            )

        # If this was a `report_finished` message, we increment the
        # report_run_count for this session, and update the cache
        if (
            msg.WhichOneof("type") == "report_finished"
            and msg.report_finished == ForwardMsg.FINISHED_SUCCESSFULLY
        ):
            LOGGER.debug(
                "Report finished successfully; "
                "removing expired entries from MessageCache "
                "(max_age=%s)",
                config.get_option("global.maxCachedMessageAge"),
            )
            session_info.report_run_count += 1
            self._message_cache.remove_expired_session_entries(
                session_info.session, session_info.report_run_count
            )

        # Ship it off!
        session_info.ws.write_message(serialize_forward_msg(msg_to_send), binary=True)

    def stop(self):
        click.secho("  Stopping...", fg="blue")
        self._set_state(State.STOPPING)
        self._must_stop.set()

    def _on_stopped(self):
        """Called when our runloop is exiting, to shut down the ioloop.
        This will end our process.

        (Tests can patch this method out, to prevent the test's ioloop
        from being shutdown.)
        """
        self._ioloop.stop()

    def add_preheated_report_session(self):
        """Register a fake browser with the server and run the script.

        This is used to start running the user's script even before the first
        browser connects.
        """
        session = self._create_or_reuse_report_session(ws=None)
        session.handle_rerun_script_request(is_preheat=True)

    def _create_or_reuse_report_session(self, ws):
        """Register a connected browser with the server.

        Parameters
        ----------
        ws : _BrowserWebSocketHandler or None
            The newly-connected websocket handler or None if preheated
            connection.

        Returns
        -------
        ReportSession
            The newly-created ReportSession for this browser connection.

        """
<<<<<<< HEAD
        if self._preheated_session_id is not None:
            assert len(self._session_info_by_id) == 1
            assert ws is not None

            session_id = self._preheated_session_id
            self._preheated_session_id = None

            session_info = self._session_info_by_id[session_id]
            session_info.ws = ws
            session = session_info.session

            LOGGER.debug(
                "Reused preheated session for ws %s. Session ID: %s", id(ws), session_id
            )

        else:
=======
        preheated_session_info = self._session_info_by_id.get(PREHEATED_ID, None)

        preheated_session_is_unclaimed = (
            preheated_session_info and preheated_session_info.ws is None
        )

        current_session_is_actual_browser = ws is not None

        # If the preheated session has no websocket assigned to it, and this
        # function was called with a ws, just reuse the preheated session.
        if preheated_session_is_unclaimed and current_session_is_actual_browser:
            LOGGER.debug("Claim preheated context for ws %s", ws)
            preheated_session_info.ws = ws
            session = preheated_session_info.session

        # Otherwise, create a new session.
        else:
            LOGGER.debug("Creating new session for ws %s", ws)

>>>>>>> 03903037
            session = ReportSession(
                ioloop=self._ioloop,
                script_path=self._script_path,
                command_line=self._command_line,
                uploaded_file_manager=self._uploaded_file_mgr,
            )

<<<<<<< HEAD
            LOGGER.debug(
                "Created new session for ws %s. Session ID: %s", id(ws), session.id
            )

            assert session.id not in self._session_info_by_id, (
                "session.id '%s' registered multiple times!" % session.id
            )

        self._session_info_by_id[session.id] = SessionInfo(ws, session)
=======
            self._session_info_by_id[session.id] = SessionInfo(ws, session)
>>>>>>> 03903037

        if ws is None:
            self._preheated_session_id = session.id
        else:
            self._set_state(State.ONE_OR_MORE_BROWSERS_CONNECTED)

        return session

    def _close_report_session(self, session_id):
        """Shutdown and remove a ReportSession.

        This function may be called multiple times for the same session,
        which is not an error. (Subsequent calls just no-op.)

        Parameters
        ----------
        session_id : str
            The ReportSession's id string.
        """
        if session_id in self._session_info_by_id:
            session_info = self._session_info_by_id[session_id]
            del self._session_info_by_id[session_id]
            session_info.session.shutdown()

        if len(self._session_info_by_id) == 0:
            self._set_state(State.NO_BROWSERS_CONNECTED)


class _BrowserWebSocketHandler(tornado.websocket.WebSocketHandler):
    """Handles a WebSocket connection from the browser"""

    def initialize(self, server):
        self._server = server
        self._session = None

    def check_origin(self, origin):
        """Set up CORS."""
        return super().check_origin(origin) or is_url_from_allowed_origins(origin)

    def open(self):
        self._session = self._server._create_or_reuse_report_session(self)

    def on_close(self):
        if not self._session:
            return
        self._server._close_report_session(self._session.id)
        self._session = None

    @tornado.gen.coroutine
    def on_message(self, payload):
        if not self._session:
            return

        msg = BackMsg()

        try:
            msg.ParseFromString(payload)
            msg_type = msg.WhichOneof("type")

            LOGGER.debug("Received the following back message:\n%s", msg)

            if msg_type == "cloud_upload":
                yield self._session.handle_save_request(self)
            elif msg_type == "rerun_script":
                self._session.handle_rerun_script_request()
            elif msg_type == "clear_cache":
                self._session.handle_clear_cache_request()
            elif msg_type == "set_run_on_save":
                self._session.handle_set_run_on_save_request(msg.set_run_on_save)
            elif msg_type == "stop_report":
                self._session.handle_stop_script_request()
            elif msg_type == "update_widgets":
                self._session.handle_rerun_script_request(
                    widget_state=msg.update_widgets
                )
            elif msg_type == "close_connection":
                if config.get_option("global.developmentMode"):
                    Server.get_current().stop()
                else:
                    LOGGER.warning(
                        "Client tried to close connection when "
                        "not in development mode"
                    )
            else:
                LOGGER.warning('No handler for "%s"', msg_type)

        except BaseException as e:
            LOGGER.error(e)
            self._session.enqueue_exception(e)


def _set_tornado_log_levels():
    if not config.get_option("global.developmentMode"):
        # Hide logs unless they're super important.
        # Example of stuff we don't care about: 404 about .js.map files.
        logging.getLogger("tornado.access").setLevel(logging.ERROR)
        logging.getLogger("tornado.application").setLevel(logging.ERROR)
        logging.getLogger("tornado.general").setLevel(logging.ERROR)<|MERGE_RESOLUTION|>--- conflicted
+++ resolved
@@ -503,7 +503,6 @@
             The newly-created ReportSession for this browser connection.
 
         """
-<<<<<<< HEAD
         if self._preheated_session_id is not None:
             assert len(self._session_info_by_id) == 1
             assert ws is not None
@@ -520,27 +519,6 @@
             )
 
         else:
-=======
-        preheated_session_info = self._session_info_by_id.get(PREHEATED_ID, None)
-
-        preheated_session_is_unclaimed = (
-            preheated_session_info and preheated_session_info.ws is None
-        )
-
-        current_session_is_actual_browser = ws is not None
-
-        # If the preheated session has no websocket assigned to it, and this
-        # function was called with a ws, just reuse the preheated session.
-        if preheated_session_is_unclaimed and current_session_is_actual_browser:
-            LOGGER.debug("Claim preheated context for ws %s", ws)
-            preheated_session_info.ws = ws
-            session = preheated_session_info.session
-
-        # Otherwise, create a new session.
-        else:
-            LOGGER.debug("Creating new session for ws %s", ws)
-
->>>>>>> 03903037
             session = ReportSession(
                 ioloop=self._ioloop,
                 script_path=self._script_path,
@@ -548,7 +526,6 @@
                 uploaded_file_manager=self._uploaded_file_mgr,
             )
 
-<<<<<<< HEAD
             LOGGER.debug(
                 "Created new session for ws %s. Session ID: %s", id(ws), session.id
             )
@@ -558,9 +535,6 @@
             )
 
         self._session_info_by_id[session.id] = SessionInfo(ws, session)
-=======
-            self._session_info_by_id[session.id] = SessionInfo(ws, session)
->>>>>>> 03903037
 
         if ws is None:
             self._preheated_session_id = session.id
