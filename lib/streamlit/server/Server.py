--- conflicted
+++ resolved
@@ -334,15 +334,11 @@
                 ]
             )
 
-<<<<<<< HEAD
-        return tornado.web.Application(routes, **TORNADO_SETTINGS)  # type: ignore[arg-type]
-=======
         return tornado.web.Application(
             routes,
             cookie_secret=config.get_option("server.cookieSecret"),
             **TORNADO_SETTINGS
-        )
->>>>>>> 2b6bd9a6
+        )  # type: ignore[arg-type]
 
     def _set_state(self, new_state):
         LOGGER.debug("Server state: %s -> %s" % (self._state, new_state))
