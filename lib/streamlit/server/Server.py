--- conflicted
+++ resolved
@@ -56,7 +56,6 @@
 # Dictionary key used to mark the script execution context that starts
 # up before the first browser connects.
 PREHEATED_REPORT_SESSION = "PREHEATED_REPORT_SESSION"
-<<<<<<< HEAD
 
 
 class SessionInfo(object):
@@ -76,8 +75,6 @@
         """
         self.session = session
         self.report_run_count = 0
-=======
->>>>>>> 7d0805db
 
 
 class State(Enum):
@@ -171,10 +168,7 @@
             ),
             (r"/debugz", DebugHandler, dict(server=self)),
             (r"/metrics", MetricsHandler),
-<<<<<<< HEAD
             (r"/message", MessageCacheHandler, dict(cache=self._message_cache)),
-=======
->>>>>>> 7d0805db
         ]
 
         if config.get_option("global.developmentMode") and config.get_option(
@@ -359,14 +353,6 @@
             The ReportSession associated with this browser connection
 
         """
-<<<<<<< HEAD
-        if ws not in self._session_infos:
-            if PREHEATED_REPORT_SESSION in self._session_infos:
-                assert len(self._session_infos) == 1
-                LOGGER.debug("Reusing preheated context for ws %s", ws)
-                session = self._session_infos[PREHEATED_REPORT_SESSION].session
-                del self._session_infos[PREHEATED_REPORT_SESSION]
-=======
         if ws not in self._report_sessions:
 
             if PREHEATED_REPORT_SESSION in self._report_sessions:
@@ -374,7 +360,6 @@
                 LOGGER.debug("Reusing preheated context for ws %s", ws)
                 session = self._report_sessions[PREHEATED_REPORT_SESSION]
                 del self._report_sessions[PREHEATED_REPORT_SESSION]
->>>>>>> 7d0805db
             else:
                 LOGGER.debug("Creating new context for ws %s", ws)
                 session = ReportSession(
