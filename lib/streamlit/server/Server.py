# -*- coding: utf-8 -*-
# Copyright 2018-2020 Streamlit Inc.
#
# Licensed under the Apache License, Version 2.0 (the "License");
# you may not use this file except in compliance with the License.
# You may obtain a copy of the License at
#
#    http://www.apache.org/licenses/LICENSE-2.0
#
# Unless required by applicable law or agreed to in writing, software
# distributed under the License is distributed on an "AS IS" BASIS,
# WITHOUT WARRANTIES OR CONDITIONS OF ANY KIND, either express or implied.
# See the License for the specific language governing permissions and
# limitations under the License.

import logging
import threading
import socket
import sys
import errno
import traceback
import click
from enum import Enum

import tornado.concurrent
import tornado.gen
import tornado.ioloop
import tornado.web
import tornado.websocket

from streamlit import config
from streamlit import file_util
from streamlit.ForwardMsgCache import ForwardMsgCache
from streamlit.ForwardMsgCache import create_reference_msg
from streamlit.ForwardMsgCache import populate_hash_if_needed
from streamlit.ReportSession import ReportSession
from streamlit.UploadedFileManager import UploadedFileManager
from streamlit.logger import get_logger
from streamlit.proto.BackMsg_pb2 import BackMsg
from streamlit.proto.ForwardMsg_pb2 import ForwardMsg
from streamlit.server.UploadFileRequestHandler import UploadFileRequestHandler
from streamlit.server.routes import AddSlashHandler
from streamlit.server.routes import DebugHandler
from streamlit.server.routes import HealthHandler
from streamlit.server.routes import MediaFileHandler
from streamlit.server.routes import MessageCacheHandler
from streamlit.server.routes import MetricsHandler
from streamlit.server.routes import StaticFileHandler
from streamlit.server.server_util import MESSAGE_SIZE_LIMIT
from streamlit.server.server_util import is_cacheable_msg
from streamlit.server.server_util import is_url_from_allowed_origins
from streamlit.server.server_util import make_url_path_regex
from streamlit.server.server_util import serialize_forward_msg

LOGGER = get_logger(__name__)


TORNADO_SETTINGS = {
    "compress_response": True,  # Gzip HTTP responses.
    "websocket_ping_interval": 20,  # Ping every 20s to keep WS alive.
    "websocket_ping_timeout": 30,  # Pings should be responded to within 30s.
    "websocket_max_message_size": MESSAGE_SIZE_LIMIT,  # Up the WS size limit.
}


# Dictionary key used to mark the script execution context that starts
# up before the first browser connects.
PREHEATED_REPORT_SESSION = "PREHEATED_REPORT_SESSION"

# When server.port is not available it will look for the next available port
# up to MAX_PORT_SEARCH_RETRIES.
MAX_PORT_SEARCH_RETRIES = 100


class SessionInfo(object):
    """Type stored in our _session_info_by_id dict.

    For each ReportSession, the server tracks that session's
    report_run_count. This is used to track the age of messages in
    the ForwardMsgCache.
    """

    def __init__(self, ws, session):
        """Initialize a SessionInfo instance.

        Parameters
        ----------
        session : ReportSession
            The ReportSession object.
        ws : _BrowserWebSocketHandler
            The websocket that owns this report.
        """
        self.session = session
        self.ws = ws
        self.report_run_count = 0


class State(Enum):
    INITIAL = "INITIAL"
    WAITING_FOR_FIRST_BROWSER = "WAITING_FOR_FIRST_BROWSER"
    ONE_OR_MORE_BROWSERS_CONNECTED = "ONE_OR_MORE_BROWSERS_CONNECTED"
    NO_BROWSERS_CONNECTED = "NO_BROWSERS_CONNECTED"
    STOPPING = "STOPPING"
    STOPPED = "STOPPED"


class RetriesExceeded(Exception):
    pass


def server_port_is_manually_set():
    return config.is_manually_set("server.port")


def start_listening(app):
    """Takes the server start listening at the configured port.

    In case the port is already taken it tries listening to the next available
    port.  It will error after MAX_PORT_SEARCH_RETRIES attempts.

    """

    call_count = 0

    while call_count < MAX_PORT_SEARCH_RETRIES:
        port = config.get_option("server.port")

        try:
            app.listen(port)
            break  # It worked! So let's break out of the loop.

        except (OSError, socket.error) as e:
            if e.errno == errno.EADDRINUSE:
                if server_port_is_manually_set():
                    LOGGER.error("Port %s is already in use", port)
                    sys.exit(1)
                else:
                    LOGGER.debug(
                        "Port %s already in use, trying to use the next one.", port
                    )
                    port += 1
                    # Save port 3000 because it is used for the development
                    # server in the front end.
                    if port == 3000:
                        port += 1

                    config._set_option(
                        "server.port", port, config.ConfigOption.STREAMLIT_DEFINITION
                    )
                    call_count += 1
            else:
                raise

    if call_count >= MAX_PORT_SEARCH_RETRIES:
        raise RetriesExceeded(
            "Cannot start Streamlit server. Port %s is already in use, and "
            "Streamlit was unable to find a free port after %s attempts.",
            port,
            MAX_PORT_SEARCH_RETRIES,
        )


class Server(object):

    _singleton = None

    @classmethod
    def get_current(cls):
        """
        Returns
        -------
        Server
            The singleton Server object.
        """
        if cls._singleton is None:
            raise RuntimeError("Server has not been initialized yet")

        return Server._singleton

    def __init__(self, ioloop, script_path, command_line):
        """Create the server. It won't be started yet.

        Parameters
        ----------
        ioloop : tornado.ioloop.IOLoop
        script_path : str
        command_line : str

        """
        if Server._singleton is not None:
            raise RuntimeError("Server already initialized. Use .get_current() instead")

        Server._singleton = self

        _set_tornado_log_levels()

        self._ioloop = ioloop
        self._script_path = script_path
        self._command_line = command_line

        # Mapping of ReportSession.id -> SessionInfo.
        self._session_info_by_id = {}

        self._must_stop = threading.Event()
        self._state = None
        self._set_state(State.INITIAL)
        self._message_cache = ForwardMsgCache()
        self._uploaded_file_mgr = UploadedFileManager()
        self._uploaded_file_mgr.on_file_added.connect(self._on_file_uploaded)

    def _on_file_uploaded(self, file):
        """Event handler for UploadedFileManager.on_file_added.

        When a file is uploaded by a user, schedule a re-run of the
        corresponding ReportSession.

        Parameters
        ----------
        file : File
            The file that was just uploaded.

        """
        pass

    def start(self, on_started):
        """Start the server.

        Parameters
        ----------
        on_started : callable
            A callback that will be called when the server's run-loop
            has started, and the server is ready to begin receiving clients.

        """
        if self._state != State.INITIAL:
            raise RuntimeError("Server has already been started")

        LOGGER.debug("Starting server...")

        app = self._create_app()
        start_listening(app)

        port = config.get_option("server.port")

        LOGGER.debug("Server started on port %s", port)

        self._ioloop.spawn_callback(self._loop_coroutine, on_started)

    def get_debug(self):
        return {"report": self._report.get_debug()}

    def _create_app(self):
        """Create our tornado web app.

        Returns
        -------
        tornado.web.Application

        """
        base = config.get_option("server.baseUrlPath")
        routes = [
            (
                make_url_path_regex(base, "stream"),
                _BrowserWebSocketHandler,
                dict(server=self),
            ),
            (
                make_url_path_regex(base, "healthz"),
                HealthHandler,
                dict(callback=lambda: self.is_ready_for_browser_connection),
            ),
            (make_url_path_regex(base, "debugz"), DebugHandler, dict(server=self)),
            (make_url_path_regex(base, "metrics"), MetricsHandler),
            (
                make_url_path_regex(base, "message"),
                MessageCacheHandler,
                dict(cache=self._message_cache),
            ),
<<<<<<< HEAD
            (
                make_url_path_regex(base, "upload_file"),
                UploadFileRequestHandler,
                dict(file_mgr=self._uploaded_file_mgr),
            ),
=======
            (make_url_path_regex(base, "media/(.*)"), MediaFileHandler),
>>>>>>> 8b69fddd
        ]

        if config.get_option("global.developmentMode") and config.get_option(
            "global.useNode"
        ):
            LOGGER.debug("Serving static content from the Node dev server")
        else:
            static_path = file_util.get_static_dir()
            LOGGER.debug("Serving static content from %s", static_path)

            routes.extend(
                [
                    (
                        make_url_path_regex(base, "(.*)"),
                        StaticFileHandler,
                        {"path": "%s/" % static_path, "default_filename": "index.html"},
                    ),
                    (make_url_path_regex(base, trailing_slash=False), AddSlashHandler),
                ]
            )

        return tornado.web.Application(routes, **TORNADO_SETTINGS)

    def _set_state(self, new_state):
        LOGGER.debug("Server state: %s -> %s" % (self._state, new_state))
        self._state = new_state

    @property
    def is_ready_for_browser_connection(self):
        return self._state not in (State.INITIAL, State.STOPPING, State.STOPPED)

    @property
    def browser_is_connected(self):
        return self._state == State.ONE_OR_MORE_BROWSERS_CONNECTED

    @tornado.gen.coroutine
    def _loop_coroutine(self, on_started=None):
        try:
            if self._state == State.INITIAL:
                self._set_state(State.WAITING_FOR_FIRST_BROWSER)
            elif self._state == State.ONE_OR_MORE_BROWSERS_CONNECTED:
                pass
            else:
                raise RuntimeError("Bad server state at start: %s" % self._state)

            if on_started is not None:
                on_started(self)

            while not self._must_stop.is_set():

                if self._state == State.WAITING_FOR_FIRST_BROWSER:
                    pass

                elif self._state == State.ONE_OR_MORE_BROWSERS_CONNECTED:

                    # Shallow-clone our sessions into a list, so we can iterate
                    # over it and not worry about whether it's being changed
                    # outside this coroutine.
                    session_infos = list(self._session_info_by_id.values())

                    for session_info in session_infos:
                        if session_info.ws is PREHEATED_REPORT_SESSION:
                            continue
                        msg_list = session_info.session.flush_browser_queue()
                        for msg in msg_list:
                            try:
                                self._send_message(session_info, msg)
                            except tornado.websocket.WebSocketClosedError:
                                self._close_report_session(session_info.session.id)
                            yield
                        yield

                elif self._state == State.NO_BROWSERS_CONNECTED:
                    pass

                else:
                    # Break out of the thread loop if we encounter any other state.
                    break

                yield tornado.gen.sleep(0.01)

            # Shut down all ReportSessions
            for session_info in list(self._session_info_by_id.values()):
                session_info.session.shutdown()

            self._set_state(State.STOPPED)

        except Exception as e:
            print("EXCEPTION!", e)
            traceback.print_stack(file=sys.stdout)
            LOGGER.info(
                """
Please report this bug at https://github.com/streamlit/streamlit/issues.
"""
            )

        finally:
            self._on_stopped()

    def _send_message(self, session_info, msg):
        """Send a message to a client.

        If the client is likely to have already cached the message, we may
        instead send a "reference" message that contains only the hash of the
        message.

        Parameters
        ----------
        session_info : SessionInfo
            The SessionInfo associated with websocket
        msg : ForwardMsg
            The message to send to the client

        """
        msg.metadata.cacheable = is_cacheable_msg(msg)
        msg_to_send = msg
        if msg.metadata.cacheable:
            populate_hash_if_needed(msg)

            if self._message_cache.has_message_reference(
                msg, session_info.session, session_info.report_run_count
            ):

                # This session has probably cached this message. Send
                # a reference instead.
                LOGGER.debug("Sending cached message ref (hash=%s)" % msg.hash)
                msg_to_send = create_reference_msg(msg)

            # Cache the message so it can be referenced in the future.
            # If the message is already cached, this will reset its
            # age.
            LOGGER.debug("Caching message (hash=%s)" % msg.hash)
            self._message_cache.add_message(
                msg, session_info.session, session_info.report_run_count
            )

        # If this was a `report_finished` message, we increment the
        # report_run_count for this session, and update the cache
        if (
            msg.WhichOneof("type") == "report_finished"
            and msg.report_finished == ForwardMsg.FINISHED_SUCCESSFULLY
        ):
            LOGGER.debug(
                "Report finished successfully; "
                "removing expired entries from MessageCache "
                "(max_age=%s)",
                config.get_option("global.maxCachedMessageAge"),
            )
            session_info.report_run_count += 1
            self._message_cache.remove_expired_session_entries(
                session_info.session, session_info.report_run_count
            )

        # Ship it off!
        session_info.ws.write_message(serialize_forward_msg(msg_to_send), binary=True)

    def stop(self):
        click.secho("  Stopping...", fg="blue")
        self._set_state(State.STOPPING)
        self._must_stop.set()

    def _on_stopped(self):
        """Called when our runloop is exiting, to shut down the ioloop.
        This will end our process.

        (Tests can patch this method out, to prevent the test's ioloop
        from being shutdown.)
        """
        self._ioloop.stop()

    def add_preheated_report_session(self):
        """Register a fake browser with the server and run the script.

        This is used to start running the user's script even before the first
        browser connects.
        """
        session = self._create_report_session(PREHEATED_REPORT_SESSION)
        session.handle_rerun_script_request(is_preheat=True)

    def _create_report_session(self, ws):
        """Register a connected browser with the server.

        Parameters
        ----------
        ws : _BrowserWebSocketHandler or PREHEATED_REPORT_SESSION
            The newly-connected websocket handler.

        Returns
        -------
        ReportSession
            The newly-created ReportSession for this browser connection.

        """
        if PREHEATED_REPORT_SESSION in self._session_info_by_id:
            assert len(self._session_info_by_id) == 1
            LOGGER.debug("Reusing preheated context for ws %s", ws)
            session = self._session_info_by_id[PREHEATED_REPORT_SESSION].session
            del self._session_info_by_id[PREHEATED_REPORT_SESSION]
        else:
            LOGGER.debug("Creating new context for ws %s", ws)
            session = ReportSession(
                ioloop=self._ioloop,
                script_path=self._script_path,
                command_line=self._command_line,
                uploaded_file_manager=self._uploaded_file_mgr,
            )

        assert session.id not in self._session_info_by_id, (
            "session.id '%s' registered multiple times!" % session.id
        )
        self._session_info_by_id[session.id] = SessionInfo(ws, session)

        if ws is not PREHEATED_REPORT_SESSION:
            self._set_state(State.ONE_OR_MORE_BROWSERS_CONNECTED)

        return session

    def _close_report_session(self, session_id):
        """Shutdown and remove a ReportSession.

        This function may be called multiple times for the same session,
        which is not an error. (Subsequent calls just no-op.)

        Parameters
        ----------
        session_id : str
            The ReportSession's id string.

        """
        if session_id in self._session_info_by_id:
            session_info = self._session_info_by_id[session_id]
            del self._session_info_by_id[session_id]
            session_info.session.shutdown()

        if len(self._session_info_by_id) == 0:
            self._set_state(State.NO_BROWSERS_CONNECTED)


class _BrowserWebSocketHandler(tornado.websocket.WebSocketHandler):
    """Handles a WebSocket connection from the browser"""

    def initialize(self, server):
        self._server = server
        self._session = None

    def check_origin(self, origin):
        """Set up CORS."""
        return super().check_origin(origin) or is_url_from_allowed_origins(origin)

    def open(self):
        self._session = self._server._create_report_session(self)

    def on_close(self):
        self._server._close_report_session(self._session.id)
        self._session = None

    @tornado.gen.coroutine
    def on_message(self, payload):
        msg = BackMsg()

        try:
            msg.ParseFromString(payload)
            msg_type = msg.WhichOneof("type")

            if msg_type == "upload_file_chunk":
                LOGGER.debug(
                    "Received the following upload_file_chunk back message:\nfile_uploaded {\n   widget_id: %s\n   index: %s\n   data: #####\n}",
                    msg.upload_file_chunk.widget_id,
                    msg.upload_file_chunk.index,
                )
            else:
                LOGGER.debug("Received the following back message:\n%s", msg)

            if msg_type == "cloud_upload":
                yield self._session.handle_save_request(self)
            elif msg_type == "rerun_script":
                self._session.handle_rerun_script_request()
            elif msg_type == "clear_cache":
                self._session.handle_clear_cache_request()
            elif msg_type == "set_run_on_save":
                self._session.handle_set_run_on_save_request(msg.set_run_on_save)
            elif msg_type == "stop_report":
                self._session.handle_stop_script_request()
            elif msg_type == "update_widgets":
                self._session.handle_rerun_script_request(
                    widget_state=msg.update_widgets
                )
            elif msg_type == "upload_file":
                self._session.handle_upload_file(upload_file=msg.upload_file)
            elif msg_type == "upload_file_chunk":
                self._session.handle_upload_file_chunk(
                    upload_file_chunk=msg.upload_file_chunk
                )
            elif msg_type == "delete_uploaded_file":
                self._session.handle_delete_uploaded_file(
                    delete_uploaded_file=msg.delete_uploaded_file
                )
            elif msg_type == "close_connection":
                if config.get_option("global.developmentMode"):
                    Server.get_current().stop()
                else:
                    LOGGER.warning(
                        "Client tried to close connection when "
                        "not in development mode"
                    )
            else:
                LOGGER.warning('No handler for "%s"', msg_type)

        except BaseException as e:
            LOGGER.error(e)
            self._session.enqueue_exception(e)


def _set_tornado_log_levels():
    if not config.get_option("global.developmentMode"):
        # Hide logs unless they're super important.
        # Example of stuff we don't care about: 404 about .js.map files.
        logging.getLogger("tornado.access").setLevel(logging.ERROR)
        logging.getLogger("tornado.application").setLevel(logging.ERROR)
        logging.getLogger("tornado.general").setLevel(logging.ERROR)<|MERGE_RESOLUTION|>--- conflicted
+++ resolved
@@ -276,15 +276,12 @@
                 MessageCacheHandler,
                 dict(cache=self._message_cache),
             ),
-<<<<<<< HEAD
             (
                 make_url_path_regex(base, "upload_file"),
                 UploadFileRequestHandler,
                 dict(file_mgr=self._uploaded_file_mgr),
             ),
-=======
             (make_url_path_regex(base, "media/(.*)"), MediaFileHandler),
->>>>>>> 8b69fddd
         ]
 
         if config.get_option("global.developmentMode") and config.get_option(
