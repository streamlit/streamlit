# Copyright 2018-2020 Streamlit Inc.
#
# Licensed under the Apache License, Version 2.0 (the "License");
# you may not use this file except in compliance with the License.
# You may obtain a copy of the License at
#
#    http://www.apache.org/licenses/LICENSE-2.0
#
# Unless required by applicable law or agreed to in writing, software
# distributed under the License is distributed on an "AS IS" BASIS,
# WITHOUT WARRANTIES OR CONDITIONS OF ANY KIND, either express or implied.
# See the License for the specific language governing permissions and
# limitations under the License.

from typing import Dict, Any
from typing import List

import tornado.web
import tornado.httputil

from streamlit.UploadedFileManager import UploadedFile
from streamlit import config
from streamlit.logger import get_logger
from streamlit.Report import Report
from streamlit.server import routes

LOGGER = get_logger(__name__)


class UploadFileRequestHandler(tornado.web.RequestHandler):
    """
    Implements the PUT /upload_file endpoint.
    """

    def initialize(self, file_mgr):
        """
        Parameters
        ----------
        file_mgr : UploadedFileManager
            The server's singleton UploadedFileManager. All file uploads
            go here.

        """
        self._file_mgr = file_mgr

    def set_default_headers(self):
<<<<<<< HEAD
        if config.get_option("server.enableXsrfProtection"):
            self.set_header("Access-Control-Allow-Headers", "X-XSRFToken")
            self.set_header("Access-Control-Allow-Origin", Report.get_url(config.get_option("browser.serverAddress")))
=======
        if config.get_option("server.enableCSRFProtection"):
            self.set_header("Access-Control-Allow-Headers", "X-Xsrftoken")
            self.set_header(
                "Access-Control-Allow-Origin",
                Report.get_url(config.get_option("browser.serverAddress")),
            )
>>>>>>> 16c439b1
            self.set_header("Vary", "Origin")
            self.set_header("Access-Control-Allow-Credentials", "true")
        elif routes.allow_cross_origin_requests():
            self.set_header("Access-Control-Allow-Origin", "*")

    def options(self):
        """/OPTIONS handler for preflight CORS checks.

        When a browser is making a CORS request, it may sometimes first
        send an OPTIONS request, to check whether the server understands the
        CORS protocol. This is optional, and doesn't happen for every request
        or in every browser. If an OPTIONS request does get sent, and is not
        then handled by the server, the browser will fail the underlying
        request.

        The proper way to handle this is to send a 204 response ("no content")
        with the CORS headers attached. (These headers are automatically added
        to every outgoing response, including OPTIONS responses,
        via set_default_headers().)

        See https://developer.mozilla.org/en-US/docs/Glossary/Preflight_request
        """
        self.set_status(204)
        self.finish()

    @staticmethod
    def _require_arg(args, name):
        """Return the value of the argument with the given name.

        A human-readable exception will be raised if the argument doesn't
        exist. This will be used as the body for the error response returned
        from the request.
        """
        try:
            arg = args[name]
        except KeyError:
            raise Exception("Missing '%s'" % name)

        if len(arg) != 1:
            raise Exception("Expected 1 '%s' arg, but got %s" % (name, len(arg)))

        # Convert bytes to string
        return arg[0].decode("utf-8")

    def post(self):
        args = {}  # type: Dict[str, List[bytes]]
        files = {}  # type: Dict[str, List[Any]]

        tornado.httputil.parse_body_arguments(
            content_type=self.request.headers["Content-Type"],
            body=self.request.body,
            arguments=args,
            files=files,
        )

        try:
            session_id = self._require_arg(args, "sessionId")
            widget_id = self._require_arg(args, "widgetId")
        except Exception as e:
            self.send_error(400, reason=str(e))
            return

        # Create an UploadedFile object for each file.
        uploaded_files = []
        for flist in files.values():
            # Because multiple files with the same name can be uploaded, each
            # entry in the files dict is itself a list.
            for file in flist:
                uploaded_files.append(
                    UploadedFile(name=file["filename"], data=file["body"])
                )

        if len(uploaded_files) == 0:
            self.send_error(400, reason="Expected at least 1 file, but got 0")
            return

        self._file_mgr.add_files(
            session_id=session_id, widget_id=widget_id, files=uploaded_files,
        )

        self.set_status(200)<|MERGE_RESOLUTION|>--- conflicted
+++ resolved
@@ -44,18 +44,12 @@
         self._file_mgr = file_mgr
 
     def set_default_headers(self):
-<<<<<<< HEAD
         if config.get_option("server.enableXsrfProtection"):
-            self.set_header("Access-Control-Allow-Headers", "X-XSRFToken")
-            self.set_header("Access-Control-Allow-Origin", Report.get_url(config.get_option("browser.serverAddress")))
-=======
-        if config.get_option("server.enableCSRFProtection"):
             self.set_header("Access-Control-Allow-Headers", "X-Xsrftoken")
             self.set_header(
                 "Access-Control-Allow-Origin",
                 Report.get_url(config.get_option("browser.serverAddress")),
             )
->>>>>>> 16c439b1
             self.set_header("Vary", "Origin")
             self.set_header("Access-Control-Allow-Credentials", "true")
         elif routes.allow_cross_origin_requests():
