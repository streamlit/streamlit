# Copyright 2018-2022 Streamlit Inc.
#
# Licensed under the Apache License, Version 2.0 (the "License");
# you may not use this file except in compliance with the License.
# You may obtain a copy of the License at
#
#    http://www.apache.org/licenses/LICENSE-2.0
#
# Unless required by applicable law or agreed to in writing, software
# distributed under the License is distributed on an "AS IS" BASIS,
# WITHOUT WARRANTIES OR CONDITIONS OF ANY KIND, either express or implied.
# See the License for the specific language governing permissions and
# limitations under the License.

import traceback

import streamlit as st
from streamlit import config
from streamlit.errors import UncaughtAppException
from streamlit.logger import get_logger

LOGGER = get_logger(__name__)


<<<<<<< HEAD
# Extract the streamlit package path
_streamlit_dir = os.path.dirname(st.__file__)

# Make it absolute, resolve aliases, and ensure there's a trailing path
# separator
_streamlit_dir = os.path.join(os.path.realpath(_streamlit_dir), "")

# When client.showErrorDetails is False, we show a generic warning in the
# frontend when we encounter an uncaught app exception.
_GENERIC_UNCAUGHT_EXCEPTION_TEXT = "This app has encountered an error. The original error message is redacted to prevent data leaks.  Full error details have been recorded in the logs (if you're on Streamlit Cloud, click on 'Manage app' in the lower right of your app)."


def _print_rich_exception(e: BaseException):
    from rich import box, panel

    # Monkey patch the panel to use our custom box style
    class ConfigurablePanel(panel.Panel):
        def __init__(
            self,
            renderable,
            box=box.Box("────\n    \n────\n    \n────\n────\n    \n────\n"),
            **kwargs,
        ):
            super(ConfigurablePanel, self).__init__(renderable, box, **kwargs)

    from rich import traceback as rich_traceback

    rich_traceback.Panel = ConfigurablePanel  # type: ignore

    # Configure console
    from rich.console import Console

    console = Console(
        color_system="256",
        force_terminal=True,
        width=88,
        no_color=False,
        tab_size=8,
    )

    from streamlit import script_runner

    # Print exception via rich
    console.print(
        rich_traceback.Traceback.from_exception(
            type(e),
            e,
            e.__traceback__,
            width=88,
            show_locals=False,
            max_frames=100,
            word_wrap=False,
            extra_lines=3,
            suppress=[script_runner],  # Ignore script runner
        )
    )


=======
>>>>>>> ba95c511
def handle_uncaught_app_exception(e: BaseException) -> None:
    """Handle an exception that originated from a user app.
    By default, we show exceptions directly in the browser. However,
    if the user has disabled client error details, we display a generic
    warning in the frontend instead.
    """

    errorLogged = False

    if config.get_option("logger.enableRich"):
        try:
            # Print exception via rich
            # Rich is only a soft dependency
            # -> if not installed, we will use the default traceback formatting
            _print_rich_exception(e)
            errorLogged = True
        except Exception:
            # Rich is not installed or not compatible to our config
            # -> Use normal traceback formatting as fallback
            # Catching all exceptions because we don't want to leave any possiblity of breaking here.
            errorLogged = False

    if config.get_option("client.showErrorDetails"):
        if not errorLogged:
            # TODO: Clean up the stack trace, so it doesn't include ScriptRunner.
            LOGGER.warning("Uncaught app exception", exc_info=e)
        st.exception(e)
    else:
<<<<<<< HEAD
        if not errorLogged:
            # Use LOGGER.error, rather than LOGGER.debug, since we don't
            # show debug logs by default.
            LOGGER.error("Uncaught app exception", exc_info=e)
        st.exception(UncaughtAppException(e))


def _is_in_streamlit_package(file):
    """True if the given file is part of the streamlit package."""
    try:
        common_prefix = os.path.commonprefix([os.path.realpath(file), _streamlit_dir])
    except ValueError:
        # Raised if paths are on different drives.
        return False

    return common_prefix == _streamlit_dir


def get_nonstreamlit_traceback(extracted_tb):
    return [
        entry for entry in extracted_tb if not _is_in_streamlit_package(entry.filename)
    ]
=======
        # Use LOGGER.error, rather than LOGGER.debug, since we don't
        # show debug logs by default.
        LOGGER.error("Uncaught app exception", exc_info=e)
        st.exception(UncaughtAppException(e))
>>>>>>> ba95c511
<|MERGE_RESOLUTION|>--- conflicted
+++ resolved
@@ -20,19 +20,6 @@
 from streamlit.logger import get_logger
 
 LOGGER = get_logger(__name__)
-
-
-<<<<<<< HEAD
-# Extract the streamlit package path
-_streamlit_dir = os.path.dirname(st.__file__)
-
-# Make it absolute, resolve aliases, and ensure there's a trailing path
-# separator
-_streamlit_dir = os.path.join(os.path.realpath(_streamlit_dir), "")
-
-# When client.showErrorDetails is False, we show a generic warning in the
-# frontend when we encounter an uncaught app exception.
-_GENERIC_UNCAUGHT_EXCEPTION_TEXT = "This app has encountered an error. The original error message is redacted to prevent data leaks.  Full error details have been recorded in the logs (if you're on Streamlit Cloud, click on 'Manage app' in the lower right of your app)."
 
 
 def _print_rich_exception(e: BaseException):
@@ -81,8 +68,6 @@
     )
 
 
-=======
->>>>>>> ba95c511
 def handle_uncaught_app_exception(e: BaseException) -> None:
     """Handle an exception that originated from a user app.
     By default, we show exceptions directly in the browser. However,
@@ -90,7 +75,7 @@
     warning in the frontend instead.
     """
 
-    errorLogged = False
+    error_logged = False
 
     if config.get_option("logger.enableRich"):
         try:
@@ -98,45 +83,21 @@
             # Rich is only a soft dependency
             # -> if not installed, we will use the default traceback formatting
             _print_rich_exception(e)
-            errorLogged = True
+            error_logged = True
         except Exception:
             # Rich is not installed or not compatible to our config
             # -> Use normal traceback formatting as fallback
             # Catching all exceptions because we don't want to leave any possiblity of breaking here.
-            errorLogged = False
+            error_logged = False
 
     if config.get_option("client.showErrorDetails"):
-        if not errorLogged:
+        if not error_logged:
             # TODO: Clean up the stack trace, so it doesn't include ScriptRunner.
-            LOGGER.warning("Uncaught app exception", exc_info=e)
+            LOGGER.warning(traceback.format_exc())
         st.exception(e)
     else:
-<<<<<<< HEAD
-        if not errorLogged:
+        if not error_logged:
             # Use LOGGER.error, rather than LOGGER.debug, since we don't
             # show debug logs by default.
             LOGGER.error("Uncaught app exception", exc_info=e)
-        st.exception(UncaughtAppException(e))
-
-
-def _is_in_streamlit_package(file):
-    """True if the given file is part of the streamlit package."""
-    try:
-        common_prefix = os.path.commonprefix([os.path.realpath(file), _streamlit_dir])
-    except ValueError:
-        # Raised if paths are on different drives.
-        return False
-
-    return common_prefix == _streamlit_dir
-
-
-def get_nonstreamlit_traceback(extracted_tb):
-    return [
-        entry for entry in extracted_tb if not _is_in_streamlit_package(entry.filename)
-    ]
-=======
-        # Use LOGGER.error, rather than LOGGER.debug, since we don't
-        # show debug logs by default.
-        LOGGER.error("Uncaught app exception", exc_info=e)
-        st.exception(UncaughtAppException(e))
->>>>>>> ba95c511
+        st.exception(UncaughtAppException(e))