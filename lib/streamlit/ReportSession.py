--- conflicted
+++ resolved
@@ -278,11 +278,6 @@
                 # on the main thread.
                 self._ioloop.spawn_callback(self._save_final_report_and_quit)
 
-<<<<<<< HEAD
-=======
-            script_succeeded = event == ScriptRunnerEvent.SCRIPT_STOPPED_WITH_SUCCESS
-
->>>>>>> 7d0805db
             if script_succeeded:
                 # When a script completes successfully, we update our
                 # LocalSourcesWatcher to account for any source code changes
@@ -347,7 +342,6 @@
         imsg = msg.initialize
 
         imsg.config.sharing_enabled = config.get_option("global.sharingMode") != "off"
-<<<<<<< HEAD
 
         imsg.config.gather_usage_stats = config.get_option("browser.gatherUsageStats")
 
@@ -363,16 +357,6 @@
             imsg.config.gather_usage_stats,
             imsg.config.sharing_enabled,
             imsg.config.max_cached_message_age,
-=======
-        LOGGER.debug(
-            "New browser connection: sharing_enabled=%s", imsg.config.sharing_enabled
-        )
-
-        imsg.config.gather_usage_stats = config.get_option("browser.gatherUsageStats")
-        LOGGER.debug(
-            "New browser connection: gather_usage_stats=%s",
-            imsg.config.gather_usage_stats,
->>>>>>> 7d0805db
         )
 
         imsg.environment_info.streamlit_version = __version__
@@ -568,11 +552,7 @@
         url = yield self._get_storage().save_report_files(self._report.report_id, files)
 
         if config.get_option("server.liveSave"):
-<<<<<<< HEAD
-            util.print_url("Saved running report", url)
-=======
             util.print_url("Saved running app", url)
->>>>>>> 7d0805db
 
         raise tornado.gen.Return(url)
 
@@ -584,11 +564,7 @@
         )
 
         if config.get_option("server.liveSave"):
-<<<<<<< HEAD
-            util.print_url("Saved final report", url)
-=======
             util.print_url("Saved final app", url)
->>>>>>> 7d0805db
 
         raise tornado.gen.Return(url)
 
