--- conflicted
+++ resolved
@@ -24,12 +24,8 @@
 from streamlit import __version__
 from streamlit import caching
 from streamlit import config
-<<<<<<< HEAD
-from streamlit import util
+from streamlit import url_util
 from streamlit.fileManager import FileManager
-=======
-from streamlit import url_util
->>>>>>> 2780ab69
 from streamlit.DeltaGenerator import DeltaGenerator
 from streamlit.Report import Report
 from streamlit.ScriptRequestQueue import RerunData
