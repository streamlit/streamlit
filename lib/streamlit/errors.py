# -*- coding: utf-8 -*-
# Copyright 2018-2020 Streamlit Inc.
#
# Licensed under the Apache License, Version 2.0 (the "License");
# you may not use this file except in compliance with the License.
# You may obtain a copy of the License at
#
#    http://www.apache.org/licenses/LICENSE-2.0
#
# Unless required by applicable law or agreed to in writing, software
# distributed under the License is distributed on an "AS IS" BASIS,
# WITHOUT WARRANTIES OR CONDITIONS OF ANY KIND, either express or implied.
# See the License for the specific language governing permissions and
# limitations under the License.


class NoStaticFiles(Exception):
    pass


class S3NoCredentials(Exception):
    pass


<<<<<<< HEAD
class MarkdownFormattedException(Exception):
    """Instances of this class can use markdown in their messages, which will get
    nicely formatted on the frontend.
    """

    pass


class StreamlitAPIException(MarkdownFormattedException):
=======
class NoSessionContext(Exception):
    pass


class StreamlitAPIException(Exception):
>>>>>>> 80e3c79f
    """Base class for Streamlit API exceptions.

    An API exception should be thrown when user code interacts with the
    Streamlit API incorrectly. (That is, when we throw an exception as a
    result of a user's malformed `st.foo` call, it should be a
    StreamlitAPIException or subclass.)

    When displaying these exceptions on the frontend, we strip Streamlit
    entries from the stack trace so that the user doesn't see a bunch of
    noise related to Streamlit internals.

    """

    pass


class DuplicateWidgetID(StreamlitAPIException):
    pass


class UnhashableType(StreamlitAPIException):
    pass


class UserHashError(StreamlitAPIException):
    pass


class InternalHashError(MarkdownFormattedException):
    """Exception in Streamlit hashing code (i.e. not a user error)"""

    pass<|MERGE_RESOLUTION|>--- conflicted
+++ resolved
@@ -22,7 +22,10 @@
     pass
 
 
-<<<<<<< HEAD
+class NoSessionContext(Exception):
+    pass
+
+
 class MarkdownFormattedException(Exception):
     """Instances of this class can use markdown in their messages, which will get
     nicely formatted on the frontend.
@@ -32,13 +35,6 @@
 
 
 class StreamlitAPIException(MarkdownFormattedException):
-=======
-class NoSessionContext(Exception):
-    pass
-
-
-class StreamlitAPIException(Exception):
->>>>>>> 80e3c79f
     """Base class for Streamlit API exceptions.
 
     An API exception should be thrown when user code interacts with the
