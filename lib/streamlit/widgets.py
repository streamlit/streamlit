--- conflicted
+++ resolved
@@ -13,11 +13,7 @@
 # limitations under the License.
 
 from pprint import pprint
-<<<<<<< HEAD
-from typing import Any, Optional, Dict, Callable
-=======
-from typing import Any, Optional, Dict, Set
->>>>>>> 7d9171d6
+from typing import Any, Optional, Dict, Callable, Set
 
 from streamlit.proto.ClientState_pb2 import ClientState
 from streamlit.proto.WidgetStates_pb2 import WidgetStates, WidgetState
