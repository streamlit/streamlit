--- conflicted
+++ resolved
@@ -31,17 +31,15 @@
 
 LOG_LEVELS = ["error", "warning", "info", "debug"]
 
-NEW_VERSION_TEXT = '''
+NEW_VERSION_TEXT = """
   %(new_version)s
   See what's new at https://streamlit.trydiscourse.com/c/announcements
 
   Enter the following command to upgrade:
   $ %(command)s
-''' % {
-    'new_version': click.style('A new version of Streamlit is available.',
-                               fg='green'),
-    'command': click.style('pip install streamlit --upgrade',
-                           fg='white', bold=True)
+""" % {
+    "new_version": click.style("A new version of Streamlit is available.", fg="green"),
+    "command": click.style("pip install streamlit --upgrade", fg="white", bold=True),
 }
 
 
@@ -122,15 +120,11 @@
     _main_run(file, args)
 
 
-<<<<<<< HEAD
 def _main_run(file, args=None):
     if args is None:
         args = []
 
     # Check credentials.
-=======
-def _main_run(file, args=[]):
->>>>>>> 62588bfa
     Credentials.get_current().check_activated(auto_resolve=True)
 
     # Notify if streamlit is out of date.
