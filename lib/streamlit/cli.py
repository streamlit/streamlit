--- conflicted
+++ resolved
@@ -189,7 +189,7 @@
 @configurator_options
 @click.argument("target", required=True, envvar="STREAMLIT_RUN_TARGET")
 @click.argument("args", nargs=-1)
-def main_run(target, args=None, **kwargs):
+def main_run(target, args=None, **kwargs):Å
     """Run a Python script, piping stderr to Streamlit.
 
     The script can be local or it can be an url. In the latter case, Streamlit
@@ -200,7 +200,6 @@
 
     _apply_config_options_from_cli(kwargs)
 
-<<<<<<< HEAD
     if url(file_or_url):
         from streamlit.temporary_directory import TemporaryDirectory
         with TemporaryDirectory() as temp_dir:
@@ -209,27 +208,6 @@
             script_path = os.path.join(temp_dir, path.strip('/').rsplit('/', 1)[-1])
             _download_remote(script_path, file_or_url)
             _main_run(script_path, args)
-=======
-    if url(target):
-        import tempfile
-        import requests
-
-        with tempfile.NamedTemporaryFile() as fp:
-            try:
-                resp = requests.get(target)
-                resp.raise_for_status()
-                fp.write(resp.content)
-                # flush since we are reading the file within the with block
-                fp.flush()
-            except requests.exceptions.RequestException as e:
-                raise click.BadParameter(
-                    ("Unable to fetch {}.\n{}".format(target, e))
-                )
-            # this is called within the with block to make sure the temp file
-            # is not deleted
-            _main_run(fp.name, args)
->>>>>>> 6e57fb4f
-
     else:
         if not os.path.exists(target):
             raise click.BadParameter("File does not exist: {}".format(target))
