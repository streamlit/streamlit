--- conflicted
+++ resolved
@@ -34,9 +34,6 @@
 
 LOG_LEVELS = ["error", "warning", "info", "debug"]
 
-<<<<<<< HEAD
-LOG_LEVELS = ["error", "warning", "info", "debug"]
-=======
 NEW_VERSION_TEXT = """
   %(new_version)s
   See what's new at https://discuss.streamlit.io/c/announcements
@@ -47,7 +44,6 @@
     "new_version": click.style("A new version of Streamlit is available.", fg="green"),
     "command": click.style("pip install streamlit --upgrade", fg="white", bold=True),
 }
->>>>>>> 7d0805db
 
 
 @click.group()
@@ -106,10 +102,6 @@
 @main.command("hello")
 def main_hello():
     """Runs the Hello World script."""
-<<<<<<< HEAD
-    print("Showing Hello World script in browser...")
-=======
->>>>>>> 7d0805db
     import streamlit.hello
 
     filename = streamlit.hello.__file__
@@ -123,16 +115,6 @@
 
 
 @main.command("run")
-<<<<<<< HEAD
-@click.argument("file", type=click.Path(exists=True))
-@click.argument("args", nargs=-1)
-def main_run(file, args):
-    """Run a Python script, piping stderr to Streamlit."""
-    _main_run(file, args)
-
-
-def _main_run(file, args=[]):
-=======
 @click.argument("file_or_url", required=True)
 @click.argument("args", nargs=-1)
 def main_run(file_or_url, args):
@@ -176,7 +158,6 @@
     streamlit._is_running_with_streamlit = True
 
     # Check credentials.
->>>>>>> 7d0805db
     Credentials.get_current().check_activated(auto_resolve=True)
 
     # Notify if streamlit is out of date.
