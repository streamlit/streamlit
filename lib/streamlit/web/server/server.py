# Copyright (c) Streamlit Inc. (2018-2022) Snowflake Inc. (2022-2024)
#
# Licensed under the Apache License, Version 2.0 (the "License");
# you may not use this file except in compliance with the License.
# You may obtain a copy of the License at
#
#     http://www.apache.org/licenses/LICENSE-2.0
#
# Unless required by applicable law or agreed to in writing, software
# distributed under the License is distributed on an "AS IS" BASIS,
# WITHOUT WARRANTIES OR CONDITIONS OF ANY KIND, either express or implied.
# See the License for the specific language governing permissions and
# limitations under the License.

from __future__ import annotations

import errno
import logging
import os
import socket
import sys
from pathlib import Path
from typing import TYPE_CHECKING, Any, Awaitable, Final, List

import tornado.concurrent
import tornado.locks
import tornado.netutil
import tornado.web
import tornado.websocket
from tornado.httpserver import HTTPServer

from streamlit import cli_util, config, file_util, source_util, util
from streamlit.components.v1.components import ComponentRegistry
from streamlit.config_option import ConfigOption
from streamlit.logger import get_logger
from streamlit.runtime import Runtime, RuntimeConfig, RuntimeState
from streamlit.runtime.memory_media_file_storage import MemoryMediaFileStorage
from streamlit.runtime.memory_uploaded_file_manager import MemoryUploadedFileManager
from streamlit.runtime.runtime_util import get_max_message_size_bytes
from streamlit.web.cache_storage_manager_config import (
    create_default_cache_storage_manager,
)
from streamlit.web.server.app_static_file_handler import AppStaticFileHandler
from streamlit.web.server.browser_websocket_handler import BrowserWebSocketHandler
from streamlit.web.server.component_request_handler import ComponentRequestHandler
from streamlit.web.server.media_file_handler import MediaFileHandler
from streamlit.web.server.routes import (
    AddSlashHandler,
    HealthHandler,
    HostConfigHandler,
    MessageCacheHandler,
    StaticFileHandler,
)
from streamlit.web.server.server_util import make_url_path_regex
from streamlit.web.server.stats_request_handler import StatsRequestHandler
from streamlit.web.server.upload_file_request_handler import UploadFileRequestHandler

if TYPE_CHECKING:
    from ssl import SSLContext

_LOGGER: Final = get_logger(__name__)

TORNADO_SETTINGS = {
    # Gzip HTTP responses.
    "compress_response": True,
    # Ping every 1s to keep WS alive.
    # 2021.06.22: this value was previously 20s, and was causing
    # connection instability for a small number of users. This smaller
    # ping_interval fixes that instability.
    # https://github.com/streamlit/streamlit/issues/3196
    "websocket_ping_interval": 1,
    # If we don't get a ping response within 30s, the connection
    # is timed out.
    "websocket_ping_timeout": 30,
    "xsrf_cookie_name": "_streamlit_xsrf",
}

# When server.port is not available it will look for the next available port
# up to MAX_PORT_SEARCH_RETRIES.
MAX_PORT_SEARCH_RETRIES = 100

# When server.address starts with this prefix, the server will bind
# to an unix socket.
UNIX_SOCKET_PREFIX = "unix://"

MEDIA_ENDPOINT: Final = "/media"
UPLOAD_FILE_ENDPOINT: Final = "/_stcore/upload_file"
STREAM_ENDPOINT: Final = r"_stcore/stream"
METRIC_ENDPOINT: Final = r"(?:st-metrics|_stcore/metrics)"
MESSAGE_ENDPOINT: Final = r"_stcore/message"
HEALTH_ENDPOINT: Final = r"(?:healthz|_stcore/health)"
HOST_CONFIG_ENDPOINT: Final = r"_stcore/host-config"
SCRIPT_HEALTH_CHECK_ENDPOINT: Final = (
    r"(?:script-health-check|_stcore/script-health-check)"
)


class RetriesExceeded(Exception):
    pass


def server_port_is_manually_set() -> bool:
    return config.is_manually_set("server.port")


def server_address_is_unix_socket() -> bool:
    address = config.get_option("server.address")
    return address is not None and address.startswith(UNIX_SOCKET_PREFIX)


def start_listening(app: tornado.web.Application) -> None:
    """Makes the server start listening at the configured port.

    In case the port is already taken it tries listening to the next available
    port.  It will error after MAX_PORT_SEARCH_RETRIES attempts.

    """
    cert_file = config.get_option("server.sslCertFile")
    key_file = config.get_option("server.sslKeyFile")
    ssl_options = _get_ssl_options(cert_file, key_file)

    http_server = HTTPServer(
        app,
        max_buffer_size=config.get_option("server.maxUploadSize") * 1024 * 1024,
        ssl_options=ssl_options,
    )

    if server_address_is_unix_socket():
        start_listening_unix_socket(http_server)
    else:
        start_listening_tcp_socket(http_server)


def _get_ssl_options(cert_file: str | None, key_file: str | None) -> SSLContext | None:
    if bool(cert_file) != bool(key_file):
        _LOGGER.error(
            "Options 'server.sslCertFile' and 'server.sslKeyFile' must "
            "be set together. Set missing options or delete existing options."
        )
        sys.exit(1)
    if cert_file and key_file:
        # ssl_ctx.load_cert_chain raise exception as below, but it is not
        # sufficiently user-friendly
        # FileNotFoundError: [Errno 2] No such file or directory
        if not Path(cert_file).exists():
            _LOGGER.error("Cert file '%s' does not exist.", cert_file)
            sys.exit(1)
        if not Path(key_file).exists():
            _LOGGER.error("Key file '%s' does not exist.", key_file)
            sys.exit(1)

        import ssl

        ssl_ctx = ssl.create_default_context(ssl.Purpose.CLIENT_AUTH)
        # When the SSL certificate fails to load, an exception is raised as below,
        # but it is not sufficiently user-friendly.
        # ssl.SSLError: [SSL] PEM lib (_ssl.c:4067)
        try:
            ssl_ctx.load_cert_chain(cert_file, key_file)
        except ssl.SSLError:
            _LOGGER.error(
                "Failed to load SSL certificate. Make sure "
                "cert file '%s' and key file '%s' are correct.",
                cert_file,
                key_file,
            )
            sys.exit(1)

        return ssl_ctx
    return None


def start_listening_unix_socket(http_server: HTTPServer) -> None:
    address = config.get_option("server.address")
    file_name = os.path.expanduser(address[len(UNIX_SOCKET_PREFIX) :])

    unix_socket = tornado.netutil.bind_unix_socket(file_name)
    http_server.add_socket(unix_socket)


def start_listening_tcp_socket(http_server: HTTPServer) -> None:
    call_count = 0

    port = None
    while call_count < MAX_PORT_SEARCH_RETRIES:
        address = config.get_option("server.address")
        port = config.get_option("server.port")

        try:
            http_server.listen(port, address)
            break  # It worked! So let's break out of the loop.

        except (OSError, socket.error) as e:
            if e.errno == errno.EADDRINUSE:
                if server_port_is_manually_set():
                    _LOGGER.error("Port %s is already in use", port)
                    sys.exit(1)
                else:
                    _LOGGER.debug(
                        "Port %s already in use, trying to use the next one.", port
                    )
                    port += 1
                    # Save port 3000 because it is used for the development
                    # server in the front end.
                    if port == 3000:
                        port += 1

                    config.set_option(
                        "server.port", port, ConfigOption.STREAMLIT_DEFINITION
                    )
                    call_count += 1
            else:
                raise

    if call_count >= MAX_PORT_SEARCH_RETRIES:
        raise RetriesExceeded(
            f"Cannot start Streamlit server. Port {port} is already in use, and "
            f"Streamlit was unable to find a free port after {MAX_PORT_SEARCH_RETRIES} attempts.",
        )


class Server:
    def __init__(self, main_script_path: str, is_hello: bool):
        """Create the server. It won't be started yet."""
        _set_tornado_log_levels()

        self._main_script_path = main_script_path

        # Initialize MediaFileStorage and its associated endpoint
        media_file_storage = MemoryMediaFileStorage(MEDIA_ENDPOINT)
        MediaFileHandler.initialize_storage(media_file_storage)

        uploaded_file_mgr = MemoryUploadedFileManager(UPLOAD_FILE_ENDPOINT)

        self._runtime = Runtime(
            RuntimeConfig(
                script_path=main_script_path,
                command_line=None,
                media_file_storage=media_file_storage,
                uploaded_file_manager=uploaded_file_mgr,
                cache_storage_manager=create_default_cache_storage_manager(),
                is_hello=is_hello,
            ),
        )

        self._runtime.stats_mgr.register_provider(media_file_storage)

    def __repr__(self) -> str:
        return util.repr_(self)

    @property
    def main_script_path(self) -> str:
        return self._main_script_path

    async def start(self) -> None:
        """Start the server.

        When this returns, Streamlit is ready to accept new sessions.
        """

        _LOGGER.debug("Starting server...")

        app = self._create_app()
        start_listening(app)

        port = config.get_option("server.port")
        _LOGGER.debug("Server started on port %s", port)

        await self._runtime.start()

    @property
    def stopped(self) -> Awaitable[None]:
        """A Future that completes when the Server's run loop has exited."""
        return self._runtime.stopped

    def _create_app(self) -> tornado.web.Application:
        """Create our tornado web app."""
        base = config.get_option("server.baseUrlPath")

        routes: List[Any] = [
            (
                make_url_path_regex(base, STREAM_ENDPOINT),
                BrowserWebSocketHandler,
                dict(runtime=self._runtime),
            ),
            (
                make_url_path_regex(base, HEALTH_ENDPOINT),
                HealthHandler,
                dict(callback=lambda: self._runtime.is_ready_for_browser_connection),
            ),
            (
                make_url_path_regex(base, MESSAGE_ENDPOINT),
                MessageCacheHandler,
                dict(cache=self._runtime.message_cache),
            ),
            (
                make_url_path_regex(base, METRIC_ENDPOINT),
                StatsRequestHandler,
                dict(stats_manager=self._runtime.stats_mgr),
            ),
            (
                make_url_path_regex(base, HOST_CONFIG_ENDPOINT),
                HostConfigHandler,
            ),
            (
                make_url_path_regex(
                    base,
                    rf"{UPLOAD_FILE_ENDPOINT}/(?P<session_id>[^/]+)/(?P<file_id>[^/]+)",
                ),
                UploadFileRequestHandler,
                dict(
                    file_mgr=self._runtime.uploaded_file_mgr,
                    is_active_session=self._runtime.is_active_session,
                ),
            ),
            (
                make_url_path_regex(base, f"{MEDIA_ENDPOINT}/(.*)"),
                MediaFileHandler,
                {"path": ""},
            ),
            (
                make_url_path_regex(base, "component/(.*)"),
                ComponentRequestHandler,
                dict(registry=ComponentRegistry.instance()),
            ),
        ]

        if config.get_option("server.scriptHealthCheckEnabled"):
            routes.extend(
                [
                    (
                        make_url_path_regex(base, SCRIPT_HEALTH_CHECK_ENDPOINT),
                        HealthHandler,
                        dict(
                            callback=lambda: self._runtime.does_script_run_without_error()
                        ),
                    )
                ]
            )

        if config.get_option("server.enableStaticServing"):
            routes.extend(
                [
                    (
                        make_url_path_regex(base, "app/static/(.*)"),
                        AppStaticFileHandler,
                        {"path": file_util.get_app_static_dir(self.main_script_path)},
                    ),
                ]
            )

        if config.get_option("global.developmentMode"):
            _LOGGER.debug("Serving static content from the Node dev server")
        else:
            static_path = file_util.get_static_dir()
            _LOGGER.debug("Serving static content from %s", static_path)

            routes.extend(
                [
                    (
                        make_url_path_regex(base, "(.*)"),
                        StaticFileHandler,
                        {
                            "path": "%s/" % static_path,
                            "default_filename": "index.html",
                            "get_pages": lambda: set(
                                [
                                    page_info["page_name"]
                                    for page_info in source_util.get_pages(
                                        self.main_script_path
                                    ).values()
                                ]
                            ),
                        },
                    ),
                    (make_url_path_regex(base, trailing_slash=False), AddSlashHandler),
                ]
            )

        return tornado.web.Application(
            routes,
            cookie_secret=config.get_option("server.cookieSecret"),
            xsrf_cookies=config.get_option("server.enableXsrfProtection"),
            # Set the websocket message size. The default value is too low.
            websocket_max_message_size=get_max_message_size_bytes(),
            **TORNADO_SETTINGS,  # type: ignore[arg-type]
        )

    @property
    def browser_is_connected(self) -> bool:
        return self._runtime.state == RuntimeState.ONE_OR_MORE_SESSIONS_CONNECTED

    @property
    def is_running_hello(self) -> bool:
        from streamlit.hello import Hello

        return self._main_script_path == Hello.__file__

    def stop(self) -> None:
<<<<<<< HEAD
        import click

        click.secho("  Stopping...", fg="blue")
=======
        cli_util.print_to_cli("  Stopping...", fg="blue")
>>>>>>> 53630a9c
        self._runtime.stop()


def _set_tornado_log_levels() -> None:
    if not config.get_option("global.developmentMode"):
        # Hide logs unless they're super important.
        # Example of stuff we don't care about: 404 about .js.map files.
        logging.getLogger("tornado.access").setLevel(logging.ERROR)
        logging.getLogger("tornado.application").setLevel(logging.ERROR)
        logging.getLogger("tornado.general").setLevel(logging.ERROR)<|MERGE_RESOLUTION|>--- conflicted
+++ resolved
@@ -397,13 +397,7 @@
         return self._main_script_path == Hello.__file__
 
     def stop(self) -> None:
-<<<<<<< HEAD
-        import click
-
-        click.secho("  Stopping...", fg="blue")
-=======
         cli_util.print_to_cli("  Stopping...", fg="blue")
->>>>>>> 53630a9c
         self._runtime.stop()
 
 
