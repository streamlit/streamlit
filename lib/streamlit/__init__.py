# Copyright 2018-2022 Streamlit Inc.
#
# Licensed under the Apache License, Version 2.0 (the "License");
# you may not use this file except in compliance with the License.
# You may obtain a copy of the License at
#
#    http://www.apache.org/licenses/LICENSE-2.0
#
# Unless required by applicable law or agreed to in writing, software
# distributed under the License is distributed on an "AS IS" BASIS,
# WITHOUT WARRANTIES OR CONDITIONS OF ANY KIND, either express or implied.
# See the License for the specific language governing permissions and
# limitations under the License.

"""Streamlit.

How to use Streamlit in 3 seconds:

    1. Write an app
    >>> import streamlit as st
    >>> st.write(anything_you_want)

    2. Run your app
    $ streamlit run my_script.py

    3. Use your app
    A new tab will open on your browser. That's your Streamlit app!

    4. Modify your code, save it, and watch changes live on your browser.

Take a look at the other commands in this module to find out what else
Streamlit can do:

    >>> dir(streamlit)

Or try running our "Hello World":

    $ streamlit hello

For more detailed info, see https://docs.streamlit.io.
"""

# IMPORTANT: Prefix with an underscore anything that the user shouldn't see.

# Must be at the top, to avoid circular dependency.
from streamlit import logger as _logger
from streamlit import config as _config
from streamlit.proto.RootContainer_pb2 import RootContainer
from streamlit.secrets import Secrets, SECRETS_FILE_LOC

_LOGGER = _logger.get_logger("root")

# Give the package a version.
from importlib_metadata import version as _version

__version__ = _version("streamlit")

from typing import NoReturn
import contextlib as _contextlib
import sys as _sys
import threading as _threading
import urllib.parse as _parse

import click as _click

from streamlit import code_util as _code_util
from streamlit import env_util as _env_util
from streamlit import source_util as _source_util
from streamlit import string_util as _string_util
from streamlit.delta_generator import DeltaGenerator as _DeltaGenerator
from streamlit.scriptrunner import (
    add_script_run_ctx as _add_script_run_ctx,
    get_script_run_ctx as _get_script_run_ctx,
    StopException,
    RerunException as _RerunException,
    RerunData as _RerunData,
)
from streamlit.errors import StreamlitAPIException
from streamlit.proto import ForwardMsg_pb2 as _ForwardMsg_pb2

# Modules that the user should have access to. These are imported with "as"
# syntax pass mypy checking with implicit_reexport disabled.

from streamlit.echo import echo as echo
from streamlit.legacy_caching import cache as cache
from streamlit.caching import singleton as experimental_singleton
from streamlit.caching import memo as experimental_memo

# This is set to True inside cli._main_run(), and is False otherwise.
# If False, we should assume that DeltaGenerator functions are effectively
# no-ops, and adapt gracefully.
_is_running_with_streamlit = False


def _update_logger():
    _logger.set_log_level(_config.get_option("logger.level").upper())
    _logger.update_formatter()
    _logger.init_tornado_logs()


# Make this file only depend on config option in an asynchronous manner. This
# avoids a race condition when another file (such as a test file) tries to pass
# in an alternative config.
_config.on_config_parsed(_update_logger, True)


_main = _DeltaGenerator(root_container=RootContainer.MAIN)
sidebar = _DeltaGenerator(root_container=RootContainer.SIDEBAR, parent=_main)

secrets = Secrets(SECRETS_FILE_LOC)

# DeltaGenerator methods:

altair_chart = _main.altair_chart
area_chart = _main.area_chart
audio = _main.audio
balloons = _main.balloons
bar_chart = _main.bar_chart
bokeh_chart = _main.bokeh_chart
button = _main.button
caption = _main.caption
camera_input = _main.camera_input
checkbox = _main.checkbox
code = _main.code
columns = _main.columns
container = _main.container
dataframe = _main.dataframe
date_input = _main.date_input
download_button = _main.download_button
expander = _main.expander
pydeck_chart = _main.pydeck_chart
empty = _main.empty
error = _main.error
exception = _main.exception
file_uploader = _main.file_uploader
form = _main.form
form_submit_button = _main.form_submit_button
graphviz_chart = _main.graphviz_chart
header = _main.header
help = _main.help
image = _main.image
info = _main.info
json = _main.json
latex = _main.latex
line_chart = _main.line_chart
map = _main.map
markdown = _main.markdown
metric = _main.metric
multiselect = _main.multiselect
number_input = _main.number_input
plotly_chart = _main.plotly_chart
progress = _main.progress
pyplot = _main.pyplot
radio = _main.radio
selectbox = _main.selectbox
select_slider = _main.select_slider
slider = _main.slider
snow = _main.snow
subheader = _main.subheader
success = _main.success
table = _main.table
text = _main.text
text_area = _main.text_area
text_input = _main.text_input
time_input = _main.time_input
title = _main.title
vega_lite_chart = _main.vega_lite_chart
video = _main.video
warning = _main.warning
write = _main.write
color_picker = _main.color_picker

# Legacy
_legacy_dataframe = _main._legacy_dataframe
_legacy_table = _main._legacy_table
_legacy_altair_chart = _main._legacy_altair_chart
_legacy_area_chart = _main._legacy_area_chart
_legacy_bar_chart = _main._legacy_bar_chart
_legacy_line_chart = _main._legacy_line_chart
_legacy_vega_lite_chart = _main._legacy_vega_lite_chart

# Apache Arrow
_arrow_dataframe = _main._arrow_dataframe
_arrow_table = _main._arrow_table
_arrow_altair_chart = _main._arrow_altair_chart
_arrow_area_chart = _main._arrow_area_chart
_arrow_bar_chart = _main._arrow_bar_chart
_arrow_line_chart = _main._arrow_line_chart
_arrow_vega_lite_chart = _main._arrow_vega_lite_chart

# Config
get_option = _config.get_option
from streamlit.commands.page_config import set_page_config

# Session State

<<<<<<< HEAD
from streamlit.state import AutoSessionState
from streamlit.user_info import LazyUserInfo

session_state = AutoSessionState()
user = LazyUserInfo()
=======
from streamlit.state import SessionStateProxy

session_state = SessionStateProxy()
>>>>>>> 5768aa84


# Beta APIs

beta_container = _main.beta_container
beta_expander = _main.beta_expander
beta_columns = _main.beta_columns


def set_option(key, value):
    """Set config option.

    Currently, only the following config options can be set within the script itself:
        * client.caching
        * client.displayEnabled
        * deprecation.*

    Calling with any other options will raise StreamlitAPIException.

    Run `streamlit config show` in the terminal to see all available options.

    Parameters
    ----------
    key : str
        The config option key of the form "section.optionName". To see all
        available options, run `streamlit config show` on a terminal.

    value
        The new value to assign to this config option.

    """
    opt = _config._config_options_template[key]
    if opt.scriptable:
        _config.set_option(key, value)
        return

    raise StreamlitAPIException(
        "{key} cannot be set on the fly. Set as command line option, e.g. streamlit run script.py --{key}, or in config.toml instead.".format(
            key=key
        )
    )


def experimental_show(*args):
    """Write arguments and *argument names* to your app for debugging purposes.

    Show() has similar properties to write():

        1. You can pass in multiple arguments, all of which will be debugged.
        2. It returns None, so it's "slot" in the app cannot be reused.

    Note: This is an experimental feature. See
    https://docs.streamlit.io/library/advanced-features/prerelease#experimental for more information.

    Parameters
    ----------
    *args : any
        One or many objects to debug in the App.

    Example
    -------
    >>> dataframe = pd.DataFrame({
    ...     'first column': [1, 2, 3, 4],
    ...     'second column': [10, 20, 30, 40],
    ... })
    >>> st.experimental_show(dataframe)

    Notes
    -----
    This is an experimental feature with usage limitations:

    - The method must be called with the name `show`.
    - Must be called in one line of code, and only once per line.
    - When passing multiple arguments the inclusion of `,` or `)` in a string
        argument may cause an error.

    """
    if not args:
        return

    try:
        import inspect

        # Get the calling line of code
        current_frame = inspect.currentframe()
        if current_frame is None:
            warning("`show` not enabled in the shell")
            return

        if current_frame.f_back is not None:
            lines = inspect.getframeinfo(current_frame.f_back)[3]
        else:
            lines = None

        if not lines:
            warning("`show` not enabled in the shell")
            return

        # Parse arguments from the line
        line = lines[0].split("show", 1)[1]
        inputs = _code_util.get_method_args_from_code(args, line)

        # Escape markdown and add deltas
        for idx, input in enumerate(inputs):
            escaped = _string_util.escape_markdown(input)

            markdown("**%s**" % escaped)
            write(args[idx])

    except Exception:
        _, exc, exc_tb = _sys.exc_info()
        exception(exc)


def experimental_get_query_params():
    """Return the query parameters that is currently showing in the browser's URL bar.

    Returns
    -------
    dict
      The current query parameters as a dict. "Query parameters" are the part of the URL that comes
      after the first "?".

    Example
    -------
    Let's say the user's web browser is at
    `http://localhost:8501/?show_map=True&selected=asia&selected=america`.
    Then, you can get the query parameters using the following:

    >>> st.experimental_get_query_params()
    {"show_map": ["True"], "selected": ["asia", "america"]}

    Note that the values in the returned dict are *always* lists. This is
    because we internally use Python's urllib.parse.parse_qs(), which behaves
    this way. And this behavior makes sense when you consider that every item
    in a query string is potentially a 1-element array.

    """
    ctx = _get_script_run_ctx()
    if ctx is None:
        return ""
    return _parse.parse_qs(ctx.query_string)


def experimental_set_query_params(**query_params):
    """Set the query parameters that are shown in the browser's URL bar.

    Parameters
    ----------
    **query_params : dict
        The query parameters to set, as key-value pairs.

    Example
    -------

    To point the user's web browser to something like
    "http://localhost:8501/?show_map=True&selected=asia&selected=america",
    you would do the following:

    >>> st.experimental_set_query_params(
    ...     show_map=True,
    ...     selected=["asia", "america"],
    ... )

    """
    ctx = _get_script_run_ctx()
    if ctx is None:
        return
    ctx.query_string = _parse.urlencode(query_params, doseq=True)
    msg = _ForwardMsg_pb2.ForwardMsg()
    msg.page_info_changed.query_string = ctx.query_string
    ctx.enqueue(msg)


@_contextlib.contextmanager
def spinner(text="In progress..."):
    """Temporarily displays a message while executing a block of code.

    Parameters
    ----------
    text : str
        A message to display while executing that block

    Example
    -------

    >>> with st.spinner('Wait for it...'):
    >>>     time.sleep(5)
    >>> st.success('Done!')

    """
    import streamlit.legacy_caching.caching as legacy_caching
    import streamlit.caching as caching
    from streamlit.elements.utils import clean_text
    from streamlit.proto.Spinner_pb2 import Spinner as SpinnerProto

    # @st.cache optionally uses spinner for long-running computations.
    # Normally, streamlit warns the user when they call st functions
    # from within an @st.cache'd function. But we do *not* want to show
    # these warnings for spinner's message, so we create and mutate this
    # message delta within the "suppress_cached_st_function_warning"
    # context.
    with legacy_caching.suppress_cached_st_function_warning():
        with caching.suppress_cached_st_function_warning():
            message = empty()

    try:
        # Set the message 0.1 seconds in the future to avoid annoying
        # flickering if this spinner runs too quickly.
        DELAY_SECS = 0.1
        display_message = True
        display_message_lock = _threading.Lock()

        def set_message():
            with display_message_lock:
                if display_message:
                    with legacy_caching.suppress_cached_st_function_warning():
                        with caching.suppress_cached_st_function_warning():
                            spinner_proto = SpinnerProto()
                            spinner_proto.text = clean_text(text)
                            message._enqueue("spinner", spinner_proto)

        _add_script_run_ctx(_threading.Timer(DELAY_SECS, set_message)).start()

        # Yield control back to the context.
        yield
    finally:
        if display_message_lock:
            with display_message_lock:
                display_message = False
        with legacy_caching.suppress_cached_st_function_warning():
            with caching.suppress_cached_st_function_warning():
                message.empty()


def _transparent_write(*args):
    """This is just st.write, but returns the arguments you passed to it."""
    write(*args)
    if len(args) == 1:
        return args[0]
    return args


# We want to show a warning when the user runs a Streamlit script without
# 'streamlit run', but we need to make sure the warning appears only once no
# matter how many times __init__ gets loaded.
_use_warning_has_been_displayed = False


def _maybe_print_use_warning():
    """Print a warning if Streamlit is imported but not being run with `streamlit run`.
    The warning is printed only once.
    """
    global _use_warning_has_been_displayed

    if not _use_warning_has_been_displayed:
        _use_warning_has_been_displayed = True

        warning = _click.style("Warning:", bold=True, fg="yellow")

        if _env_util.is_repl():
            _LOGGER.warning(
                f"\n  {warning} to view a Streamlit app on a browser, use Streamlit in a file and\n  run it with the following command:\n\n    streamlit run [FILE_NAME] [ARGUMENTS]"
            )

        elif not _is_running_with_streamlit and _config.get_option(
            "global.showWarningOnDirectExecution"
        ):
            script_name = _sys.argv[0]

            _LOGGER.warning(
                f"\n  {warning} to view this Streamlit app on a browser, run it with the following\n  command:\n\n    streamlit run {script_name} [ARGUMENTS]"
            )


def stop() -> NoReturn:
    """Stops execution immediately.

    Streamlit will not run any statements after `st.stop()`.
    We recommend rendering a message to explain why the script has stopped.
    When run outside of Streamlit, this will raise an Exception.

    Example
    -------

    >>> name = st.text_input('Name')
    >>> if not name:
    >>>   st.warning('Please input a name.')
    >>>   st.stop()
    >>> st.success('Thank you for inputting a name.')

    """
    raise StopException()


def experimental_rerun():
    """Rerun the script immediately.

    When `st.experimental_rerun()` is called, the script is halted - no
    more statements will be run, and the script will be queued to re-run
    from the top.

    If this function is called outside of Streamlit, it will raise an
    Exception.
    """

    ctx = _get_script_run_ctx()
    query_string = "" if ctx is None else ctx.query_string
    raise _RerunException(_RerunData(query_string=query_string))<|MERGE_RESOLUTION|>--- conflicted
+++ resolved
@@ -194,17 +194,11 @@
 
 # Session State
 
-<<<<<<< HEAD
-from streamlit.state import AutoSessionState
+from streamlit.state import SessionStateProxy
 from streamlit.user_info import LazyUserInfo
 
-session_state = AutoSessionState()
+session_state = SessionStateProxy()
 user = LazyUserInfo()
-=======
-from streamlit.state import SessionStateProxy
-
-session_state = SessionStateProxy()
->>>>>>> 5768aa84
 
 
 # Beta APIs
