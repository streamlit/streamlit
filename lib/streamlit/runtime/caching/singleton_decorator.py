--- conflicted
+++ resolved
@@ -16,11 +16,7 @@
 
 import threading
 import types
-<<<<<<< HEAD
-from typing import Optional, Any, Dict, List, TypeVar, Callable, Union, overload, cast
-=======
-from typing import Any, Callable, Dict, List, Optional, TypeVar, cast, overload
->>>>>>> 9201a198
+from typing import Any, Callable, Dict, List, Optional, TypeVar, Union, cast, overload
 
 from pympler import asizeof
 
