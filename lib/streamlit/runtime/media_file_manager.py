--- conflicted
+++ resolved
@@ -66,36 +66,10 @@
         return util.repr_(self)
 
     @property
-<<<<<<< HEAD
-=======
-    def url(self) -> str:
-        return f"{STATIC_MEDIA_ENDPOINT}/{self.id}{self.extension}"
-
-    @property
->>>>>>> fcddb4d2
     def id(self) -> str:
         return self._file_id
 
     @property
-<<<<<<< HEAD
-=======
-    def extension(self) -> str:
-        return _get_extension_for_mimetype(self.mimetype)
-
-    @property
-    def content(self) -> bytes:
-        return self._content
-
-    @property
-    def mimetype(self) -> str:
-        return self._mimetype
-
-    @property
-    def content_size(self) -> int:
-        return len(self._content)
-
-    @property
->>>>>>> fcddb4d2
     def file_type(self) -> MediaFileType:
         return self._file_type
 
@@ -278,13 +252,8 @@
 
             return self._storage.get_url(file_id)
 
-<<<<<<< HEAD
-    def get(self, file_id: str) -> MediaFileMetadata:
-        """Returns the MediaFile for the given file_id.
-=======
-    def get(self, filename: str) -> MediaFile:
+    def get(self, filename: str) -> MediaFileMetadata:
         """Returns the MediaFile for the given filename.
->>>>>>> fcddb4d2
 
         Raises KeyError if not found.
 
