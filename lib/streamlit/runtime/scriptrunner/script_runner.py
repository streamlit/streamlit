# Copyright (c) Streamlit Inc. (2018-2022) Snowflake Inc. (2022-2024)
#
# Licensed under the Apache License, Version 2.0 (the "License");
# you may not use this file except in compliance with the License.
# You may obtain a copy of the License at
#
#     http://www.apache.org/licenses/LICENSE-2.0
#
# Unless required by applicable law or agreed to in writing, software
# distributed under the License is distributed on an "AS IS" BASIS,
# WITHOUT WARRANTIES OR CONDITIONS OF ANY KIND, either express or implied.
# See the License for the specific language governing permissions and
# limitations under the License.

from __future__ import annotations

import gc
import sys
import threading
import types
from contextlib import contextmanager
from enum import Enum
from timeit import default_timer as timer
from typing import TYPE_CHECKING, Callable, Final

from blinker import Signal

from streamlit import config, runtime, util
from streamlit.errors import FragmentStorageKeyError
from streamlit.logger import get_logger
from streamlit.proto.ClientState_pb2 import ClientState
from streamlit.proto.ForwardMsg_pb2 import ForwardMsg
from streamlit.runtime.metrics_util import (
    create_page_profile_message,
    to_microseconds,
)
from streamlit.runtime.scriptrunner.exec_code import exec_func_with_error_handling
from streamlit.runtime.scriptrunner.script_cache import ScriptCache
from streamlit.runtime.scriptrunner_utils.exceptions import (
    RerunException,
    StopException,
)
from streamlit.runtime.scriptrunner_utils.script_requests import (
    RerunData,
    ScriptRequests,
    ScriptRequestType,
)
from streamlit.runtime.scriptrunner_utils.script_run_context import (
    ScriptRunContext,
    add_script_run_ctx,
    get_script_run_ctx,
)
from streamlit.runtime.state import (
    SCRIPT_RUN_WITHOUT_ERRORS_KEY,
    SafeSessionState,
    SessionState,
)
from streamlit.vendor.ipython.modified_sys_path import modified_sys_path

if TYPE_CHECKING:
    from streamlit.runtime.fragment import FragmentStorage
    from streamlit.runtime.pages_manager import PagesManager
    from streamlit.runtime.scriptrunner.script_cache import ScriptCache
    from streamlit.runtime.uploaded_file_manager import UploadedFileManager

_LOGGER: Final = get_logger(__name__)


class ScriptRunnerEvent(Enum):
    # "Control" events. These are emitted when the ScriptRunner's state changes.

    # The script started running.
    SCRIPT_STARTED = "SCRIPT_STARTED"

    # The script run stopped because of a compile error.
    SCRIPT_STOPPED_WITH_COMPILE_ERROR = "SCRIPT_STOPPED_WITH_COMPILE_ERROR"

    # The script run stopped because it ran to completion, or was
    # interrupted by the user.
    SCRIPT_STOPPED_WITH_SUCCESS = "SCRIPT_STOPPED_WITH_SUCCESS"

    # The script run stopped in order to start a script run with newer widget state.
    SCRIPT_STOPPED_FOR_RERUN = "SCRIPT_STOPPED_FOR_RERUN"

    # The script run corresponding to a fragment ran to completion, or was interrupted
    # by the user.
    FRAGMENT_STOPPED_WITH_SUCCESS = "FRAGMENT_STOPPED_WITH_SUCCESS"

    # The ScriptRunner is done processing the ScriptEventQueue and
    # is shut down.
    SHUTDOWN = "SHUTDOWN"

    # "Data" events. These are emitted when the ScriptRunner's script has
    # data to send to the frontend.

    # The script has a ForwardMsg to send to the frontend.
    ENQUEUE_FORWARD_MSG = "ENQUEUE_FORWARD_MSG"


"""
Note [Threading]
There are two kinds of threads in Streamlit, the main thread and script threads.
The main thread is started by invoking the Streamlit CLI, and bootstraps the
framework and runs the Tornado webserver.
A script thread is created by a ScriptRunner when it starts. The script thread
is where the ScriptRunner executes, including running the user script itself,
processing messages to/from the frontend, and all the Streamlit library function
calls in the user script.
It is possible for the user script to spawn its own threads, which could call
Streamlit functions. We restrict the ScriptRunner's execution control to the
script thread. Calling Streamlit functions from other threads is unlikely to
work correctly due to lack of ScriptRunContext, so we may add a guard against
it in the future.
"""


class ScriptRunner:
    def __init__(
        self,
        session_id: str,
        main_script_path: str,
        session_state: SessionState,
        uploaded_file_mgr: UploadedFileManager,
        script_cache: ScriptCache,
        initial_rerun_data: RerunData,
        user_info: dict[str, str | None],
        fragment_storage: FragmentStorage,
        pages_manager: PagesManager,
    ):
        """Initialize the ScriptRunner.

        (The ScriptRunner won't start executing until start() is called.)

        Parameters
        ----------
        session_id
            The AppSession's id.

        main_script_path
            Path to our main app script.

        session_state
            The AppSession's SessionState instance.

        uploaded_file_mgr
            The File manager to store the data uploaded by the file_uploader widget.

        script_cache
            A ScriptCache instance.

        initial_rerun_data
            RerunData to initialize this ScriptRunner with.

        user_info
            A dict that contains information about the current user. For now,
            it only contains the user's email address.

            {
                "email": "example@example.com"
            }

            Information about the current user is optionally provided when a
            websocket connection is initialized via the "X-Streamlit-User" header.

        fragment_storage
            The AppSession's FragmentStorage instance.
        """
        self._session_id = session_id
        self._main_script_path = main_script_path
        self._session_state = SafeSessionState(
            session_state, yield_callback=self._maybe_handle_execution_control_request
        )
        self._uploaded_file_mgr = uploaded_file_mgr
        self._script_cache = script_cache
        self._user_info = user_info
        self._fragment_storage = fragment_storage

        self._pages_manager = pages_manager
        self._requests = ScriptRequests()
        self._requests.request_rerun(initial_rerun_data)

        self.on_event = Signal(
            doc="""Emitted when a ScriptRunnerEvent occurs.

            This signal is generally emitted on the ScriptRunner's script
            thread (which is *not* the same thread that the ScriptRunner was
            created on).

            Parameters
            ----------
            sender: ScriptRunner
                The sender of the event (this ScriptRunner).

            event : ScriptRunnerEvent

            forward_msg : ForwardMsg | None
                The ForwardMsg to send to the frontend. Set only for the
                ENQUEUE_FORWARD_MSG event.

            exception : BaseException | None
                Our compile error. Set only for the
                SCRIPT_STOPPED_WITH_COMPILE_ERROR event.

            widget_states : streamlit.proto.WidgetStates_pb2.WidgetStates | None
                The ScriptRunner's final WidgetStates. Set only for the
                SHUTDOWN event.
            """
        )

        # Set to true while we're executing. Used by
        # _maybe_handle_execution_control_request.
        self._execing = False

        # This is initialized in start()
        self._script_thread: threading.Thread | None = None

    def __repr__(self) -> str:
        return util.repr_(self)

    def request_stop(self) -> None:
        """Request that the ScriptRunner stop running its script and
        shut down. The ScriptRunner will handle this request when it reaches
        an interrupt point.

        Safe to call from any thread.
        """
        self._requests.request_stop()

    def request_rerun(self, rerun_data: RerunData) -> bool:
        """Request that the ScriptRunner interrupt its currently-running
        script and restart it.

        If the ScriptRunner has been stopped, this request can't be honored:
        return False.

        Otherwise, record the request and return True. The ScriptRunner will
        handle the rerun request as soon as it reaches an interrupt point.

        Safe to call from any thread.
        """
        return self._requests.request_rerun(rerun_data)

    def start(self) -> None:
        """Start a new thread to process the ScriptEventQueue.

        This must be called only once.

        """
        if self._script_thread is not None:
            raise Exception("ScriptRunner was already started")

        self._script_thread = threading.Thread(
            target=self._run_script_thread,
            name="ScriptRunner.scriptThread",
        )
        self._script_thread.start()

    def _get_script_run_ctx(self) -> ScriptRunContext:
        """Get the ScriptRunContext for the current thread.

        Returns
        -------
        ScriptRunContext
            The ScriptRunContext for the current thread.

        Raises
        ------
        AssertionError
            If called outside of a ScriptRunner thread.
        RuntimeError
            If there is no ScriptRunContext for the current thread.

        """
        assert self._is_in_script_thread()

        ctx = get_script_run_ctx()
        if ctx is None:
            # This should never be possible on the script_runner thread.
            raise RuntimeError(
                "ScriptRunner thread has a null ScriptRunContext. "
                "Something has gone very wrong!"
            )
        return ctx

    def _run_script_thread(self) -> None:
        """The entry point for the script thread.

        Processes the ScriptRequestQueue, which will at least contain the RERUN
        request that will trigger the first script-run.

        When the ScriptRequestQueue is empty, or when a SHUTDOWN request is
        dequeued, this function will exit and its thread will terminate.
        """
        assert self._is_in_script_thread()

        _LOGGER.debug("Beginning script thread")

        # Create and attach the thread's ScriptRunContext
        ctx = ScriptRunContext(
            session_id=self._session_id,
            _enqueue=self._enqueue_forward_msg,
            script_requests=self._requests,
            query_string="",
            session_state=self._session_state,
            uploaded_file_mgr=self._uploaded_file_mgr,
            main_script_path=self._main_script_path,
            user_info=self._user_info,
            gather_usage_stats=bool(config.get_option("browser.gatherUsageStats")),
            fragment_storage=self._fragment_storage,
            pages_manager=self._pages_manager,
        )
        add_script_run_ctx(threading.current_thread(), ctx)

        request = self._requests.on_scriptrunner_ready()
        while request.type == ScriptRequestType.RERUN:
            # When the script thread starts, we'll have a pending rerun
            # request that we'll handle immediately. When the script finishes,
            # it's possible that another request has come in that we need to
            # handle, which is why we call _run_script in a loop.
            self._run_script(request.rerun_data)
            request = self._requests.on_scriptrunner_ready()

        assert request.type == ScriptRequestType.STOP

        # Send a SHUTDOWN event before exiting, so some state can be saved
        # for use in a future script run when not triggered by the client.
        client_state = ClientState()
        client_state.query_string = ctx.query_string
        client_state.page_script_hash = ctx.page_script_hash
        self.on_event.send(
            self, event=ScriptRunnerEvent.SHUTDOWN, client_state=client_state
        )

    def _is_in_script_thread(self) -> bool:
        """True if the calling function is running in the script thread"""
        return self._script_thread == threading.current_thread()

    def _enqueue_forward_msg(self, msg: ForwardMsg) -> None:
        """Enqueue a ForwardMsg to our browser queue.
        This private function is called by ScriptRunContext only.

        It may be called from the script thread OR the main thread.
        """
        # Whenever we enqueue a ForwardMsg, we also handle any pending
        # execution control request. This means that a script can be
        # cleanly interrupted and stopped inside most `st.foo` calls.
        self._maybe_handle_execution_control_request()

        # Pass the message to our associated AppSession.
        self.on_event.send(
            self, event=ScriptRunnerEvent.ENQUEUE_FORWARD_MSG, forward_msg=msg
        )

    def _maybe_handle_execution_control_request(self) -> None:
        """Check our current ScriptRequestState to see if we have a
        pending STOP or RERUN request.

        This function is called every time the app script enqueues a
        ForwardMsg, which means that most `st.foo` commands - which generally
        involve sending a ForwardMsg to the frontend - act as implicit
        yield points in the script's execution.
        """
        if not self._is_in_script_thread():
            # We can only handle execution_control_request if we're on the
            # script execution thread. However, it's possible for deltas to
            # be enqueued (and, therefore, for this function to be called)
            # in separate threads, so we check for that here.
            return

        if not self._execing:
            # If the _execing flag is not set, we're not actually inside
            # an exec() call. This happens when our script exec() completes,
            # we change our state to STOPPED, and a statechange-listener
            # enqueues a new ForwardEvent
            return

        request = self._requests.on_scriptrunner_yield()
        if request is None:
            # No RERUN or STOP request.
            return

        if request.type == ScriptRequestType.RERUN:
            raise RerunException(request.rerun_data)

        assert request.type == ScriptRequestType.STOP
        raise StopException()

    @contextmanager
    def _set_execing_flag(self):
        """A context for setting the ScriptRunner._execing flag.

        Used by _maybe_handle_execution_control_request to ensure that
        we only handle requests while we're inside an exec() call
        """
        if self._execing:
            raise RuntimeError("Nested set_execing_flag call")
        self._execing = True
        try:
            yield
        finally:
            self._execing = False

    def _run_script(self, rerun_data: RerunData) -> None:
        """Run our script.

        Parameters
        ----------
        rerun_data: RerunData
            The RerunData to use.

        """

        assert self._is_in_script_thread()

        # An explicit loop instead of recursion to avoid stack overflows
        while True:
            _LOGGER.debug("Running script %s", rerun_data)
            start_time: float = timer()
            prep_time: float = 0  # This will be overwritten once preparations are done.

            if not rerun_data.fragment_id_queue:
                # Don't clear session refs for media files if we're running a fragment.
                # Otherwise, we're likely to remove files that still have corresponding
                # download buttons/links to them present in the app, which will result
                # in a 404 should the user click on them.
                runtime.get_instance().media_file_mgr.clear_session_refs()

            self._pages_manager.set_script_intent(
                rerun_data.page_script_hash, rerun_data.page_name
            )
            active_script = self._pages_manager.get_initial_active_script(
                rerun_data.page_script_hash, rerun_data.page_name
            )
            main_page_info = self._pages_manager.get_main_page()

            page_script_hash = (
                active_script["page_script_hash"]
                if active_script is not None
                else main_page_info["page_script_hash"]
            )

            ctx = self._get_script_run_ctx()
            # Clear widget state on page change. This normally happens implicitly
            # in the script run cleanup steps, but doing it explicitly ensures
            # it happens even if a script run was interrupted.
            previous_page_script_hash = ctx.page_script_hash
            if previous_page_script_hash != page_script_hash:
                # Page changed, enforce reset widget state where possible.
                # This enforcement matters when a new script thread is started
                # before the previous script run is completed (from user
                # interaction). Use the widget ids from the rerun data to
                # maintain some widget state, as the rerun data should
                # contain the latest widget ids from the frontend.
                widget_ids: set[str] = set()

                if (
                    rerun_data.widget_states is not None
                    and rerun_data.widget_states.widgets is not None
                ):
                    widget_ids = {w.id for w in rerun_data.widget_states.widgets}
                self._session_state.on_script_finished(widget_ids)

            fragment_ids_this_run = list(rerun_data.fragment_id_queue)

            ctx.reset(
                query_string=rerun_data.query_string,
                page_script_hash=page_script_hash,
                fragment_ids_this_run=fragment_ids_this_run,
            )

            self.on_event.send(
                self,
                event=ScriptRunnerEvent.SCRIPT_STARTED,
                page_script_hash=page_script_hash,
                fragment_ids_this_run=fragment_ids_this_run,
                pages=self._pages_manager.get_pages(),
<<<<<<< HEAD
                clear_forward_msg_queue=clear_forward_msg_queue,
                query_string=ctx.query_string,
=======
>>>>>>> 07f8e106
            )

            # Compile the script. Any errors thrown here will be surfaced
            # to the user via a modal dialog in the frontend, and won't result
            # in their previous script elements disappearing.
            try:
                if active_script is not None:
                    script_path = active_script["script_path"]
                else:
                    # page must not be found
                    script_path = main_page_info["script_path"]

                    # At this point, we know that either
                    #   * the script corresponding to the hash requested no longer
                    #     exists, or
                    #   * we were not able to find a script with the requested page
                    #     name.
                    # In both of these cases, we want to send a page_not_found
                    # message to the frontend.
                    msg = ForwardMsg()
                    msg.page_not_found.page_name = rerun_data.page_name
                    ctx.enqueue(msg)

                code = self._script_cache.get_bytecode(script_path)

            except Exception as ex:
                # We got a compile error. Send an error event and bail immediately.
                _LOGGER.debug("Fatal script error: %s", ex)
                self._session_state[SCRIPT_RUN_WITHOUT_ERRORS_KEY] = False
                self.on_event.send(
                    self,
                    event=ScriptRunnerEvent.SCRIPT_STOPPED_WITH_COMPILE_ERROR,
                    exception=ex,
                )
                return

            # If we get here, we've successfully compiled our script. The next step
            # is to run it. Errors thrown during execution will be shown to the
            # user as ExceptionElements.

            # Create fake module. This gives us a name global namespace to
            # execute the code in.
            module = self._new_module("__main__")

            # Install the fake module as the __main__ module. This allows
            # the pickle module to work inside the user's code, since it now
            # can know the module where the pickled objects stem from.
            # IMPORTANT: This means we can't use "if __name__ == '__main__'" in
            # our code, as it will point to the wrong module!!!
            sys.modules["__main__"] = module

            # Add special variables to the module's globals dict.
            # Note: The following is a requirement for the CodeHasher to
            # work correctly. The CodeHasher is scoped to
            # files contained in the directory of __main__.__file__, which we
            # assume is the main script directory.
            module.__dict__["__file__"] = script_path

            def code_to_exec(code=code, module=module, ctx=ctx, rerun_data=rerun_data):
                with modified_sys_path(
                    self._main_script_path
                ), self._set_execing_flag():
                    # Run callbacks for widgets whose values have changed.
                    if rerun_data.widget_states is not None:
                        self._session_state.on_script_will_rerun(
                            rerun_data.widget_states
                        )

                    ctx.on_script_start()

                    if rerun_data.fragment_id_queue:
                        for fragment_id in rerun_data.fragment_id_queue:
                            try:
                                wrapped_fragment = self._fragment_storage.get(
                                    fragment_id
                                )
                                wrapped_fragment()

                            except FragmentStorageKeyError:
                                # Only raise an error if the fragment is not an
                                # auto_rerun. If it is an auto_rerun, we might have a
                                # race condition where the fragment_id is removed
                                # but the webapp sends a rerun request before the
                                # removal information has reached the web app
                                # (see https://github.com/streamlit/streamlit/issues/9080).
                                if not rerun_data.is_auto_rerun:
                                    raise RuntimeError(
                                        f"Could not find fragment with id {fragment_id}"
                                    )
                            except (RerunException, StopException) as e:
                                # The wrapped_fragment function is executed
                                # inside of a exec_func_with_error_handling call, so
                                # there is a correct handler for these exceptions.
                                raise e
                            except Exception:
                                # Ignore exceptions raised by fragments here as we don't
                                # want to stop the execution of other fragments. The
                                # error itself is already rendered within the wrapped
                                # fragment.
                                pass

                    else:
                        exec(code, module.__dict__)
                        self._fragment_storage.clear(
                            new_fragment_ids=ctx.new_fragment_ids
                        )

                    self._session_state.maybe_check_serializable()
                    # check for control requests, e.g. rerun requests have arrived
                    self._maybe_handle_execution_control_request()

            prep_time = timer() - start_time
            (
                _,
                run_without_errors,
                rerun_exception_data,
                premature_stop,
                uncaught_exception,
            ) = exec_func_with_error_handling(code_to_exec, ctx)
            # setting the session state here triggers a yield-callback call
            # which reads self._requests and checks for rerun data
            self._session_state[SCRIPT_RUN_WITHOUT_ERRORS_KEY] = run_without_errors

            if rerun_exception_data:
                # The handling for when a full script run or a fragment is stopped early
                # is the same, so we only have one ScriptRunnerEvent for this scenario.
                finished_event = ScriptRunnerEvent.SCRIPT_STOPPED_FOR_RERUN
            elif rerun_data.fragment_id_queue:
                finished_event = ScriptRunnerEvent.FRAGMENT_STOPPED_WITH_SUCCESS
            else:
                finished_event = ScriptRunnerEvent.SCRIPT_STOPPED_WITH_SUCCESS

            if ctx.gather_usage_stats:
                try:
                    # Create and send page profile information
                    ctx.enqueue(
                        create_page_profile_message(
                            commands=ctx.tracked_commands,
                            exec_time=to_microseconds(timer() - start_time),
                            prep_time=to_microseconds(prep_time),
                            uncaught_exception=(
                                type(uncaught_exception).__name__
                                if uncaught_exception
                                else None
                            ),
                        )
                    )
                except Exception as ex:
                    # Always capture all exceptions since we want to make sure that
                    # the telemetry never causes any issues.
                    _LOGGER.debug("Failed to create page profile", exc_info=ex)
            self._on_script_finished(ctx, finished_event, premature_stop)

            # # Use _log_if_error() to make sure we never ever ever stop running the
            # # script without meaning to.
            _log_if_error(_clean_problem_modules)

            if rerun_exception_data is not None:
                rerun_data = rerun_exception_data
            else:
                break

    def _on_script_finished(
        self, ctx: ScriptRunContext, event: ScriptRunnerEvent, premature_stop: bool
    ) -> None:
        """Called when our script finishes executing, even if it finished
        early with an exception. We perform post-run cleanup here.
        """
        # Tell session_state to update itself in response
        if not premature_stop:
            self._session_state.on_script_finished(ctx.widget_ids_this_run)

        # Signal that the script has finished. (We use SCRIPT_STOPPED_WITH_SUCCESS
        # even if we were stopped with an exception.)
        self.on_event.send(self, event=event)

        # Remove orphaned files now that the script has run and files in use
        # are marked as active.
        runtime.get_instance().media_file_mgr.remove_orphaned_files()

        # Force garbage collection to run, to help avoid memory use building up
        # This is usually not an issue, but sometimes GC takes time to kick in and
        # causes apps to go over resource limits, and forcing it to run between
        # script runs is low cost, since we aren't doing much work anyway.
        if config.get_option("runner.postScriptGC"):
            gc.collect(2)

    def _new_module(self, name: str) -> types.ModuleType:
        """Create a new module with the given name."""
        return types.ModuleType(name)


def _clean_problem_modules() -> None:
    """Some modules are stateful, so we have to clear their state."""

    if "keras" in sys.modules:
        try:
            keras = sys.modules["keras"]
            keras.backend.clear_session()
        except Exception:
            # We don't want to crash the app if we can't clear the Keras session.
            pass

    if "matplotlib.pyplot" in sys.modules:
        try:
            plt = sys.modules["matplotlib.pyplot"]
            plt.close("all")
        except Exception:
            # We don't want to crash the app if we can't close matplotlib
            pass


# The reason this is not a decorator is because we want to make it clear at the
# calling location that this function is being used.
def _log_if_error(fn: Callable[[], None]) -> None:
    try:
        fn()
    except Exception as e:
        _LOGGER.warning(e)<|MERGE_RESOLUTION|>--- conflicted
+++ resolved
@@ -474,11 +474,7 @@
                 page_script_hash=page_script_hash,
                 fragment_ids_this_run=fragment_ids_this_run,
                 pages=self._pages_manager.get_pages(),
-<<<<<<< HEAD
-                clear_forward_msg_queue=clear_forward_msg_queue,
                 query_string=ctx.query_string,
-=======
->>>>>>> 07f8e106
             )
 
             # Compile the script. Any errors thrown here will be surfaced
