--- conflicted
+++ resolved
@@ -114,10 +114,6 @@
         self._stop_config_listener = config.on_config_parsed(
             self._on_source_file_changed, force_connect=True
         )
-<<<<<<< HEAD
-=======
-        self._storage: Optional[AbstractStorage] = None
->>>>>>> ecbfdf92
         self._maybe_reuse_previous_run = False
         self._run_on_save = config.get_option("server.runOnSave")
 
