{
    "_meta": {
        "hash": {
<<<<<<< HEAD
            "sha256": "454e6537c48e16509db07a956976ee569ed80223ade6cb93acf4e10309726b55"
=======
            "sha256": "66b998a9d799507c06456d964ee196511be465cbabbf7c890d1a9947af2b621f"
>>>>>>> 500b739c
        },
        "pipfile-spec": 6,
        "requires": {},
        "sources": [
            {
                "name": "pypi",
                "url": "https://pypi.org/simple",
                "verify_ssl": true
            }
        ]
    },
    "default": {
        "altair": {
            "hashes": [
                "sha256:aeafbf669caa71e567a3032874a46a1bacf55990e84b683f06c05ae4123c594c",
                "sha256:d31270c82ce5e37b25fc3bc4e990dc6ac593620a2be0c8c075f297409a92af90"
            ],
            "index": "pypi",
            "version": "==4.0.1"
        },
<<<<<<< HEAD
=======
        "appnope": {
            "hashes": [
                "sha256:5b26757dc6f79a3b7dc9fab95359328d5747fcb2409d331ea66d0272b90ab2a0",
                "sha256:8b995ffe925347a2138d7ac0fe77155e4311a0ea6d6da4f5128fe4b3cbe5ed71"
            ],
            "markers": "platform_system == 'Darwin'",
            "version": "==0.1.0"
        },
>>>>>>> 500b739c
        "argh": {
            "hashes": [
                "sha256:a9b3aaa1904eeb78e32394cd46c6f37ac0fb4af6dc488daa58971bdc7d7fcaf3",
                "sha256:e9535b8c84dc9571a48999094fda7f33e63c3f1b74f3e5f3ac0105a58405bb65"
            ],
            "version": "==0.26.2"
        },
        "astor": {
            "hashes": [
                "sha256:070a54e890cefb5b3739d19f30f5a5ec840ffc9c50ffa7d23cc9fc1a38ebbfc5",
                "sha256:6a6effda93f4e1ce9f618779b2dd1d9d84f1e32812c23a29b3fff6fd7f63fa5e"
            ],
            "index": "pypi",
            "version": "==0.8.1"
        },
        "attrs": {
            "hashes": [
                "sha256:08a96c641c3a74e44eb59afb61a24f2cb9f4d7188748e76ba4bb5edfa3cb7d1c",
                "sha256:f7b7ce16570fe9965acd6d30101a28f62fb4a7f9e926b3bbc9b61f8b04247e72"
            ],
            "version": "==19.3.0"
        },
        "backcall": {
            "hashes": [
                "sha256:38ecd85be2c1e78f77fd91700c76e14667dc21e2713b63876c0eb901196e01e4",
                "sha256:bbbf4b1e5cd2bdb08f915895b51081c041bac22394fdfcfdfbe9f14b77c08bf2"
            ],
            "version": "==0.1.0"
        },
        "base58": {
            "hashes": [
                "sha256:4c7f5687da771b519cf86b3236250e7c3543368c576404c9fe2d992a287666e0",
                "sha256:c83584a8b917dc52dd634307137f2ad2721a9efb4f1de32fc7eaaaf87844177e"
            ],
            "index": "pypi",
            "version": "==2.0.0"
        },
        "bleach": {
            "hashes": [
                "sha256:213336e49e102af26d9cde77dd2d0397afabc5a6bf2fed985dc35b5d1e285a16",
                "sha256:3fdf7f77adcf649c9911387df51254b813185e32b2c6619f690b593a617e19fa"
            ],
            "version": "==3.1.0"
        },
        "blinker": {
            "hashes": [
                "sha256:471aee25f3992bd325afa3772f1063dbdbbca947a041b8b89466dc00d606f8b6"
            ],
            "index": "pypi",
            "version": "==1.4"
        },
        "boto3": {
            "hashes": [
<<<<<<< HEAD
                "sha256:0dd0ccacb6c49d5edd76df3b4eb356870d38119412cad0dcd8cfb76a4976c14e",
                "sha256:d7a3c425f55e2b1974201f610adbf1963db1c80d9fd58a04963557a09fbf0aed"
            ],
            "index": "pypi",
            "version": "==1.11.0"
        },
        "botocore": {
            "hashes": [
                "sha256:9980e043842e42251a9d342836d79ee824b0d25f22b0f5e00f2dda57be1090f9",
                "sha256:b603bd1cc4ed05d1745610ea59ff2c15d44466bb891507ad4d70e9db7dce1826"
            ],
            "index": "pypi",
            "version": "==1.14.0"
=======
                "sha256:3fa0cd930c4f920b358ed3493102866c96bef2049448ca34c60dcbf9108d8674",
                "sha256:595c8059320816e7ea6760247076e7462b88212d0bf76d0bb068ec16ae555231"
            ],
            "index": "pypi",
            "version": "==1.11.1"
        },
        "botocore": {
            "hashes": [
                "sha256:c8ad999088b4122039b48ea88b03fa85a97fbb568402a2ce3fde516e46dddab6",
                "sha256:dabbf85f006ea79fde8c0a7dcc583aa5c45213e9866ddbfee1c5482abd300874"
            ],
            "index": "pypi",
            "version": "==1.14.1"
>>>>>>> 500b739c
        },
        "certifi": {
            "hashes": [
                "sha256:017c25db2a153ce562900032d5bc68e9f191e44e9a0f762f373977de9df1fbb3",
                "sha256:25b64c7da4cd7479594d035c08c2d809eb4aab3a26e5a990ea98cc450c320f1f"
            ],
            "version": "==2019.11.28"
        },
        "chardet": {
            "hashes": [
                "sha256:84ab92ed1c4d4f16916e05906b6b75a6c0fb5db821cc65e70cbd64a3e2a5eaae",
                "sha256:fc323ffcaeaed0e0a02bf4d117757b98aed530d9ed4531e3e15460124c106691"
            ],
            "version": "==3.0.4"
        },
        "click": {
            "hashes": [
                "sha256:2335065e6395b9e67ca716de5f7526736bfa6ceead690adf616d925bdc622b13",
                "sha256:5b94b49521f6456670fdb30cd82a4eca9412788a93fa6dd6df72c94d5a8ff2d7"
            ],
            "index": "pypi",
            "version": "==7.0"
        },
        "decorator": {
            "hashes": [
                "sha256:54c38050039232e1db4ad7375cfce6748d7b41c29e95a081c8a6d2c30364a2ce",
                "sha256:5d19b92a3c8f7f101c8dd86afd86b0f061a8ce4540ab8cd401fa2542756bce6d"
            ],
            "version": "==4.4.1"
        },
        "defusedxml": {
            "hashes": [
                "sha256:6687150770438374ab581bb7a1b327a847dd9c5749e396102de3fad4e8a3ef93",
                "sha256:f684034d135af4c6cbb949b8a4d2ed61634515257a67299e5f940fbaa34377f5"
            ],
            "version": "==0.6.0"
        },
        "docutils": {
            "hashes": [
                "sha256:6c4f696463b79f1fb8ba0c594b63840ebd41f059e92b31957c46b74a4599b6d0",
                "sha256:9e4d7ecfc600058e07ba661411a2b7de2fd0fafa17d1a7f7361cd47b1175c827",
                "sha256:a2aeea129088da402665e92e0b25b04b073c04b2dce4ab65caaa38b7ce2e1a99"
            ],
            "version": "==0.15.2"
        },
        "entrypoints": {
            "hashes": [
                "sha256:589f874b313739ad35be6e0cd7efde2a4e9b6fea91edcc34e58ecbb8dbe56d19",
                "sha256:c70dd71abe5a8c85e55e12c19bd91ccfeec11a6e99044204511f9ed547d48451"
            ],
            "version": "==0.3"
        },
        "enum-compat": {
            "hashes": [
                "sha256:3677daabed56a6f724451d585662253d8fb4e5569845aafa8bb0da36b1a8751e",
                "sha256:88091b617c7fc3bbbceae50db5958023c48dc40b50520005aa3bf27f8f7ea157"
            ],
            "index": "pypi",
            "version": "==0.0.3"
        },
        "future": {
            "hashes": [
                "sha256:b1bead90b70cf6ec3f0710ae53a525360fa360d306a86583adc6bf83a4db537d"
            ],
            "index": "pypi",
            "version": "==0.18.2"
        },
        "idna": {
            "hashes": [
                "sha256:c357b3f628cf53ae2c4c05627ecc484553142ca23264e593d327bcde5e9c3407",
                "sha256:ea8b7f6188e6fa117537c3df7da9fc686d485087abf6ac197f9c46432f7e4a3c"
            ],
            "version": "==2.8"
        },
        "importlib-metadata": {
            "hashes": [
                "sha256:bdd9b7c397c273bcc9a11d6629a38487cd07154fa255a467bf704cd2c258e359",
                "sha256:f17c015735e1a88296994c0697ecea7e11db24290941983b08c9feb30921e6d8"
            ],
            "markers": "python_version < '3.8'",
            "version": "==1.4.0"
        },
        "ipykernel": {
            "hashes": [
                "sha256:1a7def9c986f1ee018c1138d16951932d4c9d4da01dad45f9d34e9899565a22f",
                "sha256:b368ad13edb71fa2db367a01e755a925d7f75ed5e09fbd3f06c85e7a8ef108a8"
            ],
            "markers": "python_version >= '3.4'",
            "version": "==5.1.3"
        },
        "ipython": {
            "hashes": [
                "sha256:0f4bcf18293fb666df8511feec0403bdb7e061a5842ea6e88a3177b0ceb34ead",
                "sha256:387686dd7fc9caf29d2fddcf3116c4b07a11d9025701d220c589a430b0171d8a"
            ],
            "markers": "python_version >= '3.3'",
            "version": "==7.11.1"
        },
        "ipython-genutils": {
            "hashes": [
                "sha256:72dd37233799e619666c9f639a9da83c34013a73e8bbc79a7a6348d93c61fab8",
                "sha256:eb2e116e75ecef9d4d228fdc66af54269afa26ab4463042e33785b887c628ba8"
            ],
            "version": "==0.2.0"
        },
        "ipywidgets": {
            "hashes": [
                "sha256:13ffeca438e0c0f91ae583dc22f50379b9d6b28390ac7be8b757140e9a771516",
                "sha256:e945f6e02854a74994c596d9db83444a1850c01648f1574adf144fbbabe05c97"
            ],
            "version": "==7.5.1"
        },
        "jedi": {
            "hashes": [
                "sha256:1349c1e8c107095a55386628bb3b2a79422f3a2cab8381e34ce19909e0cf5064",
                "sha256:e909527104a903606dd63bea6e8e888833f0ef087057829b89a18364a856f807"
            ],
            "version": "==0.15.2"
        },
        "jinja2": {
            "hashes": [
                "sha256:74320bb91f31270f9551d46522e33af46a80c3d619f4a4bf42b3164d30b5911f",
                "sha256:9fe95f19286cfefaa917656583d020be14e7859c6b0252588391e47db34527de"
            ],
            "version": "==2.10.3"
        },
        "jmespath": {
            "hashes": [
                "sha256:3720a4b1bd659dd2eecad0666459b9788813e032b83e7ba58578e48254e0a0e6",
                "sha256:bde2aef6f44302dfb30320115b17d030798de8c4110e28d5cf6cf91a7a31074c"
            ],
            "version": "==0.9.4"
        },
        "jsonschema": {
            "hashes": [
                "sha256:4e5b3cf8216f577bee9ce139cbe72eca3ea4f292ec60928ff24758ce626cd163",
                "sha256:c8a85b28d377cc7737e46e2d9f2b4f44ee3c0e1deac6bf46ddefc7187d30797a"
            ],
            "version": "==3.2.0"
        },
        "jupyter-client": {
            "hashes": [
                "sha256:60e6faec1031d63df57f1cc671ed673dced0ed420f4377ea33db37b1c188b910",
                "sha256:d0c077c9aaa4432ad485e7733e4d91e48f87b4f4bab7d283d42bb24cbbba0a0f"
            ],
            "version": "==5.3.4"
        },
        "jupyter-core": {
            "hashes": [
                "sha256:464769f7387d7a62a2403d067f1ddc616655b7f77f5d810c0dd62cb54bfd0fb9",
                "sha256:a183e0ec2e8f6adddf62b0a3fc6a2237e3e0056d381e536d3e7c7ecc3067e244"
            ],
            "version": "==4.6.1"
        },
        "markupsafe": {
            "hashes": [
                "sha256:00bc623926325b26bb9605ae9eae8a215691f33cae5df11ca5424f06f2d1f473",
                "sha256:09027a7803a62ca78792ad89403b1b7a73a01c8cb65909cd876f7fcebd79b161",
                "sha256:09c4b7f37d6c648cb13f9230d847adf22f8171b1ccc4d5682398e77f40309235",
                "sha256:1027c282dad077d0bae18be6794e6b6b8c91d58ed8a8d89a89d59693b9131db5",
                "sha256:24982cc2533820871eba85ba648cd53d8623687ff11cbb805be4ff7b4c971aff",
                "sha256:29872e92839765e546828bb7754a68c418d927cd064fd4708fab9fe9c8bb116b",
                "sha256:43a55c2930bbc139570ac2452adf3d70cdbb3cfe5912c71cdce1c2c6bbd9c5d1",
                "sha256:46c99d2de99945ec5cb54f23c8cd5689f6d7177305ebff350a58ce5f8de1669e",
                "sha256:500d4957e52ddc3351cabf489e79c91c17f6e0899158447047588650b5e69183",
                "sha256:535f6fc4d397c1563d08b88e485c3496cf5784e927af890fb3c3aac7f933ec66",
                "sha256:62fe6c95e3ec8a7fad637b7f3d372c15ec1caa01ab47926cfdf7a75b40e0eac1",
                "sha256:6dd73240d2af64df90aa7c4e7481e23825ea70af4b4922f8ede5b9e35f78a3b1",
                "sha256:717ba8fe3ae9cc0006d7c451f0bb265ee07739daf76355d06366154ee68d221e",
                "sha256:79855e1c5b8da654cf486b830bd42c06e8780cea587384cf6545b7d9ac013a0b",
                "sha256:7c1699dfe0cf8ff607dbdcc1e9b9af1755371f92a68f706051cc8c37d447c905",
                "sha256:88e5fcfb52ee7b911e8bb6d6aa2fd21fbecc674eadd44118a9cc3863f938e735",
                "sha256:8defac2f2ccd6805ebf65f5eeb132adcf2ab57aa11fdf4c0dd5169a004710e7d",
                "sha256:98c7086708b163d425c67c7a91bad6e466bb99d797aa64f965e9d25c12111a5e",
                "sha256:9add70b36c5666a2ed02b43b335fe19002ee5235efd4b8a89bfcf9005bebac0d",
                "sha256:9bf40443012702a1d2070043cb6291650a0841ece432556f784f004937f0f32c",
                "sha256:ade5e387d2ad0d7ebf59146cc00c8044acbd863725f887353a10df825fc8ae21",
                "sha256:b00c1de48212e4cc9603895652c5c410df699856a2853135b3967591e4beebc2",
                "sha256:b1282f8c00509d99fef04d8ba936b156d419be841854fe901d8ae224c59f0be5",
                "sha256:b2051432115498d3562c084a49bba65d97cf251f5a331c64a12ee7e04dacc51b",
                "sha256:ba59edeaa2fc6114428f1637ffff42da1e311e29382d81b339c1817d37ec93c6",
                "sha256:c8716a48d94b06bb3b2524c2b77e055fb313aeb4ea620c8dd03a105574ba704f",
                "sha256:cd5df75523866410809ca100dc9681e301e3c27567cf498077e8551b6d20e42f",
                "sha256:e249096428b3ae81b08327a63a485ad0878de3fb939049038579ac0ef61e17e7"
            ],
            "version": "==1.1.1"
        },
        "mistune": {
            "hashes": [
                "sha256:59a3429db53c50b5c6bcc8a07f8848cb00d7dc8bdb431a4ab41920d201d4756e",
                "sha256:88a1051873018da288eee8538d476dffe1262495144b33ecb586c4ab266bb8d4"
            ],
            "version": "==0.8.4"
        },
        "more-itertools": {
            "hashes": [
                "sha256:1a2a32c72400d365000412fe08eb4a24ebee89997c18d3d147544f70f5403b39",
                "sha256:c468adec578380b6281a114cb8a5db34eb1116277da92d7c46f904f0b52d3288"
            ],
            "version": "==8.1.0"
        },
        "nbconvert": {
            "hashes": [
                "sha256:21fb48e700b43e82ba0e3142421a659d7739b65568cc832a13976a77be16b523",
                "sha256:f0d6ec03875f96df45aa13e21fd9b8450c42d7e1830418cccc008c0df725fcee"
            ],
            "version": "==5.6.1"
        },
        "nbformat": {
            "hashes": [
                "sha256:cca9a1acfd4e049dcd6c3628d3c84db8e48a770182fb7b87d6a62f9ceacfae39",
                "sha256:d1407544cf0c53ee88f504b6c732aef6e0f407a0858b405fcf133e0a25bb787b"
            ],
            "version": "==5.0.3"
        },
        "notebook": {
            "hashes": [
                "sha256:399a4411e171170173344761e7fd4491a3625659881f76ce47c50231ed714d9b",
                "sha256:f67d76a68b1074a91693e95dea903ea01fd02be7c9fac5a4b870b8475caed805"
            ],
            "version": "==6.0.2"
        },
        "numpy": {
            "hashes": [
                "sha256:1786a08236f2c92ae0e70423c45e1e62788ed33028f94ca99c4df03f5be6b3c6",
                "sha256:17aa7a81fe7599a10f2b7d95856dc5cf84a4eefa45bc96123cbbc3ebc568994e",
                "sha256:20b26aaa5b3da029942cdcce719b363dbe58696ad182aff0e5dcb1687ec946dc",
                "sha256:2d75908ab3ced4223ccba595b48e538afa5ecc37405923d1fea6906d7c3a50bc",
                "sha256:39d2c685af15d3ce682c99ce5925cc66efc824652e10990d2462dfe9b8918c6a",
                "sha256:56bc8ded6fcd9adea90f65377438f9fea8c05fcf7c5ba766bef258d0da1554aa",
                "sha256:590355aeade1a2eaba17617c19edccb7db8d78760175256e3cf94590a1a964f3",
                "sha256:70a840a26f4e61defa7bdf811d7498a284ced303dfbc35acb7be12a39b2aa121",
                "sha256:77c3bfe65d8560487052ad55c6998a04b654c2fbc36d546aef2b2e511e760971",
                "sha256:9537eecf179f566fd1c160a2e912ca0b8e02d773af0a7a1120ad4f7507cd0d26",
                "sha256:9acdf933c1fd263c513a2df3dceecea6f3ff4419d80bf238510976bf9bcb26cd",
                "sha256:ae0975f42ab1f28364dcda3dde3cf6c1ddab3e1d4b2909da0cb0191fa9ca0480",
                "sha256:b3af02ecc999c8003e538e60c89a2b37646b39b688d4e44d7373e11c2debabec",
                "sha256:b6ff59cee96b454516e47e7721098e6ceebef435e3e21ac2d6c3b8b02628eb77",
                "sha256:b765ed3930b92812aa698a455847141869ef755a87e099fddd4ccf9d81fffb57",
                "sha256:c98c5ffd7d41611407a1103ae11c8b634ad6a43606eca3e2a5a269e5d6e8eb07",
                "sha256:cf7eb6b1025d3e169989416b1adcd676624c2dbed9e3bcb7137f51bfc8cc2572",
                "sha256:d92350c22b150c1cae7ebb0ee8b5670cc84848f6359cf6b5d8f86617098a9b73",
                "sha256:e422c3152921cece8b6a2fb6b0b4d73b6579bd20ae075e7d15143e711f3ca2ca",
                "sha256:e840f552a509e3380b0f0ec977e8124d0dc34dc0e68289ca28f4d7c1d0d79474",
                "sha256:f3d0a94ad151870978fb93538e95411c83899c9dc63e6fb65542f769568ecfa5"
            ],
            "version": "==1.18.1"
        },
        "pandas": {
            "hashes": [
                "sha256:00dff3a8e337f5ed7ad295d98a31821d3d0fe7792da82d78d7fd79b89c03ea9d",
                "sha256:22361b1597c8c2ffd697aa9bf85423afa9e1fcfa6b1ea821054a244d5f24d75e",
                "sha256:255920e63850dc512ce356233081098554d641ba99c3767dde9e9f35630f994b",
                "sha256:26382aab9c119735908d94d2c5c08020a4a0a82969b7e5eefb92f902b3b30ad7",
                "sha256:33970f4cacdd9a0ddb8f21e151bfb9f178afb7c36eb7c25b9094c02876f385c2",
                "sha256:4545467a637e0e1393f7d05d61dace89689ad6d6f66f267f86fff737b702cce9",
                "sha256:52da74df8a9c9a103af0a72c9d5fdc8e0183a90884278db7f386b5692a2220a4",
                "sha256:61741f5aeb252f39c3031d11405305b6d10ce663c53bc3112705d7ad66c013d0",
                "sha256:6a3ac2c87e4e32a969921d1428525f09462770c349147aa8e9ab95f88c71ec71",
                "sha256:7458c48e3d15b8aaa7d575be60e1e4dd70348efcd9376656b72fecd55c59a4c3",
                "sha256:78bf638993219311377ce9836b3dc05f627a666d0dbc8cec37c0ff3c9ada673b",
                "sha256:8153705d6545fd9eb6dd2bc79301bff08825d2e2f716d5dced48daafc2d0b81f",
                "sha256:975c461accd14e89d71772e89108a050fa824c0b87a67d34cedf245f6681fc17",
                "sha256:9962957a27bfb70ab64103d0a7b42fa59c642fb4ed4cb75d0227b7bb9228535d",
                "sha256:adc3d3a3f9e59a38d923e90e20c4922fc62d1e5a03d083440468c6d8f3f1ae0a",
                "sha256:bbe3eb765a0b1e578833d243e2814b60c825b7fdbf4cdfe8e8aae8a08ed56ecf",
                "sha256:df8864824b1fe488cf778c3650ee59c3a0d8f42e53707de167ba6b4f7d35f133",
                "sha256:e45055c30a608076e31a9fcd780a956ed3b1fa20db61561b8d88b79259f526f7",
                "sha256:ee50c2142cdcf41995655d499a157d0a812fce55c97d9aad13bc1eef837ed36c"
            ],
            "version": "==0.25.3"
        },
        "pandocfilters": {
            "hashes": [
                "sha256:b3dd70e169bb5449e6bc6ff96aea89c5eea8c5f6ab5e207fc2f521a2cf4a0da9"
            ],
            "version": "==1.4.2"
        },
        "parso": {
            "hashes": [
                "sha256:55cf25df1a35fd88b878715874d2c4dc1ad3f0eebd1e0266a67e1f55efccfbe1",
                "sha256:5c1f7791de6bd5dbbeac8db0ef5594b36799de198b3f7f7014643b0c5536b9d3"
            ],
            "version": "==0.5.2"
        },
        "pathtools": {
            "hashes": [
                "sha256:7c35c5421a39bb82e58018febd90e3b6e5db34c5443aaaf742b3f33d4655f1c0"
            ],
            "version": "==0.1.2"
        },
        "pexpect": {
            "hashes": [
                "sha256:2094eefdfcf37a1fdbfb9aa090862c1a4878e5c7e0e7e7088bdb511c558e5cd1",
                "sha256:9e2c1fd0e6ee3a49b28f95d4b33bc389c89b20af6a1255906e90ff1262ce62eb"
            ],
            "markers": "sys_platform != 'win32'",
            "version": "==4.7.0"
        },
        "pickleshare": {
            "hashes": [
                "sha256:87683d47965c1da65cdacaf31c8441d12b8044cdec9aca500cd78fc2c683afca",
                "sha256:9649af414d74d4df115d5d718f82acb59c9d418196b7b4290ed47a12ce62df56"
            ],
            "version": "==0.7.5"
        },
        "pillow": {
            "hashes": [
                "sha256:0a628977ac2e01ca96aaae247ec2bd38e729631ddf2221b4b715446fd45505be",
                "sha256:4d9ed9a64095e031435af120d3c910148067087541131e82b3e8db302f4c8946",
                "sha256:54ebae163e8412aff0b9df1e88adab65788f5f5b58e625dc5c7f51eaf14a6837",
                "sha256:5bfef0b1cdde9f33881c913af14e43db69815c7e8df429ceda4c70a5e529210f",
                "sha256:5f3546ceb08089cedb9e8ff7e3f6a7042bb5b37c2a95d392fb027c3e53a2da00",
                "sha256:5f7ae9126d16194f114435ebb79cc536b5682002a4fa57fa7bb2cbcde65f2f4d",
                "sha256:62a889aeb0a79e50ecf5af272e9e3c164148f4bd9636cc6bcfa182a52c8b0533",
                "sha256:7406f5a9b2fd966e79e6abdaf700585a4522e98d6559ce37fc52e5c955fade0a",
                "sha256:8453f914f4e5a3d828281a6628cf517832abfa13ff50679a4848926dac7c0358",
                "sha256:87269cc6ce1e3dee11f23fa515e4249ae678dbbe2704598a51cee76c52e19cda",
                "sha256:875358310ed7abd5320f21dd97351d62de4929b0426cdb1eaa904b64ac36b435",
                "sha256:8ac6ce7ff3892e5deaab7abaec763538ffd011f74dc1801d93d3c5fc541feee2",
                "sha256:91b710e3353aea6fc758cdb7136d9bbdcb26b53cefe43e2cba953ac3ee1d3313",
                "sha256:9d2ba4ed13af381233e2d810ff3bab84ef9f18430a9b336ab69eaf3cd24299ff",
                "sha256:a62ec5e13e227399be73303ff301f2865bf68657d15ea50b038d25fc41097317",
                "sha256:ab76e5580b0ed647a8d8d2d2daee170e8e9f8aad225ede314f684e297e3643c2",
                "sha256:bf4003aa538af3f4205c5fac56eacaa67a6dd81e454ffd9e9f055fff9f1bc614",
                "sha256:bf598d2e37cf8edb1a2f26ed3fb255191f5232badea4003c16301cb94ac5bdd0",
                "sha256:c18f70dc27cc5d236f10e7834236aff60aadc71346a5bc1f4f83a4b3abee6386",
                "sha256:c5ed816632204a2fc9486d784d8e0d0ae754347aba99c811458d69fcdfd2a2f9",
                "sha256:dc058b7833184970d1248135b8b0ab702e6daa833be14035179f2acb78ff5636",
                "sha256:ff3797f2f16bf9d17d53257612da84dd0758db33935777149b3334c01ff68865"
            ],
            "index": "pypi",
            "version": "==7.0.0"
        },
        "prometheus-client": {
            "hashes": [
                "sha256:71cd24a2b3eb335cb800c7159f423df1bd4dcd5171b234be15e3f31ec9f622da"
            ],
            "version": "==0.7.1"
        },
        "prompt-toolkit": {
            "hashes": [
                "sha256:0278d2f51b5ceba6ea8da39f76d15684e84c996b325475f6e5720edc584326a7",
                "sha256:63daee79aa8366c8f1c637f1a4876b890da5fc92a19ebd2f7080ebacb901e990"
            ],
            "version": "==3.0.2"
        },
        "protobuf": {
            "hashes": [
                "sha256:0329e86a397db2a83f9dcbe21d9be55a47f963cdabc893c3a24f4d3a8f117c37",
                "sha256:0a7219254afec0d488211f3d482d8ed57e80ae735394e584a98d8f30a8c88a36",
                "sha256:14d6ac53df9cb5bb87c4f91b677c1bc5cec9c0fd44327f367a3c9562de2877c4",
                "sha256:180fc364b42907a1d2afa183ccbeffafe659378c236b1ec3daca524950bb918d",
                "sha256:3d7a7d8d20b4e7a8f63f62de2d192cfd8b7a53c56caba7ece95367ca2b80c574",
                "sha256:3f509f7e50d806a434fe4a5fbf602516002a0f092889209fff7db82060efffc0",
                "sha256:4571da974019849201fc1ec6626b9cea54bd11b6bed140f8f737c0a33ea37de5",
                "sha256:56bd1d84fbf4505c7b73f04de987eef5682e5752c811141b0186a3809bfb396f",
                "sha256:680c668d00b5eff08b86aef9e5ba9a705e621ea05d39071cfea8e28cb2400946",
                "sha256:6b5b947dc8b3f2aec0eaad65b0b5113fcd642c358c31357c647da6281ee31104",
                "sha256:6e96dffaf4d0a9a329e528b353ba62fd9ef13599688723d96bc9c165d0b6871e",
                "sha256:919f0d6f6addc836d08658eba3b52be2e92fd3e76da3ce00c325d8e9826d17c7",
                "sha256:9c7b19c30cf0644afd0e4218b13f637ce54382fdcb1c8f75bf3e84e49a5f6d0a",
                "sha256:a2e6f57114933882ec701807f217df2fb4588d47f71f227c0a163446b930d507",
                "sha256:a6b970a2eccfcbabe1acf230fbf112face1c4700036c95e195f3554d7bcb04c1",
                "sha256:bc45641cbcdea068b67438244c926f9fd3e5cbdd824448a4a64370610df7c593",
                "sha256:d61b14a9090da77fe87e38ba4c6c43d3533dcbeb5d84f5474e7ac63c532dcc9c",
                "sha256:d6faf5dbefb593e127463f58076b62fcfe0784187be8fe1aa9167388f24a22a1"
            ],
            "index": "pypi",
            "version": "==3.11.2"
        },
        "ptyprocess": {
            "hashes": [
                "sha256:923f299cc5ad920c68f2bc0bc98b75b9f838b93b599941a6b63ddbc2476394c0",
                "sha256:d7cc528d76e76342423ca640335bd3633420dc1366f258cb31d05e865ef5ca1f"
            ],
            "markers": "os_name != 'nt'",
            "version": "==0.6.0"
        },
        "pydeck": {
            "hashes": [
                "sha256:81bdae3e454c166d5c6e188c1d661edcd67a167b9db041ffe720f80d64100a90",
                "sha256:a1de00c2205bfae1d1ed375eeeab80d12140de29437d05ee096e08377d8e6f35"
            ],
            "index": "pypi",
            "version": "==0.2.0"
        },
        "pygments": {
            "hashes": [
                "sha256:2a3fe295e54a20164a9df49c75fa58526d3be48e14aceba6d6b1e8ac0bfd6f1b",
                "sha256:98c8aa5a9f778fcd1026a17361ddaf7330d1b7c62ae97c3bb0ae73e0b9b6b0fe"
            ],
            "version": "==2.5.2"
        },
        "pyrsistent": {
            "hashes": [
                "sha256:cdc7b5e3ed77bed61270a47d35434a30617b9becdf2478af76ad2c6ade307280"
            ],
            "version": "==0.15.7"
        },
        "python-dateutil": {
            "hashes": [
                "sha256:7e6584c74aeed623791615e26efd690f29817a27c73085b78e4bad02493df2fb",
                "sha256:c89805f6f4d64db21ed966fda138f8a5ed7a4fdbc1a8ee329ce1b74e3c74da9e"
            ],
            "index": "pypi",
            "version": "==2.8.0"
        },
        "pytz": {
            "hashes": [
                "sha256:1c557d7d0e871de1f5ccd5833f60fb2550652da6be2693c1e02300743d21500d",
                "sha256:b02c06db6cf09c12dd25137e563b31700d3b80fcc4ad23abb7a315f2789819be"
            ],
            "version": "==2019.3"
        },
        "pyyaml": {
            "hashes": [
                "sha256:059b2ee3194d718896c0ad077dd8c043e5e909d9180f387ce42012662a4946d6",
                "sha256:1cf708e2ac57f3aabc87405f04b86354f66799c8e62c28c5fc5f88b5521b2dbf",
                "sha256:24521fa2890642614558b492b473bee0ac1f8057a7263156b02e8b14c88ce6f5",
                "sha256:4fee71aa5bc6ed9d5f116327c04273e25ae31a3020386916905767ec4fc5317e",
                "sha256:70024e02197337533eef7b85b068212420f950319cc8c580261963aefc75f811",
                "sha256:74782fbd4d4f87ff04159e986886931456a1894c61229be9eaf4de6f6e44b99e",
                "sha256:940532b111b1952befd7db542c370887a8611660d2b9becff75d39355303d82d",
                "sha256:cb1f2f5e426dc9f07a7681419fe39cee823bb74f723f36f70399123f439e9b20",
                "sha256:dbbb2379c19ed6042e8f11f2a2c66d39cceb8aeace421bfc29d085d93eda3689",
                "sha256:e3a057b7a64f1222b56e47bcff5e4b94c4f61faac04c7c4ecb1985e18caa3994",
                "sha256:e9f45bd5b92c7974e59bcd2dcc8631a6b6cc380a904725fce7bc08872e691615"
            ],
            "version": "==5.3"
        },
        "pyzmq": {
            "hashes": [
                "sha256:01b588911714a6696283de3904f564c550c9e12e8b4995e173f1011755e01086",
                "sha256:0573b9790aa26faff33fba40f25763657271d26f64bffb55a957a3d4165d6098",
                "sha256:0fa82b9fc3334478be95a5566f35f23109f763d1669bb762e3871a8fa2a4a037",
                "sha256:1e59b7b19396f26e360f41411a5d4603356d18871049cd7790f1a7d18f65fb2c",
                "sha256:2a294b4f44201bb21acc2c1a17ff87fbe57b82060b10ddb00ac03e57f3d7fcfa",
                "sha256:355b38d7dd6f884b8ee9771f59036bcd178d98539680c4f87e7ceb2c6fd057b6",
                "sha256:4b73d20aec63933bbda7957e30add233289d86d92a0bb9feb3f4746376f33527",
                "sha256:4ec47f2b50bdb97df58f1697470e5c58c3c5109289a623e30baf293481ff0166",
                "sha256:5541dc8cad3a8486d58bbed076cb113b65b5dd6b91eb94fb3e38a3d1d3022f20",
                "sha256:6fca7d11310430e751f9832257866a122edf9d7b635305c5d8c51f74a5174d3d",
                "sha256:7369656f89878455a5bcd5d56ca961884f5d096268f71c0750fc33d6732a25e5",
                "sha256:75d73ee7ca4b289a2a2dfe0e6bd8f854979fc13b3fe4ebc19381be3b04e37a4a",
                "sha256:80c928d5adcfa12346b08d31360988d843b54b94154575cccd628f1fe91446bc",
                "sha256:83ce18b133dc7e6789f64cb994e7376c5aa6b4aeced993048bf1d7f9a0fe6d3a",
                "sha256:8b8498ceee33a7023deb2f3db907ca41d6940321e282297327a9be41e3983792",
                "sha256:8c69a6cbfa94da29a34f6b16193e7c15f5d3220cb772d6d17425ff3faa063a6d",
                "sha256:8ff946b20d13a99dc5c21cb76f4b8b253eeddf3eceab4218df8825b0c65ab23d",
                "sha256:972d723a36ab6a60b7806faa5c18aa3c080b7d046c407e816a1d8673989e2485",
                "sha256:a6c9c42bbdba3f9c73aedbb7671815af1943ae8073e532c2b66efb72f39f4165",
                "sha256:aa3872f2ebfc5f9692ef8957fe69abe92d905a029c0608e45ebfcd451ad30ab5",
                "sha256:cf08435b14684f7f2ca2df32c9df38a79cdc17c20dc461927789216cb43d8363",
                "sha256:d30db4566177a6205ed1badb8dbbac3c043e91b12a2db5ef9171b318c5641b75",
                "sha256:d5ac84f38575a601ab20c1878818ffe0d09eb51d6cb8511b636da46d0fd8949a",
                "sha256:e37f22eb4bfbf69cd462c7000616e03b0cdc1b65f2d99334acad36ea0e4ddf6b",
                "sha256:e6549dd80de7b23b637f586217a4280facd14ac01e9410a037a13854a6977299",
                "sha256:ed6205ca0de035f252baa0fd26fdd2bc8a8f633f92f89ca866fd423ff26c6f25",
                "sha256:efdde21febb9b5d7a8e0b87ea2549d7e00fda1936459cfb27fb6fca0c36af6c1",
                "sha256:f4e72646bfe79ff3adbf1314906bbd2d67ef9ccc71a3a98b8b2ccbcca0ab7bec"
            ],
            "version": "==18.1.1"
        },
        "requests": {
            "hashes": [
                "sha256:11e007a8a2aa0323f5a921e9e6a2d7e4e67d9877e85773fba9ba6419025cbeb4",
                "sha256:9cf5292fcd0f598c671cfc1e0d7d1a7f13bb8085e9a590f48c010551dc6c4b31"
            ],
            "index": "pypi",
            "version": "==2.22.0"
        },
        "s3transfer": {
            "hashes": [
                "sha256:2157640a47c8b8fa2071bdd7b0d57378ec8957eede3bd083949c2dcc4d9b0dd4",
                "sha256:e3343ae0f371781c17590cf06cb818a54484fbac9a65a5be7603a39b0a6d7b31"
            ],
            "version": "==0.3.0"
        },
        "send2trash": {
            "hashes": [
                "sha256:60001cc07d707fe247c94f74ca6ac0d3255aabcb930529690897ca2a39db28b2",
                "sha256:f1691922577b6fa12821234aeb57599d887c4900b9ca537948d2dac34aea888b"
            ],
            "version": "==1.5.0"
        },
        "six": {
            "hashes": [
                "sha256:1f1b7d42e254082a9db6279deae68afb421ceba6158efa6131de7b3003ee93fd",
                "sha256:30f610279e8b2578cab6db20741130331735c781b56053c59c4076da27f06b66"
            ],
            "version": "==1.13.0"
        },
        "terminado": {
            "hashes": [
                "sha256:4804a774f802306a7d9af7322193c5390f1da0abb429e082a10ef1d46e6fb2c2",
                "sha256:a43dcb3e353bc680dd0783b1d9c3fc28d529f190bc54ba9a229f72fe6e7a54d7"
            ],
            "version": "==0.8.3"
        },
        "testpath": {
            "hashes": [
                "sha256:60e0a3261c149755f4399a1fff7d37523179a70fdc3abdf78de9fc2604aeec7e",
                "sha256:bfcf9411ef4bf3db7579063e0546938b1edda3d69f4e1fb8756991f5951f85d4"
            ],
            "version": "==0.4.4"
        },
        "toml": {
            "hashes": [
                "sha256:229f81c57791a41d65e399fc06bf0848bab550a9dfd5ed66df18ce5f05e73d5c",
                "sha256:235682dd292d5899d361a811df37e04a8828a5b1da3115886b73cf81ebc9100e"
            ],
            "index": "pypi",
            "version": "==0.10.0"
        },
        "toolz": {
            "hashes": [
                "sha256:08fdd5ef7c96480ad11c12d472de21acd32359996f69a5259299b540feba4560"
            ],
            "version": "==0.10.0"
        },
        "tornado": {
            "hashes": [
                "sha256:0662d28b1ca9f67108c7e3b77afabfb9c7e87bde174fbda78186ecedc2499a9d",
                "sha256:4e5158d97583502a7e2739951553cbd88a72076f152b4b11b64b9a10c4c49409",
                "sha256:732e836008c708de2e89a31cb2fa6c0e5a70cb60492bee6f1ea1047500feaf7f",
                "sha256:8154ec22c450df4e06b35f131adc4f2f3a12ec85981a203301d310abf580500f",
                "sha256:8e9d728c4579682e837c92fdd98036bd5cdefa1da2aaf6acf26947e6dd0c01c5",
                "sha256:d4b3e5329f572f055b587efc57d29bd051589fb5a43ec8898c77a47ec2fa2bbb",
                "sha256:e5f2585afccbff22390cddac29849df463b252b711aa2ce7c5f3f342a5b3b444"
            ],
            "index": "pypi",
            "version": "==5.1.1"
        },
        "traitlets": {
            "hashes": [
                "sha256:70b4c6a1d9019d7b4f6846832288f86998aa3b9207c6821f3578a6a6a467fe44",
                "sha256:d023ee369ddd2763310e4c3eae1ff649689440d4ae59d7485eb4cfbbe3e359f7"
            ],
            "version": "==4.3.3"
        },
        "tzlocal": {
            "hashes": [
                "sha256:11c9f16e0a633b4b60e1eede97d8a46340d042e67b670b290ca526576e039048",
                "sha256:949b9dd5ba4be17190a80c0268167d7e6c92c62b30026cf9764caf3e308e5590"
            ],
            "index": "pypi",
            "version": "==2.0.0"
        },
        "urllib3": {
            "hashes": [
                "sha256:a8a318824cc77d1fd4b2bec2ded92646630d7fe8619497b142c84a9e6f5a7293",
                "sha256:f3c5fd51747d450d4dcf6f923c81f78f811aab8205fda64b0aba34a4e48b0745"
            ],
            "version": "==1.25.7"
        },
        "validators": {
            "hashes": [
                "sha256:0bfe836a1af37bb266d71ec1e98b530c38ce11bc7fbe0c4c96ef7b1532d019e5"
            ],
            "index": "pypi",
            "version": "==0.14.1"
        },
        "watchdog": {
            "hashes": [
                "sha256:965f658d0732de3188211932aeb0bb457587f04f63ab4c1e33eab878e9de961d"
            ],
            "index": "pypi",
            "version": "==0.9.0"
        },
        "wcwidth": {
            "hashes": [
                "sha256:8fd29383f539be45b20bd4df0dc29c20ba48654a41e661925e612311e9f3c603",
                "sha256:f28b3e8a6483e5d49e7f8949ac1a78314e740333ae305b4ba5defd3e74fb37a8"
            ],
            "version": "==0.1.8"
        },
        "webencodings": {
            "hashes": [
                "sha256:a0af1213f3c2226497a97e2b3aa01a7e4bee4f403f95be16fc9acd2947514a78",
                "sha256:b36a1c245f2d304965eb4e0a82848379241dc04b865afcc4aab16748587e1923"
            ],
            "version": "==0.5.1"
        },
        "widgetsnbextension": {
            "hashes": [
                "sha256:079f87d87270bce047512400efd70238820751a11d2d8cb137a5a5bdbaf255c7",
                "sha256:bd314f8ceb488571a5ffea6cc5b9fc6cba0adaf88a9d2386b93a489751938bcd"
            ],
            "version": "==3.5.1"
        },
        "zipp": {
            "hashes": [
                "sha256:8dda78f06bd1674bd8720df8a50bb47b6e1233c503a4eed8e7810686bde37656",
                "sha256:d38fbe01bbf7a3593a32bc35a9c4453c32bc42b98c377f9bff7e9f8da157786c"
            ],
            "version": "==1.0.0"
        }
    },
    "develop": {
        "absl-py": {
            "hashes": [
                "sha256:75e737d6ce7723d9ff9b7aa1ba3233c34be62ef18d5859e706b8fdc828989830"
            ],
            "version": "==0.9.0"
        },
        "alabaster": {
            "hashes": [
                "sha256:446438bdcca0e05bd45ea2de1668c1d9b032e1a9154c2c259092d77031ddd359",
                "sha256:a661d72d58e6ea8a57f7a86e37d86716863ee5e92788398526d58b26a4e4dc02"
            ],
            "version": "==0.7.12"
        },
        "astor": {
            "hashes": [
                "sha256:070a54e890cefb5b3739d19f30f5a5ec840ffc9c50ffa7d23cc9fc1a38ebbfc5",
                "sha256:6a6effda93f4e1ce9f618779b2dd1d9d84f1e32812c23a29b3fff6fd7f63fa5e"
            ],
            "index": "pypi",
            "version": "==0.8.1"
        },
        "attrs": {
            "hashes": [
                "sha256:08a96c641c3a74e44eb59afb61a24f2cb9f4d7188748e76ba4bb5edfa3cb7d1c",
                "sha256:f7b7ce16570fe9965acd6d30101a28f62fb4a7f9e926b3bbc9b61f8b04247e72"
            ],
            "version": "==19.3.0"
        },
        "babel": {
            "hashes": [
                "sha256:1aac2ae2d0d8ea368fa90906567f5c08463d98ade155c0c4bfedd6a0f7160e38",
                "sha256:d670ea0b10f8b723672d3a6abeb87b565b244da220d76b4dba1b66269ec152d4"
            ],
            "version": "==2.8.0"
        },
        "bleach": {
            "hashes": [
                "sha256:213336e49e102af26d9cde77dd2d0397afabc5a6bf2fed985dc35b5d1e285a16",
                "sha256:3fdf7f77adcf649c9911387df51254b813185e32b2c6619f690b593a617e19fa"
            ],
            "version": "==3.1.0"
        },
        "bokeh": {
            "hashes": [
                "sha256:c60d38a41a777b8147ee4134e6142cea8026b5eebf48149e370c44689869dce7"
            ],
            "index": "pypi",
            "version": "==1.4.0"
        },
        "cachetools": {
            "hashes": [
                "sha256:9a52dd97a85f257f4e4127f15818e71a0c7899f121b34591fcc1173ea79a0198",
                "sha256:b304586d357c43221856be51d73387f93e2a961598a9b6b6670664746f3b6c6c"
            ],
            "version": "==4.0.0"
        },
        "certifi": {
            "hashes": [
                "sha256:017c25db2a153ce562900032d5bc68e9f191e44e9a0f762f373977de9df1fbb3",
                "sha256:25b64c7da4cd7479594d035c08c2d809eb4aab3a26e5a990ea98cc450c320f1f"
            ],
            "version": "==2019.11.28"
        },
        "cffi": {
            "hashes": [
                "sha256:0b49274afc941c626b605fb59b59c3485c17dc776dc3cc7cc14aca74cc19cc42",
                "sha256:0e3ea92942cb1168e38c05c1d56b0527ce31f1a370f6117f1d490b8dcd6b3a04",
                "sha256:135f69aecbf4517d5b3d6429207b2dff49c876be724ac0c8bf8e1ea99df3d7e5",
                "sha256:19db0cdd6e516f13329cba4903368bff9bb5a9331d3410b1b448daaadc495e54",
                "sha256:2781e9ad0e9d47173c0093321bb5435a9dfae0ed6a762aabafa13108f5f7b2ba",
                "sha256:291f7c42e21d72144bb1c1b2e825ec60f46d0a7468f5346841860454c7aa8f57",
                "sha256:2c5e309ec482556397cb21ede0350c5e82f0eb2621de04b2633588d118da4396",
                "sha256:2e9c80a8c3344a92cb04661115898a9129c074f7ab82011ef4b612f645939f12",
                "sha256:32a262e2b90ffcfdd97c7a5e24a6012a43c61f1f5a57789ad80af1d26c6acd97",
                "sha256:3c9fff570f13480b201e9ab69453108f6d98244a7f495e91b6c654a47486ba43",
                "sha256:415bdc7ca8c1c634a6d7163d43fb0ea885a07e9618a64bda407e04b04333b7db",
                "sha256:42194f54c11abc8583417a7cf4eaff544ce0de8187abaf5d29029c91b1725ad3",
                "sha256:4424e42199e86b21fc4db83bd76909a6fc2a2aefb352cb5414833c030f6ed71b",
                "sha256:4a43c91840bda5f55249413037b7a9b79c90b1184ed504883b72c4df70778579",
                "sha256:599a1e8ff057ac530c9ad1778293c665cb81a791421f46922d80a86473c13346",
                "sha256:5c4fae4e9cdd18c82ba3a134be256e98dc0596af1e7285a3d2602c97dcfa5159",
                "sha256:5ecfa867dea6fabe2a58f03ac9186ea64da1386af2159196da51c4904e11d652",
                "sha256:62f2578358d3a92e4ab2d830cd1c2049c9c0d0e6d3c58322993cc341bdeac22e",
                "sha256:6471a82d5abea994e38d2c2abc77164b4f7fbaaf80261cb98394d5793f11b12a",
                "sha256:6d4f18483d040e18546108eb13b1dfa1000a089bcf8529e30346116ea6240506",
                "sha256:71a608532ab3bd26223c8d841dde43f3516aa5d2bf37b50ac410bb5e99053e8f",
                "sha256:74a1d8c85fb6ff0b30fbfa8ad0ac23cd601a138f7509dc617ebc65ef305bb98d",
                "sha256:7b93a885bb13073afb0aa73ad82059a4c41f4b7d8eb8368980448b52d4c7dc2c",
                "sha256:7d4751da932caaec419d514eaa4215eaf14b612cff66398dd51129ac22680b20",
                "sha256:7f627141a26b551bdebbc4855c1157feeef18241b4b8366ed22a5c7d672ef858",
                "sha256:8169cf44dd8f9071b2b9248c35fc35e8677451c52f795daa2bb4643f32a540bc",
                "sha256:aa00d66c0fab27373ae44ae26a66a9e43ff2a678bf63a9c7c1a9a4d61172827a",
                "sha256:ccb032fda0873254380aa2bfad2582aedc2959186cce61e3a17abc1a55ff89c3",
                "sha256:d754f39e0d1603b5b24a7f8484b22d2904fa551fe865fd0d4c3332f078d20d4e",
                "sha256:d75c461e20e29afc0aee7172a0950157c704ff0dd51613506bd7d82b718e7410",
                "sha256:dcd65317dd15bc0451f3e01c80da2216a31916bdcffd6221ca1202d96584aa25",
                "sha256:e570d3ab32e2c2861c4ebe6ffcad6a8abf9347432a37608fe1fbd157b3f0036b",
                "sha256:fd43a88e045cf992ed09fa724b5315b790525f2676883a6ea64e3263bae6549d"
            ],
            "version": "==1.13.2"
        },
        "chardet": {
            "hashes": [
                "sha256:84ab92ed1c4d4f16916e05906b6b75a6c0fb5db821cc65e70cbd64a3e2a5eaae",
                "sha256:fc323ffcaeaed0e0a02bf4d117757b98aed530d9ed4531e3e15460124c106691"
            ],
            "version": "==3.0.4"
        },
        "chart-studio": {
            "hashes": [
                "sha256:1293776553a552bb3ff918c33d70f3b0794103b8cb0ac08aad8bde1c94ee65e3",
                "sha256:7dcd66ccdba81ca54025cfcb76e0e68ed9922f474adc45848542f186567f60da"
            ],
            "index": "pypi",
            "version": "==1.0.0"
        },
        "commonmark": {
            "hashes": [
                "sha256:452f9dc859be7f06631ddcb328b6919c67984aca654e5fefb3914d54691aed60",
                "sha256:da2f38c92590f83de410ba1a3cbceafbc74fee9def35f9251ba9a971d6d66fd9"
            ],
            "version": "==0.9.1"
        },
        "coverage": {
            "hashes": [
<<<<<<< HEAD
                "sha256:189aac76d6e0d7af15572c51892e7326ee451c076c5a50a9d266406cd6c49708",
                "sha256:1bf7ba2af1d373a1750888724f84cffdfc697738f29a353c98195f98fc011509",
                "sha256:1f4ee8e2e4243971618bc16fcc4478317405205f135e95226c2496e2a3b8dbbf",
                "sha256:225e79a5d485bc1642cb7ba02281419c633c216cdc6b26c26494ba959f09e69f",
                "sha256:23688ff75adfa8bfa2a67254d889f9bdf9302c27241d746e17547c42c732d3f4",
                "sha256:28f7f73b34a05e23758e860a89a7f649b85c6749e252eff60ebb05532d180e86",
                "sha256:2d0cb9b1fe6ad0d915d45ad3d87f03a38e979093a98597e755930db1f897afae",
                "sha256:47874b4711c5aeb295c31b228a758ce3d096be83dc37bd56da48ed99efb8813b",
                "sha256:511ec0c00840e12fb4e852e4db58fa6a01ca4da72f36a9766fae344c3d502033",
                "sha256:53e7438fef0c97bc248f88ba1edd10268cd94d5609970aaf87abbe493691af87",
                "sha256:569f9ee3025682afda6e9b0f5bb14897c0db03f1a1dc088b083dd36e743f92bb",
                "sha256:593853aa1ac6dcc6405324d877544c596c9d948ef20d2e9512a0f5d2d3202356",
                "sha256:5b0a07158360d22492f9abd02a0f2ee7981b33f0646bf796598b7673f6bbab14",
                "sha256:7ca3db38a61f3655a2613ee2c190d63639215a7a736d3c64cc7bbdb002ce6310",
                "sha256:7d1cc7acc9ce55179616cf72154f9e648136ea55987edf84addbcd9886ffeba2",
                "sha256:88b51153657612aea68fa684a5b88037597925260392b7bb4509d4f9b0bdd889",
                "sha256:955ec084f549128fa2702f0b2dc696392001d986b71acd8fd47424f28289a9c3",
                "sha256:b251c7092cbb6d789d62dc9c9e7c4fb448c9138b51285c36aeb72462cad3600e",
                "sha256:bd82b684bb498c60ef47bb1541a50e6d006dde8579934dcbdbc61d67d1ea70d9",
                "sha256:bfe102659e2ec13b86c7f3b1db6c9a4e7beea4255058d006351339e6b342d5d2",
                "sha256:c1e4e39e43057396a5e9d069bfbb6ffeee892e40c5d2effbd8cd71f34ee66c4d",
                "sha256:cb2b74c123f65e8166f7e1265829a6c8ed755c3cd16d7f50e75a83456a5f3fd7",
                "sha256:cca38ded59105f7705ef6ffe1e960b8db6c7d8279c1e71654a4775ab4454ca15",
                "sha256:cf908840896f7aa62d0ec693beb53264b154f972eb8226fb864ac38975590c4f",
                "sha256:d095a7b473f8a95f7efe821f92058c8a2ecfb18f8db6677ae3819e15dc11aaae",
                "sha256:d22b4297e7e4225ccf01f1aa55e7a96412ea0796b532dd614c3fcbafa341128e",
                "sha256:d4a2b578a7a70e0c71f662705262f87a456f1e6c1e40ada7ea699abaf070a76d",
                "sha256:ddeb42a3d5419434742bf4cc71c9eaa22df3b76808e23a82bd0b0bd360f1a9f1",
                "sha256:e65a5aa1670db6263f19fdc03daee1d7dbbadb5cb67fd0a1f16033659db13c1d",
                "sha256:eaad65bd20955131bcdb3967a4dea66b4e4d4ca488efed7c00d91ee0173387e8",
                "sha256:f45fba420b94165c17896861bb0e8b27fb7abdcedfeb154895d8553df90b7b00"
            ],
            "version": "==5.0.2"
        },
        "cryptography": {
            "hashes": [
                "sha256:02079a6addc7b5140ba0825f542c0869ff4df9a69c360e339ecead5baefa843c",
                "sha256:1df22371fbf2004c6f64e927668734070a8953362cd8370ddd336774d6743595",
                "sha256:369d2346db5934345787451504853ad9d342d7f721ae82d098083e1f49a582ad",
                "sha256:3cda1f0ed8747339bbdf71b9f38ca74c7b592f24f65cdb3ab3765e4b02871651",
                "sha256:44ff04138935882fef7c686878e1c8fd80a723161ad6a98da31e14b7553170c2",
                "sha256:4b1030728872c59687badcca1e225a9103440e467c17d6d1730ab3d2d64bfeff",
                "sha256:58363dbd966afb4f89b3b11dfb8ff200058fbc3b947507675c19ceb46104b48d",
                "sha256:6ec280fb24d27e3d97aa731e16207d58bd8ae94ef6eab97249a2afe4ba643d42",
                "sha256:7270a6c29199adc1297776937a05b59720e8a782531f1f122f2eb8467f9aab4d",
                "sha256:73fd30c57fa2d0a1d7a49c561c40c2f79c7d6c374cc7750e9ac7c99176f6428e",
                "sha256:7f09806ed4fbea8f51585231ba742b58cbcfbfe823ea197d8c89a5e433c7e912",
                "sha256:90df0cc93e1f8d2fba8365fb59a858f51a11a394d64dbf3ef844f783844cc793",
                "sha256:971221ed40f058f5662a604bd1ae6e4521d84e6cad0b7b170564cc34169c8f13",
                "sha256:a518c153a2b5ed6b8cc03f7ae79d5ffad7315ad4569b2d5333a13c38d64bd8d7",
                "sha256:b0de590a8b0979649ebeef8bb9f54394d3a41f66c5584fff4220901739b6b2f0",
                "sha256:b43f53f29816ba1db8525f006fa6f49292e9b029554b3eb56a189a70f2a40879",
                "sha256:d31402aad60ed889c7e57934a03477b572a03af7794fa8fb1780f21ea8f6551f",
                "sha256:de96157ec73458a7f14e3d26f17f8128c959084931e8997b9e655a39c8fde9f9",
                "sha256:df6b4dca2e11865e6cfbfb708e800efb18370f5a46fd601d3755bc7f85b3a8a2",
                "sha256:ecadccc7ba52193963c0475ac9f6fa28ac01e01349a2ca48509667ef41ffd2cf",
                "sha256:fb81c17e0ebe3358486cd8cc3ad78adbae58af12fc2bf2bc0bb84e8090fa5ce8"
            ],
            "version": "==2.8"
=======
                "sha256:15cf13a6896048d6d947bf7d222f36e4809ab926894beb748fc9caa14605d9c3",
                "sha256:1daa3eceed220f9fdb80d5ff950dd95112cd27f70d004c7918ca6dfc6c47054c",
                "sha256:1e44a022500d944d42f94df76727ba3fc0a5c0b672c358b61067abb88caee7a0",
                "sha256:25dbf1110d70bab68a74b4b9d74f30e99b177cde3388e07cc7272f2168bd1477",
                "sha256:3230d1003eec018ad4a472d254991e34241e0bbd513e97a29727c7c2f637bd2a",
                "sha256:3dbb72eaeea5763676a1a1efd9b427a048c97c39ed92e13336e726117d0b72bf",
                "sha256:5012d3b8d5a500834783689a5d2292fe06ec75dc86ee1ccdad04b6f5bf231691",
                "sha256:51bc7710b13a2ae0c726f69756cf7ffd4362f4ac36546e243136187cfcc8aa73",
                "sha256:527b4f316e6bf7755082a783726da20671a0cc388b786a64417780b90565b987",
                "sha256:722e4557c8039aad9592c6a4213db75da08c2cd9945320220634f637251c3894",
                "sha256:76e2057e8ffba5472fd28a3a010431fd9e928885ff480cb278877c6e9943cc2e",
                "sha256:77afca04240c40450c331fa796b3eab6f1e15c5ecf8bf2b8bee9706cd5452fef",
                "sha256:7afad9835e7a651d3551eab18cbc0fdb888f0a6136169fbef0662d9cdc9987cf",
                "sha256:9bea19ac2f08672636350f203db89382121c9c2ade85d945953ef3c8cf9d2a68",
                "sha256:a8b8ac7876bc3598e43e2603f772d2353d9931709345ad6c1149009fd1bc81b8",
                "sha256:b0840b45187699affd4c6588286d429cd79a99d509fe3de0f209594669bb0954",
                "sha256:b26aaf69713e5674efbde4d728fb7124e429c9466aeaf5f4a7e9e699b12c9fe2",
                "sha256:b63dd43f455ba878e5e9f80ba4f748c0a2156dde6e0e6e690310e24d6e8caf40",
                "sha256:be18f4ae5a9e46edae3f329de2191747966a34a3d93046dbdf897319923923bc",
                "sha256:c312e57847db2526bc92b9bfa78266bfbaabac3fdcd751df4d062cd4c23e46dc",
                "sha256:c60097190fe9dc2b329a0eb03393e2e0829156a589bd732e70794c0dd804258e",
                "sha256:c62a2143e1313944bf4a5ab34fd3b4be15367a02e9478b0ce800cb510e3bbb9d",
                "sha256:cc1109f54a14d940b8512ee9f1c3975c181bbb200306c6d8b87d93376538782f",
                "sha256:cd60f507c125ac0ad83f05803063bed27e50fa903b9c2cfee3f8a6867ca600fc",
                "sha256:d513cc3db248e566e07a0da99c230aca3556d9b09ed02f420664e2da97eac301",
                "sha256:d649dc0bcace6fcdb446ae02b98798a856593b19b637c1b9af8edadf2b150bea",
                "sha256:d7008a6796095a79544f4da1ee49418901961c97ca9e9d44904205ff7d6aa8cb",
                "sha256:da93027835164b8223e8e5af2cf902a4c80ed93cb0909417234f4a9df3bcd9af",
                "sha256:e69215621707119c6baf99bda014a45b999d37602cb7043d943c76a59b05bf52",
                "sha256:ea9525e0fef2de9208250d6c5aeeee0138921057cd67fcef90fbed49c4d62d37",
                "sha256:fca1669d464f0c9831fd10be2eef6b86f5ebd76c724d1e0706ebdff86bb4adf0"
            ],
            "version": "==5.0.3"
>>>>>>> 500b739c
        },
        "cycler": {
            "hashes": [
                "sha256:1d8a5ae1ff6c5cf9b93e8811e581232ad8920aeec647c37316ceac982b08cb2d",
                "sha256:cd7b2d1018258d7247a71425e9f26463dfb444d411c39569972f4ce586b0c9d8"
            ],
            "version": "==0.10.0"
        },
        "docutils": {
            "hashes": [
                "sha256:6c4f696463b79f1fb8ba0c594b63840ebd41f059e92b31957c46b74a4599b6d0",
                "sha256:9e4d7ecfc600058e07ba661411a2b7de2fd0fafa17d1a7f7361cd47b1175c827",
                "sha256:a2aeea129088da402665e92e0b25b04b073c04b2dce4ab65caaa38b7ce2e1a99"
            ],
            "version": "==0.15.2"
        },
        "funcsigs": {
            "hashes": [
                "sha256:330cc27ccbf7f1e992e69fef78261dc7c6569012cf397db8d3de0234e6c937ca",
                "sha256:a7bb0f2cf3a3fd1ab2732cb49eba4252c2af4240442415b4abce3b87022a8f50"
            ],
            "index": "pypi",
            "markers": "python_version < '3.0'",
            "version": "==1.0.2"
        },
        "gast": {
            "hashes": [
                "sha256:fe939df4583692f0512161ec1c880e0a10e71e6a232da045ab8edd3756fbadf0"
            ],
            "version": "==0.2.2"
        },
        "google-auth": {
            "hashes": [
                "sha256:053bd396de4a8e83bfd27d0606645735cf68cfe88ec166655efd823f2969a9ee",
                "sha256:abc459495de01c46bbf37ee8d22e6ae9232b3c2e09cfa5f1122b1645603b5def"
            ],
            "version": "==1.10.1"
        },
        "google-auth-oauthlib": {
            "hashes": [
                "sha256:88d2cd115e3391eb85e1243ac6902e76e77c5fe438b7276b297fbe68015458dd",
                "sha256:a92a0f6f41a0fb6138454fbc02674e64f89d82a244ea32f98471733c8ef0e0e1"
            ],
            "version": "==0.4.1"
        },
        "google-pasta": {
            "hashes": [
                "sha256:41bbe63bab92408452585ff2e1673ec1e35b88e163371cbed2a18510be4e8bc5",
                "sha256:644dcf3784cf7147ab01de5dc22e60a638d219d4e4a3a7464eb98997ae2fe66f",
                "sha256:713813a9f7d6589e5defdaf21e80e4392eb124662f8bd829acd51a4f8735c0cb"
            ],
            "version": "==0.1.8"
        },
        "graphviz": {
            "hashes": [
                "sha256:241fb099e32b8e8c2acca747211c8237e40c0b89f24b1622860075d59f4c4b25",
                "sha256:60acbeee346e8c14555821eab57dbf68a169e6c10bce40e83c1bf44f63a62a01"
            ],
            "index": "pypi",
            "version": "==0.13.2"
        },
        "grpcio": {
            "hashes": [
                "sha256:066630f6b62bffa291dacbee56994279a6a3682b8a11967e9ccaf3cc770fc11e",
                "sha256:07e95762ca6b18afbeb3aa2793e827c841152d5e507089b1db0b18304edda105",
                "sha256:0a0fb2f8e3a13537106bc77e4c63005bc60124a6203034304d9101921afa4e90",
                "sha256:0c61b74dcfb302613926e785cb3542a0905b9a3a86e9410d8cf5d25e25e10104",
                "sha256:13383bd70618da03684a8aafbdd9e3d9a6720bf8c07b85d0bc697afed599d8f0",
                "sha256:1c6e0f6b9d091e3717e9a58d631c8bb4898be3b261c2a01fe46371fdc271052f",
                "sha256:1cf710c04689daa5cc1e598efba00b028215700dcc1bf66fcb7b4f64f2ea5d5f",
                "sha256:2da5cee9faf17bb8daf500cd0d28a17ae881ab5500f070a6aace457f4c08cac4",
                "sha256:2f78ebf340eaf28fa09aba0f836a8b869af1716078dfe8f3b3f6ff785d8f2b0f",
                "sha256:33a07a1a8e817d733588dbd18e567caad1a6fe0d440c165619866cd490c7911a",
                "sha256:3d090c66af9c065b7228b07c3416f93173e9839b1d40bb0ce3dd2aa783645026",
                "sha256:42b903a3596a10e2a3727bae2a76f8aefd324d498424b843cfa9606847faea7b",
                "sha256:4fffbb58134c4f23e5a8312ac3412db6f5e39e961dc0eb5e3115ce5aa16bf927",
                "sha256:57be5a6c509a406fe0ffa6f8b86904314c77b5e2791be8123368ad2ebccec874",
                "sha256:5b0fa09efb33e2af4e8822b4eb8b2cbc201d562e3e185c439be7eaeee2e8b8aa",
                "sha256:5ef42dfc18f9a63a06aca938770b69470bb322e4c137cf08cf21703d1ef4ae5c",
                "sha256:6a43d2f2ff8250f200fdf7aa31fa191a997922aa9ea1182453acd705ad83ab72",
                "sha256:6d8ab28559be98b02f8b3a154b53239df1aa5b0d28ff865ae5be4f30e7ed4d3f",
                "sha256:6e47866b7dc14ca3a12d40c1d6082e7bea964670f1c5315ea0fb8b0550244d64",
                "sha256:6edda1b96541187f73aab11800d25f18ee87e53d5f96bb74473873072bf28a0e",
                "sha256:7109c8738a8a3c98cfb5dda1c45642a8d6d35dc00d257ab7a175099b2b4daecd",
                "sha256:8d866aafb08657c456a18c4a31c8526ea62de42427c242b58210b9eae6c64559",
                "sha256:9939727d9ae01690b24a2b159ac9dbca7b7e8e6edd5af6a6eb709243cae7b52b",
                "sha256:99fd873699df17cb11c542553270ae2b32c169986e475df0d68a8629b8ef4df7",
                "sha256:b6fda5674f990e15e1bcaacf026428cf50bce36e708ddcbd1de9673b14aab760",
                "sha256:bdb2f3dcb664f0c39ef1312cd6acf6bc6375252e4420cf8f36fff4cb4fa55c71",
                "sha256:bfd7d3130683a1a0a50c456273c21ec8a604f2d043b241a55235a78a0090ee06",
                "sha256:c6c2db348ac73d73afe14e0833b18abbbe920969bf2c5c03c0922719f8020d06",
                "sha256:cb7a4b41b5e2611f85c3402ac364f1d689f5d7ecbc24a55ef010eedcd6cf460f",
                "sha256:cd3d3e328f20f7c807a862620c6ee748e8d57ba2a8fc960d48337ed71c6d9d32",
                "sha256:d1a481777952e4f99b8a6956581f3ee866d7614100d70ae6d7e07327570b85ce",
                "sha256:d1d49720ed636920bb3d74cedf549382caa9ad55aea89d1de99d817068d896b2",
                "sha256:d42433f0086cccd192114343473d7dbd4aae9141794f939e2b7b83efc57543db",
                "sha256:d44c34463a7c481e076f691d8fa25d080c3486978c2c41dca09a8dd75296c2d7",
                "sha256:d7e5b7af1350e9c8c17a7baf99d575fbd2de69f7f0b0e6ebd47b57506de6493a",
                "sha256:d9542366a0917b9b48bab1fee481ac01f56bdffc52437b598c09e7840148a6a9",
                "sha256:df7cdfb40179acc9790a462c049e0b8e109481164dd7ad1a388dd67ff1528759",
                "sha256:e1a9d9d2e7224d981aea8da79260c7f6932bf31ce1f99b7ccfa5eceeb30dc5d0",
                "sha256:ed10e5fad105ecb0b12822f924e62d0deb07f46683a0b64416b17fd143daba1d",
                "sha256:f0ec5371ce2363b03531ed522bfbe691ec940f51f0e111f0500fc0f44518c69d",
                "sha256:f6580a8a4f5e701289b45fd62a8f6cb5ec41e4d77082424f8b676806dcd22564",
                "sha256:f7b83e4b2842d44fce3cdc0d54db7a7e0d169a598751bf393601efaa401c83e0",
                "sha256:ffec45b0db18a555fdfe0c6fa2d0a3fceb751b22b31e8fcd14ceed7bde05481e"
            ],
            "version": "==1.26.0"
        },
        "h5py": {
            "hashes": [
                "sha256:063947eaed5f271679ed4ffa36bb96f57bc14f44dd4336a827d9a02702e6ce6b",
                "sha256:13c87efa24768a5e24e360a40e0bc4c49bcb7ce1bb13a3a7f9902cec302ccd36",
                "sha256:16ead3c57141101e3296ebeed79c9c143c32bdd0e82a61a2fc67e8e6d493e9d1",
                "sha256:3dad1730b6470fad853ef56d755d06bb916ee68a3d8272b3bab0c1ddf83bb99e",
                "sha256:51ae56894c6c93159086ffa2c94b5b3388c0400548ab26555c143e7cfa05b8e5",
                "sha256:54817b696e87eb9e403e42643305f142cd8b940fe9b3b490bbf98c3b8a894cf4",
                "sha256:549ad124df27c056b2e255ea1c44d30fb7a17d17676d03096ad5cd85edb32dc1",
                "sha256:64f74da4a1dd0d2042e7d04cf8294e04ddad686f8eba9bb79e517ae582f6668d",
                "sha256:6998be619c695910cb0effe5eb15d3a511d3d1a5d217d4bd0bebad1151ec2262",
                "sha256:6ef7ab1089e3ef53ca099038f3c0a94d03e3560e6aff0e9d6c64c55fb13fc681",
                "sha256:769e141512b54dee14ec76ed354fcacfc7d97fea5a7646b709f7400cf1838630",
                "sha256:79b23f47c6524d61f899254f5cd5e486e19868f1823298bc0c29d345c2447172",
                "sha256:7be5754a159236e95bd196419485343e2b5875e806fe68919e087b6351f40a70",
                "sha256:84412798925dc870ffd7107f045d7659e60f5d46d1c70c700375248bf6bf512d",
                "sha256:86868dc07b9cc8cb7627372a2e6636cdc7a53b7e2854ad020c9e9d8a4d3fd0f5",
                "sha256:8bb1d2de101f39743f91512a9750fb6c351c032e5cd3204b4487383e34da7f75",
                "sha256:a5f82cd4938ff8761d9760af3274acf55afc3c91c649c50ab18fcff5510a14a5",
                "sha256:aac4b57097ac29089f179bbc2a6e14102dd210618e94d77ee4831c65f82f17c0",
                "sha256:bffbc48331b4a801d2f4b7dac8a72609f0b10e6e516e5c480a3e3241e091c878",
                "sha256:c0d4b04bbf96c47b6d360cd06939e72def512b20a18a8547fa4af810258355d5",
                "sha256:c54a2c0dd4957776ace7f95879d81582298c5daf89e77fb8bee7378f132951de",
                "sha256:cbf28ae4b5af0f05aa6e7551cee304f1d317dbed1eb7ac1d827cee2f1ef97a99",
                "sha256:d35f7a3a6cefec82bfdad2785e78359a0e6a5fbb3f605dd5623ce88082ccd681",
                "sha256:d3c59549f90a891691991c17f8e58c8544060fdf3ccdea267100fa5f561ff62f",
                "sha256:d7ae7a0576b06cb8e8a1c265a8bc4b73d05fdee6429bffc9a26a6eb531e79d72",
                "sha256:ecf4d0b56ee394a0984de15bceeb97cbe1fe485f1ac205121293fc44dcf3f31f",
                "sha256:f0e25bb91e7a02efccb50aba6591d3fe2c725479e34769802fcdd4076abfa917",
                "sha256:f23951a53d18398ef1344c186fb04b26163ca6ce449ebd23404b153fd111ded9",
                "sha256:ff7d241f866b718e4584fa95f520cb19405220c501bd3a53ee11871ba5166ea2"
            ],
            "version": "==2.10.0"
        },
        "idna": {
            "hashes": [
                "sha256:c357b3f628cf53ae2c4c05627ecc484553142ca23264e593d327bcde5e9c3407",
                "sha256:ea8b7f6188e6fa117537c3df7da9fc686d485087abf6ac197f9c46432f7e4a3c"
            ],
            "version": "==2.8"
        },
        "imagesize": {
            "hashes": [
                "sha256:6965f19a6a2039c7d48bca7dba2473069ff854c36ae6f19d2cde309d998228a1",
                "sha256:b1f6b5a4eab1f73479a50fb79fcf729514a900c341d8503d62a62dbc4127a2b1"
            ],
            "version": "==1.2.0"
        },
        "importlib-metadata": {
            "hashes": [
                "sha256:bdd9b7c397c273bcc9a11d6629a38487cd07154fa255a467bf704cd2c258e359",
                "sha256:f17c015735e1a88296994c0697ecea7e11db24290941983b08c9feb30921e6d8"
            ],
            "markers": "python_version < '3.8'",
            "version": "==1.4.0"
<<<<<<< HEAD
        },
        "jeepney": {
            "hashes": [
                "sha256:0ba6d8c597e9bef1ebd18aaec595f942a264e25c1a48f164d46120eacaa2e9bb",
                "sha256:6f45dce1125cf6c58a1c88123d3831f36a789f9204fbad3172eac15f8ccd08d0"
            ],
            "version": "==0.4.2"
=======
>>>>>>> 500b739c
        },
        "jinja2": {
            "hashes": [
                "sha256:74320bb91f31270f9551d46522e33af46a80c3d619f4a4bf42b3164d30b5911f",
                "sha256:9fe95f19286cfefaa917656583d020be14e7859c6b0252588391e47db34527de"
            ],
            "version": "==2.10.3"
        },
        "keras-applications": {
            "hashes": [
                "sha256:5579f9a12bcde9748f4a12233925a59b93b73ae6947409ff34aa2ba258189fe5",
                "sha256:df4323692b8c1174af821bf906f1e442e63fa7589bf0f1230a0b6bdc5a810c95"
            ],
            "version": "==1.0.8"
        },
        "keras-preprocessing": {
            "hashes": [
                "sha256:44aee5f2c4d80c3b29f208359fcb336df80f293a0bb6b1c738da43ca206656fb",
                "sha256:5a8debe01d840de93d49e05ccf1c9b81ae30e210d34dacbcc47aeb3049b528e5"
            ],
            "version": "==1.1.0"
        },
        "keyring": {
            "hashes": [
                "sha256:1f393f7466314068961c7e1d508120c092bd71fa54e3d93b76180b526d4abc56",
                "sha256:24ae23ab2d6adc59138339e56843e33ec7b0a6b2f06302662477085c6c0aca00"
            ],
            "version": "==21.1.0"
        },
        "kiwisolver": {
            "hashes": [
                "sha256:05b5b061e09f60f56244adc885c4a7867da25ca387376b02c1efc29cc16bcd0f",
                "sha256:210d8c39d01758d76c2b9a693567e1657ec661229bc32eac30761fa79b2474b0",
                "sha256:26f4fbd6f5e1dabff70a9ba0d2c4bd30761086454aa30dddc5b52764ee4852b7",
                "sha256:3b15d56a9cd40c52d7ab763ff0bc700edbb4e1a298dc43715ecccd605002cf11",
                "sha256:3b2378ad387f49cbb328205bda569b9f87288d6bc1bf4cd683c34523a2341efe",
                "sha256:400599c0fe58d21522cae0e8b22318e09d9729451b17ee61ba8e1e7c0346565c",
                "sha256:47b8cb81a7d18dbaf4fed6a61c3cecdb5adec7b4ac292bddb0d016d57e8507d5",
                "sha256:53eaed412477c836e1b9522c19858a8557d6e595077830146182225613b11a75",
                "sha256:58e626e1f7dfbb620d08d457325a4cdac65d1809680009f46bf41eaf74ad0187",
                "sha256:5a52e1b006bfa5be04fe4debbcdd2688432a9af4b207a3f429c74ad625022641",
                "sha256:5c7ca4e449ac9f99b3b9d4693debb1d6d237d1542dd6a56b3305fe8a9620f883",
                "sha256:682e54f0ce8f45981878756d7203fd01e188cc6c8b2c5e2cf03675390b4534d5",
                "sha256:76275ee077772c8dde04fb6c5bc24b91af1bb3e7f4816fd1852f1495a64dad93",
                "sha256:79bfb2f0bd7cbf9ea256612c9523367e5ec51d7cd616ae20ca2c90f575d839a2",
                "sha256:7f4dd50874177d2bb060d74769210f3bce1af87a8c7cf5b37d032ebf94f0aca3",
                "sha256:8944a16020c07b682df861207b7e0efcd2f46c7488619cb55f65882279119389",
                "sha256:8aa7009437640beb2768bfd06da049bad0df85f47ff18426261acecd1cf00897",
                "sha256:9105ce82dcc32c73eb53a04c869b6a4bc756b43e4385f76ea7943e827f529e4d",
                "sha256:933df612c453928f1c6faa9236161a1d999a26cd40abf1dc5d7ebbc6dbfb8fca",
                "sha256:939f36f21a8c571686eb491acfffa9c7f1ac345087281b412d63ea39ca14ec4a",
                "sha256:9491578147849b93e70d7c1d23cb1229458f71fc79c51d52dce0809b2ca44eea",
                "sha256:9733b7f64bd9f807832d673355f79703f81f0b3e52bfce420fc00d8cb28c6a6c",
                "sha256:a02f6c3e229d0b7220bd74600e9351e18bc0c361b05f29adae0d10599ae0e326",
                "sha256:a0c0a9f06872330d0dd31b45607197caab3c22777600e88031bfe66799e70bb0",
                "sha256:aa716b9122307c50686356cfb47bfbc66541868078d0c801341df31dca1232a9",
                "sha256:acc4df99308111585121db217681f1ce0eecb48d3a828a2f9bbf9773f4937e9e",
                "sha256:b64916959e4ae0ac78af7c3e8cef4becee0c0e9694ad477b4c6b3a536de6a544",
                "sha256:d22702cadb86b6fcba0e6b907d9f84a312db9cd6934ee728144ce3018e715ee1",
                "sha256:d3fcf0819dc3fea58be1fd1ca390851bdb719a549850e708ed858503ff25d995",
                "sha256:d52e3b1868a4e8fd18b5cb15055c76820df514e26aa84cc02f593d99fef6707f",
                "sha256:db1a5d3cc4ae943d674718d6c47d2d82488ddd94b93b9e12d24aabdbfe48caee",
                "sha256:e3a21a720791712ed721c7b95d433e036134de6f18c77dbe96119eaf7aa08004",
                "sha256:e8bf074363ce2babeb4764d94f8e65efd22e6a7c74860a4f05a6947afc020ff2",
                "sha256:f16814a4a96dc04bf1da7d53ee8d5b1d6decfc1a92a63349bb15d37b6a263dd9",
                "sha256:f2b22153870ca5cf2ab9c940d7bc38e8e9089fa0f7e5856ea195e1cf4ff43d5a",
                "sha256:f790f8b3dff3d53453de6a7b7ddd173d2e020fb160baff578d578065b108a05f",
                "sha256:fe51b79da0062f8e9d49ed0182a626a7dc7a0cbca0328f612c6ee5e4711c81e4"
            ],
            "version": "==1.1.0"
        },
        "markdown": {
            "hashes": [
                "sha256:2e50876bcdd74517e7b71f3e7a76102050edec255b3983403f1a63e7c8a41e7a",
                "sha256:56a46ac655704b91e5b7e6326ce43d5ef72411376588afa1dd90e881b83c7e8c"
            ],
            "version": "==3.1.1"
        },
        "markupsafe": {
            "hashes": [
                "sha256:00bc623926325b26bb9605ae9eae8a215691f33cae5df11ca5424f06f2d1f473",
                "sha256:09027a7803a62ca78792ad89403b1b7a73a01c8cb65909cd876f7fcebd79b161",
                "sha256:09c4b7f37d6c648cb13f9230d847adf22f8171b1ccc4d5682398e77f40309235",
                "sha256:1027c282dad077d0bae18be6794e6b6b8c91d58ed8a8d89a89d59693b9131db5",
                "sha256:24982cc2533820871eba85ba648cd53d8623687ff11cbb805be4ff7b4c971aff",
                "sha256:29872e92839765e546828bb7754a68c418d927cd064fd4708fab9fe9c8bb116b",
                "sha256:43a55c2930bbc139570ac2452adf3d70cdbb3cfe5912c71cdce1c2c6bbd9c5d1",
                "sha256:46c99d2de99945ec5cb54f23c8cd5689f6d7177305ebff350a58ce5f8de1669e",
                "sha256:500d4957e52ddc3351cabf489e79c91c17f6e0899158447047588650b5e69183",
                "sha256:535f6fc4d397c1563d08b88e485c3496cf5784e927af890fb3c3aac7f933ec66",
                "sha256:62fe6c95e3ec8a7fad637b7f3d372c15ec1caa01ab47926cfdf7a75b40e0eac1",
                "sha256:6dd73240d2af64df90aa7c4e7481e23825ea70af4b4922f8ede5b9e35f78a3b1",
                "sha256:717ba8fe3ae9cc0006d7c451f0bb265ee07739daf76355d06366154ee68d221e",
                "sha256:79855e1c5b8da654cf486b830bd42c06e8780cea587384cf6545b7d9ac013a0b",
                "sha256:7c1699dfe0cf8ff607dbdcc1e9b9af1755371f92a68f706051cc8c37d447c905",
                "sha256:88e5fcfb52ee7b911e8bb6d6aa2fd21fbecc674eadd44118a9cc3863f938e735",
                "sha256:8defac2f2ccd6805ebf65f5eeb132adcf2ab57aa11fdf4c0dd5169a004710e7d",
                "sha256:98c7086708b163d425c67c7a91bad6e466bb99d797aa64f965e9d25c12111a5e",
                "sha256:9add70b36c5666a2ed02b43b335fe19002ee5235efd4b8a89bfcf9005bebac0d",
                "sha256:9bf40443012702a1d2070043cb6291650a0841ece432556f784f004937f0f32c",
                "sha256:ade5e387d2ad0d7ebf59146cc00c8044acbd863725f887353a10df825fc8ae21",
                "sha256:b00c1de48212e4cc9603895652c5c410df699856a2853135b3967591e4beebc2",
                "sha256:b1282f8c00509d99fef04d8ba936b156d419be841854fe901d8ae224c59f0be5",
                "sha256:b2051432115498d3562c084a49bba65d97cf251f5a331c64a12ee7e04dacc51b",
                "sha256:ba59edeaa2fc6114428f1637ffff42da1e311e29382d81b339c1817d37ec93c6",
                "sha256:c8716a48d94b06bb3b2524c2b77e055fb313aeb4ea620c8dd03a105574ba704f",
                "sha256:cd5df75523866410809ca100dc9681e301e3c27567cf498077e8551b6d20e42f",
                "sha256:e249096428b3ae81b08327a63a485ad0878de3fb939049038579ac0ef61e17e7"
            ],
            "version": "==1.1.1"
        },
        "matplotlib": {
            "hashes": [
                "sha256:08ccc8922eb4792b91c652d3e6d46b1c99073f1284d1b6705155643e8046463a",
                "sha256:161dcd807c0c3232f4dcd4a12a382d52004a498174cbfafd40646106c5bcdcc8",
                "sha256:1f9e885bfa1b148d16f82a6672d043ecf11197f6c71ae222d0546db706e52eb2",
                "sha256:2d6ab54015a7c0d727c33e36f85f5c5e4172059efdd067f7527f6e5d16ad01aa",
                "sha256:5d2e408a2813abf664bd79431107543ecb449136912eb55bb312317edecf597e",
                "sha256:61c8b740a008218eb604de518eb411c4953db0cb725dd0b32adf8a81771cab9e",
                "sha256:80f10af8378fccc136da40ea6aa4a920767476cdfb3241acb93ef4f0465dbf57",
                "sha256:819d4860315468b482f38f1afe45a5437f60f03eaede495d5ff89f2eeac89500",
                "sha256:8cc0e44905c2c8fda5637cad6f311eb9517017515a034247ab93d0cf99f8bb7a",
                "sha256:8e8e2c2fe3d873108735c6ee9884e6f36f467df4a143136209cff303b183bada",
                "sha256:98c2ffeab8b79a4e3a0af5dd9939f92980eb6e3fec10f7f313df5f35a84dacab",
                "sha256:d59bb0e82002ac49f4152963f8a1079e66794a4f454457fd2f0dcc7bf0797d30",
                "sha256:ee59b7bb9eb75932fe3787e54e61c99b628155b0cedc907864f24723ba55b309"
            ],
            "index": "pypi",
            "version": "==3.1.2"
        },
        "mock": {
            "hashes": [
                "sha256:83657d894c90d5681d62155c82bda9c1187827525880eda8ff5df4ec813437c3",
                "sha256:d157e52d4e5b938c550f39eb2fd15610db062441a9c2747d3dbfa9298211d0f8"
            ],
            "index": "pypi",
            "version": "==3.0.5"
        },
        "more-itertools": {
            "hashes": [
                "sha256:1a2a32c72400d365000412fe08eb4a24ebee89997c18d3d147544f70f5403b39",
                "sha256:c468adec578380b6281a114cb8a5db34eb1116277da92d7c46f904f0b52d3288"
            ],
            "version": "==8.1.0"
        },
        "numpy": {
            "hashes": [
                "sha256:1786a08236f2c92ae0e70423c45e1e62788ed33028f94ca99c4df03f5be6b3c6",
                "sha256:17aa7a81fe7599a10f2b7d95856dc5cf84a4eefa45bc96123cbbc3ebc568994e",
                "sha256:20b26aaa5b3da029942cdcce719b363dbe58696ad182aff0e5dcb1687ec946dc",
                "sha256:2d75908ab3ced4223ccba595b48e538afa5ecc37405923d1fea6906d7c3a50bc",
                "sha256:39d2c685af15d3ce682c99ce5925cc66efc824652e10990d2462dfe9b8918c6a",
                "sha256:56bc8ded6fcd9adea90f65377438f9fea8c05fcf7c5ba766bef258d0da1554aa",
                "sha256:590355aeade1a2eaba17617c19edccb7db8d78760175256e3cf94590a1a964f3",
                "sha256:70a840a26f4e61defa7bdf811d7498a284ced303dfbc35acb7be12a39b2aa121",
                "sha256:77c3bfe65d8560487052ad55c6998a04b654c2fbc36d546aef2b2e511e760971",
                "sha256:9537eecf179f566fd1c160a2e912ca0b8e02d773af0a7a1120ad4f7507cd0d26",
                "sha256:9acdf933c1fd263c513a2df3dceecea6f3ff4419d80bf238510976bf9bcb26cd",
                "sha256:ae0975f42ab1f28364dcda3dde3cf6c1ddab3e1d4b2909da0cb0191fa9ca0480",
                "sha256:b3af02ecc999c8003e538e60c89a2b37646b39b688d4e44d7373e11c2debabec",
                "sha256:b6ff59cee96b454516e47e7721098e6ceebef435e3e21ac2d6c3b8b02628eb77",
                "sha256:b765ed3930b92812aa698a455847141869ef755a87e099fddd4ccf9d81fffb57",
                "sha256:c98c5ffd7d41611407a1103ae11c8b634ad6a43606eca3e2a5a269e5d6e8eb07",
                "sha256:cf7eb6b1025d3e169989416b1adcd676624c2dbed9e3bcb7137f51bfc8cc2572",
                "sha256:d92350c22b150c1cae7ebb0ee8b5670cc84848f6359cf6b5d8f86617098a9b73",
                "sha256:e422c3152921cece8b6a2fb6b0b4d73b6579bd20ae075e7d15143e711f3ca2ca",
                "sha256:e840f552a509e3380b0f0ec977e8124d0dc34dc0e68289ca28f4d7c1d0d79474",
                "sha256:f3d0a94ad151870978fb93538e95411c83899c9dc63e6fb65542f769568ecfa5"
            ],
            "version": "==1.18.1"
        },
        "oauthlib": {
            "hashes": [
                "sha256:bee41cc35fcca6e988463cacc3bcb8a96224f470ca547e697b604cc697b2f889",
                "sha256:df884cd6cbe20e32633f1db1072e9356f53638e4361bef4e8b03c9127c9328ea"
            ],
            "version": "==3.1.0"
        },
        "opencv-python": {
            "hashes": [
                "sha256:04bec0a6d3a00360a7fb769b755ff4489a4ac8291821b785151f63e6d8bb59ea",
                "sha256:1a2d1801c038f055852bd2379186ca8b19b4ea24afb0b8410293bc802211579b",
                "sha256:1c7d235faef511aca7669f1aa650897b6c058dfde6412ea3fc58feb0fce78814",
                "sha256:22c2ee5f97f85903bfb28c056566b2ecaa1d2f804b880ab39ebf94528a402992",
                "sha256:25127990671dc8bd27ae8b880d7a39f9aae863052a8fbebe8977c6ce8e5fc0c9",
                "sha256:3cef82b6a1f748d2f4527f5932a86d54ebd10bd89f6cf59b003c36b1015055f7",
                "sha256:499a0413e7110a934ab56e635252a4c86f8be64de59f94a62318a7b895dc809e",
                "sha256:5f2cf5a0ab244a0a1dbe5ec426c277b55e06ac6a472ad61be77ef643a238cbd3",
                "sha256:5fec35916a6b9ce935f2e2806084303fd4e3fbb0c973a8db8f54b5aca54613cb",
                "sha256:6183c9c7fab4590e0651bc941cde780988c3ad9889bd62de19d581a6f59523ea",
                "sha256:67a236db8db84d7fb0f6e127f360ce6669350ef324839132e22879ec90588dab",
                "sha256:6c32d36f52a6e0c02d1ab0bb95223cb4dd5525a7e8292a747116126b3d34c578",
                "sha256:73a467a78ffd902d2c0265ab6b2e2cdda423d61b3d08685e0c7d0b4572142ff1",
                "sha256:76de8a247970d150b1672c6646cda91217d562682e713721fc9b9bf1434553c4",
                "sha256:919d5c3ec1a62258ba8c68b869b1056186e2355c4474739b199c295547e66cc1",
                "sha256:982d4e80c14356098cde57a6c7d18fe0928a1c3118675bac2252ef38f152e1ab",
                "sha256:9d025e6bf2989bcbc7744c26d8bd90c2629a92d8de3ba2416f62ce2a94615dd9",
                "sha256:bb59f98205cd81e29f45eed043cf0f98531486dc0b3f671c9e06fecf08f7ccef",
                "sha256:c8119248457e909dcd7b598621ed1d139419d69377e8cb4e2b2c49c819de287d",
                "sha256:ce7b1f25be04b04f2e678b2bf23a975137f77406dcee66a88a2daeb77cda3e76",
                "sha256:d64428bf59ab4d27620b00a2ad6fea2b4d62016a17849c82a7517ec12db97d55",
                "sha256:e2ffa3161b8662112f1880734e8b9549d0c9e818e59f652a9d1c5bf31e36586a",
                "sha256:e6fc00ac42c800fad5fb3927cfb9bf4e60bb3302cb9805f45b826d5d2546119a",
                "sha256:e793df2e12093b3a01006b5b27f321e306193c7a5c9e2a6c8bf652e1ad2d6a86",
                "sha256:eae543b3e9253ff702103333aabd87736b5ed5e46ab834d8e0b929f08f494dee",
                "sha256:f0af656402b73ead2d9f593c2774c04b01e2d0c63e4f99e0dc2f3fde99be22b4"
            ],
            "index": "pypi",
            "version": "==4.1.2.30"
        },
        "opt-einsum": {
            "hashes": [
                "sha256:edfada4b1d0b3b782ace8bc14e80618ff629abf53143e1e6bbf9bd00b11ece77"
            ],
            "version": "==3.1.0"
        },
        "packaging": {
            "hashes": [
                "sha256:aec3fdbb8bc9e4bb65f0634b9f551ced63983a529d6a8931817d52fdd0816ddb",
                "sha256:fe1d8331dfa7cc0a883b49d75fc76380b2ab2734b220fbb87d774e4fd4b851f8"
            ],
            "version": "==20.0"
        },
        "pandas": {
            "hashes": [
                "sha256:00dff3a8e337f5ed7ad295d98a31821d3d0fe7792da82d78d7fd79b89c03ea9d",
                "sha256:22361b1597c8c2ffd697aa9bf85423afa9e1fcfa6b1ea821054a244d5f24d75e",
                "sha256:255920e63850dc512ce356233081098554d641ba99c3767dde9e9f35630f994b",
                "sha256:26382aab9c119735908d94d2c5c08020a4a0a82969b7e5eefb92f902b3b30ad7",
                "sha256:33970f4cacdd9a0ddb8f21e151bfb9f178afb7c36eb7c25b9094c02876f385c2",
                "sha256:4545467a637e0e1393f7d05d61dace89689ad6d6f66f267f86fff737b702cce9",
                "sha256:52da74df8a9c9a103af0a72c9d5fdc8e0183a90884278db7f386b5692a2220a4",
                "sha256:61741f5aeb252f39c3031d11405305b6d10ce663c53bc3112705d7ad66c013d0",
                "sha256:6a3ac2c87e4e32a969921d1428525f09462770c349147aa8e9ab95f88c71ec71",
                "sha256:7458c48e3d15b8aaa7d575be60e1e4dd70348efcd9376656b72fecd55c59a4c3",
                "sha256:78bf638993219311377ce9836b3dc05f627a666d0dbc8cec37c0ff3c9ada673b",
                "sha256:8153705d6545fd9eb6dd2bc79301bff08825d2e2f716d5dced48daafc2d0b81f",
                "sha256:975c461accd14e89d71772e89108a050fa824c0b87a67d34cedf245f6681fc17",
                "sha256:9962957a27bfb70ab64103d0a7b42fa59c642fb4ed4cb75d0227b7bb9228535d",
                "sha256:adc3d3a3f9e59a38d923e90e20c4922fc62d1e5a03d083440468c6d8f3f1ae0a",
                "sha256:bbe3eb765a0b1e578833d243e2814b60c825b7fdbf4cdfe8e8aae8a08ed56ecf",
                "sha256:df8864824b1fe488cf778c3650ee59c3a0d8f42e53707de167ba6b4f7d35f133",
                "sha256:e45055c30a608076e31a9fcd780a956ed3b1fa20db61561b8d88b79259f526f7",
                "sha256:ee50c2142cdcf41995655d499a157d0a812fce55c97d9aad13bc1eef837ed36c"
            ],
            "version": "==0.25.3"
        },
        "parameterized": {
            "hashes": [
                "sha256:6a94dbea30c6abde99fd4c2f2042c1bf7f980e48908bf92ead62394f93cf57ed",
                "sha256:ea0326ba5bbbe7c427329a27b75003410df07d1173ca254976f8f5a64922c322"
            ],
            "index": "pypi",
            "version": "==0.7.1"
        },
        "pillow": {
            "hashes": [
                "sha256:0a628977ac2e01ca96aaae247ec2bd38e729631ddf2221b4b715446fd45505be",
                "sha256:4d9ed9a64095e031435af120d3c910148067087541131e82b3e8db302f4c8946",
                "sha256:54ebae163e8412aff0b9df1e88adab65788f5f5b58e625dc5c7f51eaf14a6837",
                "sha256:5bfef0b1cdde9f33881c913af14e43db69815c7e8df429ceda4c70a5e529210f",
                "sha256:5f3546ceb08089cedb9e8ff7e3f6a7042bb5b37c2a95d392fb027c3e53a2da00",
                "sha256:5f7ae9126d16194f114435ebb79cc536b5682002a4fa57fa7bb2cbcde65f2f4d",
                "sha256:62a889aeb0a79e50ecf5af272e9e3c164148f4bd9636cc6bcfa182a52c8b0533",
                "sha256:7406f5a9b2fd966e79e6abdaf700585a4522e98d6559ce37fc52e5c955fade0a",
                "sha256:8453f914f4e5a3d828281a6628cf517832abfa13ff50679a4848926dac7c0358",
                "sha256:87269cc6ce1e3dee11f23fa515e4249ae678dbbe2704598a51cee76c52e19cda",
                "sha256:875358310ed7abd5320f21dd97351d62de4929b0426cdb1eaa904b64ac36b435",
                "sha256:8ac6ce7ff3892e5deaab7abaec763538ffd011f74dc1801d93d3c5fc541feee2",
                "sha256:91b710e3353aea6fc758cdb7136d9bbdcb26b53cefe43e2cba953ac3ee1d3313",
                "sha256:9d2ba4ed13af381233e2d810ff3bab84ef9f18430a9b336ab69eaf3cd24299ff",
                "sha256:a62ec5e13e227399be73303ff301f2865bf68657d15ea50b038d25fc41097317",
                "sha256:ab76e5580b0ed647a8d8d2d2daee170e8e9f8aad225ede314f684e297e3643c2",
                "sha256:bf4003aa538af3f4205c5fac56eacaa67a6dd81e454ffd9e9f055fff9f1bc614",
                "sha256:bf598d2e37cf8edb1a2f26ed3fb255191f5232badea4003c16301cb94ac5bdd0",
                "sha256:c18f70dc27cc5d236f10e7834236aff60aadc71346a5bc1f4f83a4b3abee6386",
                "sha256:c5ed816632204a2fc9486d784d8e0d0ae754347aba99c811458d69fcdfd2a2f9",
                "sha256:dc058b7833184970d1248135b8b0ab702e6daa833be14035179f2acb78ff5636",
                "sha256:ff3797f2f16bf9d17d53257612da84dd0758db33935777149b3334c01ff68865"
            ],
            "index": "pypi",
            "version": "==7.0.0"
        },
        "pipenv": {
            "hashes": [
                "sha256:56ad5f5cb48f1e58878e14525a6e3129d4306049cb76d2f6a3e95df0d5fc6330",
                "sha256:7df8e33a2387de6f537836f48ac6fcd94eda6ed9ba3d5e3fd52e35b5bc7ff49e",
                "sha256:a673e606e8452185e9817a987572b55360f4d28b50831ef3b42ac3cab3fee846"
            ],
            "index": "pypi",
            "version": "==2018.11.26"
        },
        "pkginfo": {
            "hashes": [
                "sha256:7424f2c8511c186cd5424bbf31045b77435b37a8d604990b79d4e70d741148bb",
                "sha256:a6d9e40ca61ad3ebd0b72fbadd4fba16e4c0e4df0428c041e01e06eb6ee71f32"
            ],
            "version": "==1.5.0.1"
        },
        "plotly": {
            "hashes": [
                "sha256:582ecdfd0e7db3a6f9e079c43f598280489b97d59f38b4c8f8400dc7eb3a3705",
                "sha256:acc94f17452471ca3446c2ce491c4d1affb99b9ddd9eac4e05614ac4318f8780"
            ],
            "index": "pypi",
            "version": "==4.4.1"
        },
        "pluggy": {
            "hashes": [
                "sha256:15b2acde666561e1298d71b523007ed7364de07029219b604cf808bfa1c765b0",
                "sha256:966c145cd83c96502c3c3868f50408687b38434af77734af1e9ca461a4081d2d"
            ],
            "version": "==0.13.1"
        },
        "prometheus-client": {
            "hashes": [
                "sha256:71cd24a2b3eb335cb800c7159f423df1bd4dcd5171b234be15e3f31ec9f622da"
            ],
            "version": "==0.7.1"
        },
        "protobuf": {
            "hashes": [
                "sha256:0329e86a397db2a83f9dcbe21d9be55a47f963cdabc893c3a24f4d3a8f117c37",
                "sha256:0a7219254afec0d488211f3d482d8ed57e80ae735394e584a98d8f30a8c88a36",
                "sha256:14d6ac53df9cb5bb87c4f91b677c1bc5cec9c0fd44327f367a3c9562de2877c4",
                "sha256:180fc364b42907a1d2afa183ccbeffafe659378c236b1ec3daca524950bb918d",
                "sha256:3d7a7d8d20b4e7a8f63f62de2d192cfd8b7a53c56caba7ece95367ca2b80c574",
                "sha256:3f509f7e50d806a434fe4a5fbf602516002a0f092889209fff7db82060efffc0",
                "sha256:4571da974019849201fc1ec6626b9cea54bd11b6bed140f8f737c0a33ea37de5",
                "sha256:56bd1d84fbf4505c7b73f04de987eef5682e5752c811141b0186a3809bfb396f",
                "sha256:680c668d00b5eff08b86aef9e5ba9a705e621ea05d39071cfea8e28cb2400946",
                "sha256:6b5b947dc8b3f2aec0eaad65b0b5113fcd642c358c31357c647da6281ee31104",
                "sha256:6e96dffaf4d0a9a329e528b353ba62fd9ef13599688723d96bc9c165d0b6871e",
                "sha256:919f0d6f6addc836d08658eba3b52be2e92fd3e76da3ce00c325d8e9826d17c7",
                "sha256:9c7b19c30cf0644afd0e4218b13f637ce54382fdcb1c8f75bf3e84e49a5f6d0a",
                "sha256:a2e6f57114933882ec701807f217df2fb4588d47f71f227c0a163446b930d507",
                "sha256:a6b970a2eccfcbabe1acf230fbf112face1c4700036c95e195f3554d7bcb04c1",
                "sha256:bc45641cbcdea068b67438244c926f9fd3e5cbdd824448a4a64370610df7c593",
                "sha256:d61b14a9090da77fe87e38ba4c6c43d3533dcbeb5d84f5474e7ac63c532dcc9c",
                "sha256:d6faf5dbefb593e127463f58076b62fcfe0784187be8fe1aa9167388f24a22a1"
            ],
            "index": "pypi",
            "version": "==3.11.2"
        },
        "py": {
            "hashes": [
                "sha256:5e27081401262157467ad6e7f851b7aa402c5852dbcb3dae06768434de5752aa",
                "sha256:c20fdd83a5dbc0af9efd622bee9a5564e278f6380fffcacc43ba6f43db2813b0"
            ],
            "version": "==1.8.1"
        },
        "pyasn1": {
            "hashes": [
                "sha256:39c7e2ec30515947ff4e87fb6f456dfc6e84857d34be479c9d4a4ba4bf46aa5d",
                "sha256:aef77c9fb94a3ac588e87841208bdec464471d9871bd5050a287cc9a475cd0ba"
            ],
            "version": "==0.4.8"
        },
        "pyasn1-modules": {
            "hashes": [
                "sha256:905f84c712230b2c592c19470d3ca8d552de726050d1d1716282a1f6146be65e",
                "sha256:a50b808ffeb97cb3601dd25981f6b016cbb3d31fbf57a8b8a87428e6158d0c74"
<<<<<<< HEAD
            ],
            "version": "==0.2.8"
        },
        "pycparser": {
            "hashes": [
                "sha256:a988718abfad80b6b157acce7bf130a30876d27603738ac39f140993246b25b3"
            ],
            "version": "==2.19"
=======
            ],
            "version": "==0.2.8"
>>>>>>> 500b739c
        },
        "pydot": {
            "hashes": [
                "sha256:67be714300c78fda5fd52f79ec994039e3f76f074948c67b5ff539b433ad354f",
                "sha256:d49c9d4dd1913beec2a997f831543c8cbd53e535b1a739e921642fe416235f01"
            ],
            "index": "pypi",
            "version": "==1.4.1"
        },
        "pygments": {
            "hashes": [
                "sha256:2a3fe295e54a20164a9df49c75fa58526d3be48e14aceba6d6b1e8ac0bfd6f1b",
                "sha256:98c8aa5a9f778fcd1026a17361ddaf7330d1b7c62ae97c3bb0ae73e0b9b6b0fe"
            ],
            "version": "==2.5.2"
        },
        "pyparsing": {
            "hashes": [
                "sha256:4c830582a84fb022400b85429791bc551f1f4871c33f23e44f353119e92f969f",
                "sha256:c342dccb5250c08d45fd6f8b4a559613ca603b57498511740e65cd11a2e7dcec"
            ],
            "version": "==2.4.6"
        },
        "pytest": {
            "hashes": [
                "sha256:6b571215b5a790f9b41f19f3531c53a45cf6bb8ef2988bc1ff9afb38270b25fa",
                "sha256:e41d489ff43948babd0fad7ad5e49b8735d5d55e26628a58673c39ff61d95de4"
            ],
            "index": "pypi",
            "version": "==5.3.2"
        },
        "pytest-cov": {
            "hashes": [
                "sha256:cc6742d8bac45070217169f5f72ceee1e0e55b0221f54bcf24845972d3a47f2b",
                "sha256:cdbdef4f870408ebdbfeb44e63e07eb18bb4619fae852f6e760645fa36172626"
            ],
            "index": "pypi",
            "version": "==2.8.1"
        },
        "python-dateutil": {
            "hashes": [
                "sha256:7e6584c74aeed623791615e26efd690f29817a27c73085b78e4bad02493df2fb",
                "sha256:c89805f6f4d64db21ed966fda138f8a5ed7a4fdbc1a8ee329ce1b74e3c74da9e"
            ],
            "index": "pypi",
            "version": "==2.8.0"
        },
        "pytz": {
            "hashes": [
                "sha256:1c557d7d0e871de1f5ccd5833f60fb2550652da6be2693c1e02300743d21500d",
                "sha256:b02c06db6cf09c12dd25137e563b31700d3b80fcc4ad23abb7a315f2789819be"
            ],
            "version": "==2019.3"
        },
        "pyyaml": {
            "hashes": [
                "sha256:059b2ee3194d718896c0ad077dd8c043e5e909d9180f387ce42012662a4946d6",
                "sha256:1cf708e2ac57f3aabc87405f04b86354f66799c8e62c28c5fc5f88b5521b2dbf",
                "sha256:24521fa2890642614558b492b473bee0ac1f8057a7263156b02e8b14c88ce6f5",
                "sha256:4fee71aa5bc6ed9d5f116327c04273e25ae31a3020386916905767ec4fc5317e",
                "sha256:70024e02197337533eef7b85b068212420f950319cc8c580261963aefc75f811",
                "sha256:74782fbd4d4f87ff04159e986886931456a1894c61229be9eaf4de6f6e44b99e",
                "sha256:940532b111b1952befd7db542c370887a8611660d2b9becff75d39355303d82d",
                "sha256:cb1f2f5e426dc9f07a7681419fe39cee823bb74f723f36f70399123f439e9b20",
                "sha256:dbbb2379c19ed6042e8f11f2a2c66d39cceb8aeace421bfc29d085d93eda3689",
                "sha256:e3a057b7a64f1222b56e47bcff5e4b94c4f61faac04c7c4ecb1985e18caa3994",
                "sha256:e9f45bd5b92c7974e59bcd2dcc8631a6b6cc380a904725fce7bc08872e691615"
            ],
            "version": "==5.3"
        },
        "readme-renderer": {
            "hashes": [
                "sha256:bb16f55b259f27f75f640acf5e00cf897845a8b3e4731b5c1a436e4b8529202f",
                "sha256:c8532b79afc0375a85f10433eca157d6b50f7d6990f337fa498c96cd4bfc203d"
            ],
            "version": "==24.0"
        },
        "recommonmark": {
            "hashes": [
                "sha256:29cd4faeb6c5268c633634f2d69aef9431e0f4d347f90659fd0aab20e541efeb",
                "sha256:2ec4207a574289355d5b6ae4ae4abb29043346ca12cdd5f07d374dc5987d2852"
            ],
            "index": "pypi",
            "version": "==0.6.0"
        },
        "requests": {
            "hashes": [
                "sha256:11e007a8a2aa0323f5a921e9e6a2d7e4e67d9877e85773fba9ba6419025cbeb4",
                "sha256:9cf5292fcd0f598c671cfc1e0d7d1a7f13bb8085e9a590f48c010551dc6c4b31"
            ],
            "index": "pypi",
            "version": "==2.22.0"
        },
        "requests-mock": {
            "hashes": [
                "sha256:510df890afe08d36eca5bb16b4aa6308a6f85e3159ad3013bac8b9de7bd5a010",
                "sha256:88d3402dd8b3c69a9e4f9d3a73ad11b15920c6efd36bc27bf1f701cf4a8e4646"
            ],
            "index": "pypi",
            "version": "==1.7.0"
        },
        "requests-oauthlib": {
            "hashes": [
                "sha256:7f71572defaecd16372f9006f33c2ec8c077c3cfa6f5911a9a90202beb513f3d",
                "sha256:b4261601a71fd721a8bd6d7aa1cc1d6a8a93b4a9f5e96626f8e4d91e8beeaa6a"
            ],
            "version": "==1.3.0"
        },
        "requests-toolbelt": {
            "hashes": [
                "sha256:380606e1d10dc85c3bd47bf5a6095f815ec007be7a8b69c878507068df059e6f",
                "sha256:968089d4584ad4ad7c171454f0a5c6dac23971e9472521ea3b6d49d610aa6fc0"
            ],
            "version": "==0.9.1"
        },
        "retrying": {
            "hashes": [
                "sha256:08c039560a6da2fe4f2c426d0766e284d3b736e355f8dd24b37367b0bb41973b"
            ],
            "version": "==1.3.3"
        },
        "rsa": {
            "hashes": [
                "sha256:14ba45700ff1ec9eeb206a2ce76b32814958a98e372006c8fb76ba820211be66",
                "sha256:1a836406405730121ae9823e19c6e806c62bbad73f890574fff50efa4122c487"
            ],
            "version": "==4.0"
        },
        "scipy": {
            "hashes": [
                "sha256:00af72998a46c25bdb5824d2b729e7dabec0c765f9deb0b504f928591f5ff9d4",
                "sha256:0902a620a381f101e184a958459b36d3ee50f5effd186db76e131cbefcbb96f7",
                "sha256:1e3190466d669d658233e8a583b854f6386dd62d655539b77b3fa25bfb2abb70",
                "sha256:2cce3f9847a1a51019e8c5b47620da93950e58ebc611f13e0d11f4980ca5fecb",
                "sha256:3092857f36b690a321a662fe5496cb816a7f4eecd875e1d36793d92d3f884073",
                "sha256:386086e2972ed2db17cebf88610aab7d7f6e2c0ca30042dc9a89cf18dcc363fa",
                "sha256:71eb180f22c49066f25d6df16f8709f215723317cc951d99e54dc88020ea57be",
                "sha256:770254a280d741dd3436919d47e35712fb081a6ff8bafc0f319382b954b77802",
                "sha256:787cc50cab3020a865640aba3485e9fbd161d4d3b0d03a967df1a2881320512d",
                "sha256:8a07760d5c7f3a92e440ad3aedcc98891e915ce857664282ae3c0220f3301eb6",
                "sha256:8d3bc3993b8e4be7eade6dcc6fd59a412d96d3a33fa42b0fa45dc9e24495ede9",
                "sha256:9508a7c628a165c2c835f2497837bf6ac80eb25291055f56c129df3c943cbaf8",
                "sha256:a144811318853a23d32a07bc7fd5561ff0cac5da643d96ed94a4ffe967d89672",
                "sha256:a1aae70d52d0b074d8121333bc807a485f9f1e6a69742010b33780df2e60cfe0",
                "sha256:a2d6df9eb074af7f08866598e4ef068a2b310d98f87dc23bd1b90ec7bdcec802",
                "sha256:bb517872058a1f087c4528e7429b4a44533a902644987e7b2fe35ecc223bc408",
                "sha256:c5cac0c0387272ee0e789e94a570ac51deb01c796b37fb2aad1fb13f85e2f97d",
                "sha256:cc971a82ea1170e677443108703a2ec9ff0f70752258d0e9f5433d00dda01f59",
                "sha256:dba8306f6da99e37ea08c08fef6e274b5bf8567bb094d1dbe86a20e532aca088",
                "sha256:dc60bb302f48acf6da8ca4444cfa17d52c63c5415302a9ee77b3b21618090521",
                "sha256:dee1bbf3a6c8f73b6b218cb28eed8dd13347ea2f87d572ce19b289d6fd3fbc59"
            ],
            "markers": "python_version >= '3'",
            "version": "==1.4.1"
        },
        "seaborn": {
            "hashes": [
                "sha256:42e627b24e849c2d3bbfd059e00005f6afbc4a76e4895baf44ae23fe8a4b09a5",
                "sha256:76c83f794ca320fb6b23a7c6192d5e185a5fcf4758966a0c0a54baee46d41e2f"
            ],
            "index": "pypi",
            "version": "==0.9.0"
        },
        "secretstorage": {
            "hashes": [
                "sha256:15da8a989b65498e29be338b3b279965f1b8f09b9668bd8010da183024c8bff6",
                "sha256:b5ec909dde94d4ae2fa26af7c089036997030f0cf0a5cb372b4cccabd81c143b"
            ],
            "markers": "sys_platform == 'linux'",
            "version": "==3.1.2"
        },
        "six": {
            "hashes": [
                "sha256:1f1b7d42e254082a9db6279deae68afb421ceba6158efa6131de7b3003ee93fd",
                "sha256:30f610279e8b2578cab6db20741130331735c781b56053c59c4076da27f06b66"
            ],
            "version": "==1.13.0"
        },
        "snowballstemmer": {
            "hashes": [
                "sha256:209f257d7533fdb3cb73bdbd24f436239ca3b2fa67d56f6ff88e86be08cc5ef0",
                "sha256:df3bac3df4c2c01363f3dd2cfa78cce2840a79b9f1c2d2de9ce8d31683992f52"
            ],
            "version": "==2.0.0"
        },
        "sphinx": {
            "hashes": [
                "sha256:9f3e17c64b34afc653d7c5ec95766e03043cc6d80b0de224f59b6b6e19d37c3c",
                "sha256:c7658aab75c920288a8cf6f09f244c6cfdae30d82d803ac1634d9f223a80ca08"
            ],
            "index": "pypi",
            "version": "==1.8.5"
        },
        "sphinx-rtd-theme": {
            "hashes": [
                "sha256:00cf895504a7895ee433807c62094cf1e95f065843bf3acd17037c3e9a2becd4",
                "sha256:728607e34d60456d736cc7991fd236afb828b21b82f956c5ea75f94c8414040a"
            ],
            "index": "pypi",
            "version": "==0.4.3"
        },
        "sphinxcontrib-websupport": {
            "hashes": [
                "sha256:1501befb0fdf1d1c29a800fdbf4ef5dc5369377300ddbdd16d2cd40e54c6eefc",
                "sha256:e02f717baf02d0b6c3dd62cf81232ffca4c9d5c331e03766982e3ff9f1d2bc3f"
            ],
            "version": "==1.1.2"
        },
        "tensorboard": {
            "hashes": [
                "sha256:1c80eb17c9d4f2609ed11b9446f8168973f5bb7789a97e56e766a89e062a00b9",
                "sha256:e6e64ec1e1500cc963b300895258f9605032c3a18bb40f95f2b3b12be16ff2f2"
            ],
            "version": "==2.1.0"
        },
        "tensorflow": {
            "hashes": [
                "sha256:1cf129ccda0aea616b122f34b0c4bc39da959d34c4a4d8c23ed944555c5e47ab",
                "sha256:2e8fc9764b7ea87687a4c80c2fbde69aeeb459a536eb5a591938d7931ab004c2",
                "sha256:33e4b16e8f8905ee088bf8f413dcce2820b777fdf7f799009b3a47f354ebb23f",
                "sha256:513d48dd751e0076d1b1e5e498e3522891305bedd2840f3cb4b1c57ffcb7d97d",
                "sha256:5cfa729fc71f6f2dca0ea77ebe768ea293e723e22ecb086a0b3ab26cc1776e37",
                "sha256:7bad8ea686a1f33d9dac13eb578c4597346789d4f826980c8bbcfbd08e7dc921",
                "sha256:8c0fae0f9f772ed7e3370f1b286f88c27debbcf09468e5036670ea2c67e239ec",
                "sha256:92c4f1c939de438fbe484d011e5eebe059fc8e5244cfe32a81c6891b3357d109",
                "sha256:c420e70d4127c2ac00054aece54cf04a1a43d5d4f25de90267f247873f1bd5a8",
                "sha256:e631f55cf30054fee3230c89a7f998fd08748aa3045651a5a760cec2c5b9f9d6",
                "sha256:e877fbf373d5be42fb118269df1670b8d3c0df9be223904a2584a8f8ed23b082"
            ],
            "index": "pypi",
            "version": "==2.1.0"
        },
        "tensorflow-estimator": {
            "hashes": [
                "sha256:e5c5f648a636f18d1be4cf7ed46132b108a2f0f3fd9f1c850eba924263dc6972"
            ],
            "version": "==2.1.0"
        },
        "termcolor": {
            "hashes": [
                "sha256:1d6d69ce66211143803fbc56652b41d73b4a400a2891d7bf7a1cdf4c02de613b"
            ],
            "version": "==1.1.0"
        },
        "testfixtures": {
            "hashes": [
                "sha256:8f22100d4fb841b958f64e71c8820a32dc46f57d4d7e077777b932acd87b7327",
                "sha256:9334f64d4210b734d04abff516d6ddaab7328306a0c4c1268ce4624df51c4f6d"
            ],
            "index": "pypi",
            "version": "==6.10.3"
        },
        "tornado": {
            "hashes": [
                "sha256:0662d28b1ca9f67108c7e3b77afabfb9c7e87bde174fbda78186ecedc2499a9d",
                "sha256:4e5158d97583502a7e2739951553cbd88a72076f152b4b11b64b9a10c4c49409",
                "sha256:732e836008c708de2e89a31cb2fa6c0e5a70cb60492bee6f1ea1047500feaf7f",
                "sha256:8154ec22c450df4e06b35f131adc4f2f3a12ec85981a203301d310abf580500f",
                "sha256:8e9d728c4579682e837c92fdd98036bd5cdefa1da2aaf6acf26947e6dd0c01c5",
                "sha256:d4b3e5329f572f055b587efc57d29bd051589fb5a43ec8898c77a47ec2fa2bbb",
                "sha256:e5f2585afccbff22390cddac29849df463b252b711aa2ce7c5f3f342a5b3b444"
            ],
            "index": "pypi",
            "version": "==5.1.1"
        },
        "tqdm": {
            "hashes": [
                "sha256:4789ccbb6fc122b5a6a85d512e4e41fc5acad77216533a6f2b8ce51e0f265c23",
                "sha256:efab950cf7cc1e4d8ee50b2bb9c8e4a89f8307b49e0b2c9cfef3ec4ca26655eb"
            ],
            "version": "==4.41.1"
        },
        "twine": {
            "hashes": [
                "sha256:c1af8ca391e43b0a06bbc155f7f67db0bf0d19d284bfc88d1675da497a946124",
                "sha256:d561a5e511f70275e5a485a6275ff61851c16ffcb3a95a602189161112d9f160"
            ],
            "index": "pypi",
            "version": "==3.1.1"
        },
        "urllib3": {
            "hashes": [
                "sha256:a8a318824cc77d1fd4b2bec2ded92646630d7fe8619497b142c84a9e6f5a7293",
                "sha256:f3c5fd51747d450d4dcf6f923c81f78f811aab8205fda64b0aba34a4e48b0745"
            ],
            "version": "==1.25.7"
        },
        "virtualenv": {
            "hashes": [
                "sha256:0d62c70883c0342d59c11d0ddac0d954d0431321a41ab20851facf2b222598f3",
                "sha256:55059a7a676e4e19498f1aad09b8313a38fcc0cdbe4fdddc0e9b06946d21b4bb"
            ],
            "version": "==16.7.9"
        },
        "virtualenv-clone": {
            "hashes": [
                "sha256:532f789a5c88adf339506e3ca03326f20ee82fd08ee5586b44dc859b5b4468c5",
                "sha256:c88ae171a11b087ea2513f260cdac9232461d8e9369bcd1dc143fc399d220557"
            ],
            "version": "==0.5.3"
        },
        "wcwidth": {
            "hashes": [
                "sha256:8fd29383f539be45b20bd4df0dc29c20ba48654a41e661925e612311e9f3c603",
                "sha256:f28b3e8a6483e5d49e7f8949ac1a78314e740333ae305b4ba5defd3e74fb37a8"
            ],
            "version": "==0.1.8"
        },
        "webencodings": {
            "hashes": [
                "sha256:a0af1213f3c2226497a97e2b3aa01a7e4bee4f403f95be16fc9acd2947514a78",
                "sha256:b36a1c245f2d304965eb4e0a82848379241dc04b865afcc4aab16748587e1923"
            ],
            "version": "==0.5.1"
        },
        "werkzeug": {
            "hashes": [
                "sha256:7280924747b5733b246fe23972186c6b348f9ae29724135a6dfc1e53cea433e7",
                "sha256:e5f4a1f98b52b18a93da705a7458e55afb26f32bff83ff5d19189f92462d65c4"
            ],
            "version": "==0.16.0"
        },
        "wheel": {
            "hashes": [
                "sha256:10c9da68765315ed98850f8e048347c3eb06dd81822dc2ab1d4fde9dc9702646",
                "sha256:f4da1763d3becf2e2cd92a14a7c920f0f00eca30fdde9ea992c836685b9faf28"
            ],
            "index": "pypi",
            "version": "==0.33.6"
        },
        "wrapt": {
            "hashes": [
                "sha256:565a021fd19419476b9362b05eeaa094178de64f8361e44468f9e9d7843901e1"
            ],
            "version": "==1.11.2"
        },
        "zipp": {
            "hashes": [
                "sha256:8dda78f06bd1674bd8720df8a50bb47b6e1233c503a4eed8e7810686bde37656",
                "sha256:d38fbe01bbf7a3593a32bc35a9c4453c32bc42b98c377f9bff7e9f8da157786c"
            ],
            "version": "==1.0.0"
        }
    }
}<|MERGE_RESOLUTION|>--- conflicted
+++ resolved
@@ -1,11 +1,7 @@
 {
     "_meta": {
         "hash": {
-<<<<<<< HEAD
             "sha256": "454e6537c48e16509db07a956976ee569ed80223ade6cb93acf4e10309726b55"
-=======
-            "sha256": "66b998a9d799507c06456d964ee196511be465cbabbf7c890d1a9947af2b621f"
->>>>>>> 500b739c
         },
         "pipfile-spec": 6,
         "requires": {},
@@ -26,17 +22,6 @@
             "index": "pypi",
             "version": "==4.0.1"
         },
-<<<<<<< HEAD
-=======
-        "appnope": {
-            "hashes": [
-                "sha256:5b26757dc6f79a3b7dc9fab95359328d5747fcb2409d331ea66d0272b90ab2a0",
-                "sha256:8b995ffe925347a2138d7ac0fe77155e4311a0ea6d6da4f5128fe4b3cbe5ed71"
-            ],
-            "markers": "platform_system == 'Darwin'",
-            "version": "==0.1.0"
-        },
->>>>>>> 500b739c
         "argh": {
             "hashes": [
                 "sha256:a9b3aaa1904eeb78e32394cd46c6f37ac0fb4af6dc488daa58971bdc7d7fcaf3",
@@ -90,35 +75,19 @@
         },
         "boto3": {
             "hashes": [
-<<<<<<< HEAD
-                "sha256:0dd0ccacb6c49d5edd76df3b4eb356870d38119412cad0dcd8cfb76a4976c14e",
-                "sha256:d7a3c425f55e2b1974201f610adbf1963db1c80d9fd58a04963557a09fbf0aed"
-            ],
-            "index": "pypi",
-            "version": "==1.11.0"
+                "sha256:37c0d967e9d7044208c84c6d082f03fc5aeeb355a78ea91f8cb66316aaeed890",
+                "sha256:6a8272ac27aca27b7d6d7d5cded7f8e8e2159ab635e3c48156f83808e35d6ac5"
+            ],
+            "index": "pypi",
+            "version": "==1.11.2"
         },
         "botocore": {
             "hashes": [
-                "sha256:9980e043842e42251a9d342836d79ee824b0d25f22b0f5e00f2dda57be1090f9",
-                "sha256:b603bd1cc4ed05d1745610ea59ff2c15d44466bb891507ad4d70e9db7dce1826"
-            ],
-            "index": "pypi",
-            "version": "==1.14.0"
-=======
-                "sha256:3fa0cd930c4f920b358ed3493102866c96bef2049448ca34c60dcbf9108d8674",
-                "sha256:595c8059320816e7ea6760247076e7462b88212d0bf76d0bb068ec16ae555231"
-            ],
-            "index": "pypi",
-            "version": "==1.11.1"
-        },
-        "botocore": {
-            "hashes": [
-                "sha256:c8ad999088b4122039b48ea88b03fa85a97fbb568402a2ce3fde516e46dddab6",
-                "sha256:dabbf85f006ea79fde8c0a7dcc583aa5c45213e9866ddbfee1c5482abd300874"
-            ],
-            "index": "pypi",
-            "version": "==1.14.1"
->>>>>>> 500b739c
+                "sha256:562fbcddae3e58991d9549ed3d7e05a0f2d2a4a9ab7b661c05cfcc41607aaabb",
+                "sha256:e2e2bfac52b454335a1a0c1a3dd651928ad2b9fc8cd46d5b367fbb8d6622dc9d"
+            ],
+            "index": "pypi",
+            "version": "==1.14.2"
         },
         "certifi": {
             "hashes": [
@@ -844,67 +813,6 @@
         },
         "coverage": {
             "hashes": [
-<<<<<<< HEAD
-                "sha256:189aac76d6e0d7af15572c51892e7326ee451c076c5a50a9d266406cd6c49708",
-                "sha256:1bf7ba2af1d373a1750888724f84cffdfc697738f29a353c98195f98fc011509",
-                "sha256:1f4ee8e2e4243971618bc16fcc4478317405205f135e95226c2496e2a3b8dbbf",
-                "sha256:225e79a5d485bc1642cb7ba02281419c633c216cdc6b26c26494ba959f09e69f",
-                "sha256:23688ff75adfa8bfa2a67254d889f9bdf9302c27241d746e17547c42c732d3f4",
-                "sha256:28f7f73b34a05e23758e860a89a7f649b85c6749e252eff60ebb05532d180e86",
-                "sha256:2d0cb9b1fe6ad0d915d45ad3d87f03a38e979093a98597e755930db1f897afae",
-                "sha256:47874b4711c5aeb295c31b228a758ce3d096be83dc37bd56da48ed99efb8813b",
-                "sha256:511ec0c00840e12fb4e852e4db58fa6a01ca4da72f36a9766fae344c3d502033",
-                "sha256:53e7438fef0c97bc248f88ba1edd10268cd94d5609970aaf87abbe493691af87",
-                "sha256:569f9ee3025682afda6e9b0f5bb14897c0db03f1a1dc088b083dd36e743f92bb",
-                "sha256:593853aa1ac6dcc6405324d877544c596c9d948ef20d2e9512a0f5d2d3202356",
-                "sha256:5b0a07158360d22492f9abd02a0f2ee7981b33f0646bf796598b7673f6bbab14",
-                "sha256:7ca3db38a61f3655a2613ee2c190d63639215a7a736d3c64cc7bbdb002ce6310",
-                "sha256:7d1cc7acc9ce55179616cf72154f9e648136ea55987edf84addbcd9886ffeba2",
-                "sha256:88b51153657612aea68fa684a5b88037597925260392b7bb4509d4f9b0bdd889",
-                "sha256:955ec084f549128fa2702f0b2dc696392001d986b71acd8fd47424f28289a9c3",
-                "sha256:b251c7092cbb6d789d62dc9c9e7c4fb448c9138b51285c36aeb72462cad3600e",
-                "sha256:bd82b684bb498c60ef47bb1541a50e6d006dde8579934dcbdbc61d67d1ea70d9",
-                "sha256:bfe102659e2ec13b86c7f3b1db6c9a4e7beea4255058d006351339e6b342d5d2",
-                "sha256:c1e4e39e43057396a5e9d069bfbb6ffeee892e40c5d2effbd8cd71f34ee66c4d",
-                "sha256:cb2b74c123f65e8166f7e1265829a6c8ed755c3cd16d7f50e75a83456a5f3fd7",
-                "sha256:cca38ded59105f7705ef6ffe1e960b8db6c7d8279c1e71654a4775ab4454ca15",
-                "sha256:cf908840896f7aa62d0ec693beb53264b154f972eb8226fb864ac38975590c4f",
-                "sha256:d095a7b473f8a95f7efe821f92058c8a2ecfb18f8db6677ae3819e15dc11aaae",
-                "sha256:d22b4297e7e4225ccf01f1aa55e7a96412ea0796b532dd614c3fcbafa341128e",
-                "sha256:d4a2b578a7a70e0c71f662705262f87a456f1e6c1e40ada7ea699abaf070a76d",
-                "sha256:ddeb42a3d5419434742bf4cc71c9eaa22df3b76808e23a82bd0b0bd360f1a9f1",
-                "sha256:e65a5aa1670db6263f19fdc03daee1d7dbbadb5cb67fd0a1f16033659db13c1d",
-                "sha256:eaad65bd20955131bcdb3967a4dea66b4e4d4ca488efed7c00d91ee0173387e8",
-                "sha256:f45fba420b94165c17896861bb0e8b27fb7abdcedfeb154895d8553df90b7b00"
-            ],
-            "version": "==5.0.2"
-        },
-        "cryptography": {
-            "hashes": [
-                "sha256:02079a6addc7b5140ba0825f542c0869ff4df9a69c360e339ecead5baefa843c",
-                "sha256:1df22371fbf2004c6f64e927668734070a8953362cd8370ddd336774d6743595",
-                "sha256:369d2346db5934345787451504853ad9d342d7f721ae82d098083e1f49a582ad",
-                "sha256:3cda1f0ed8747339bbdf71b9f38ca74c7b592f24f65cdb3ab3765e4b02871651",
-                "sha256:44ff04138935882fef7c686878e1c8fd80a723161ad6a98da31e14b7553170c2",
-                "sha256:4b1030728872c59687badcca1e225a9103440e467c17d6d1730ab3d2d64bfeff",
-                "sha256:58363dbd966afb4f89b3b11dfb8ff200058fbc3b947507675c19ceb46104b48d",
-                "sha256:6ec280fb24d27e3d97aa731e16207d58bd8ae94ef6eab97249a2afe4ba643d42",
-                "sha256:7270a6c29199adc1297776937a05b59720e8a782531f1f122f2eb8467f9aab4d",
-                "sha256:73fd30c57fa2d0a1d7a49c561c40c2f79c7d6c374cc7750e9ac7c99176f6428e",
-                "sha256:7f09806ed4fbea8f51585231ba742b58cbcfbfe823ea197d8c89a5e433c7e912",
-                "sha256:90df0cc93e1f8d2fba8365fb59a858f51a11a394d64dbf3ef844f783844cc793",
-                "sha256:971221ed40f058f5662a604bd1ae6e4521d84e6cad0b7b170564cc34169c8f13",
-                "sha256:a518c153a2b5ed6b8cc03f7ae79d5ffad7315ad4569b2d5333a13c38d64bd8d7",
-                "sha256:b0de590a8b0979649ebeef8bb9f54394d3a41f66c5584fff4220901739b6b2f0",
-                "sha256:b43f53f29816ba1db8525f006fa6f49292e9b029554b3eb56a189a70f2a40879",
-                "sha256:d31402aad60ed889c7e57934a03477b572a03af7794fa8fb1780f21ea8f6551f",
-                "sha256:de96157ec73458a7f14e3d26f17f8128c959084931e8997b9e655a39c8fde9f9",
-                "sha256:df6b4dca2e11865e6cfbfb708e800efb18370f5a46fd601d3755bc7f85b3a8a2",
-                "sha256:ecadccc7ba52193963c0475ac9f6fa28ac01e01349a2ca48509667ef41ffd2cf",
-                "sha256:fb81c17e0ebe3358486cd8cc3ad78adbae58af12fc2bf2bc0bb84e8090fa5ce8"
-            ],
-            "version": "==2.8"
-=======
                 "sha256:15cf13a6896048d6d947bf7d222f36e4809ab926894beb748fc9caa14605d9c3",
                 "sha256:1daa3eceed220f9fdb80d5ff950dd95112cd27f70d004c7918ca6dfc6c47054c",
                 "sha256:1e44a022500d944d42f94df76727ba3fc0a5c0b672c358b61067abb88caee7a0",
@@ -938,7 +846,32 @@
                 "sha256:fca1669d464f0c9831fd10be2eef6b86f5ebd76c724d1e0706ebdff86bb4adf0"
             ],
             "version": "==5.0.3"
->>>>>>> 500b739c
+        },
+        "cryptography": {
+            "hashes": [
+                "sha256:02079a6addc7b5140ba0825f542c0869ff4df9a69c360e339ecead5baefa843c",
+                "sha256:1df22371fbf2004c6f64e927668734070a8953362cd8370ddd336774d6743595",
+                "sha256:369d2346db5934345787451504853ad9d342d7f721ae82d098083e1f49a582ad",
+                "sha256:3cda1f0ed8747339bbdf71b9f38ca74c7b592f24f65cdb3ab3765e4b02871651",
+                "sha256:44ff04138935882fef7c686878e1c8fd80a723161ad6a98da31e14b7553170c2",
+                "sha256:4b1030728872c59687badcca1e225a9103440e467c17d6d1730ab3d2d64bfeff",
+                "sha256:58363dbd966afb4f89b3b11dfb8ff200058fbc3b947507675c19ceb46104b48d",
+                "sha256:6ec280fb24d27e3d97aa731e16207d58bd8ae94ef6eab97249a2afe4ba643d42",
+                "sha256:7270a6c29199adc1297776937a05b59720e8a782531f1f122f2eb8467f9aab4d",
+                "sha256:73fd30c57fa2d0a1d7a49c561c40c2f79c7d6c374cc7750e9ac7c99176f6428e",
+                "sha256:7f09806ed4fbea8f51585231ba742b58cbcfbfe823ea197d8c89a5e433c7e912",
+                "sha256:90df0cc93e1f8d2fba8365fb59a858f51a11a394d64dbf3ef844f783844cc793",
+                "sha256:971221ed40f058f5662a604bd1ae6e4521d84e6cad0b7b170564cc34169c8f13",
+                "sha256:a518c153a2b5ed6b8cc03f7ae79d5ffad7315ad4569b2d5333a13c38d64bd8d7",
+                "sha256:b0de590a8b0979649ebeef8bb9f54394d3a41f66c5584fff4220901739b6b2f0",
+                "sha256:b43f53f29816ba1db8525f006fa6f49292e9b029554b3eb56a189a70f2a40879",
+                "sha256:d31402aad60ed889c7e57934a03477b572a03af7794fa8fb1780f21ea8f6551f",
+                "sha256:de96157ec73458a7f14e3d26f17f8128c959084931e8997b9e655a39c8fde9f9",
+                "sha256:df6b4dca2e11865e6cfbfb708e800efb18370f5a46fd601d3755bc7f85b3a8a2",
+                "sha256:ecadccc7ba52193963c0475ac9f6fa28ac01e01349a2ca48509667ef41ffd2cf",
+                "sha256:fb81c17e0ebe3358486cd8cc3ad78adbae58af12fc2bf2bc0bb84e8090fa5ce8"
+            ],
+            "version": "==2.8"
         },
         "cycler": {
             "hashes": [
@@ -1103,16 +1036,14 @@
             ],
             "markers": "python_version < '3.8'",
             "version": "==1.4.0"
-<<<<<<< HEAD
         },
         "jeepney": {
             "hashes": [
                 "sha256:0ba6d8c597e9bef1ebd18aaec595f942a264e25c1a48f164d46120eacaa2e9bb",
                 "sha256:6f45dce1125cf6c58a1c88123d3831f36a789f9204fbad3172eac15f8ccd08d0"
             ],
+            "markers": "sys_platform == 'linux'",
             "version": "==0.4.2"
-=======
->>>>>>> 500b739c
         },
         "jinja2": {
             "hashes": [
@@ -1475,7 +1406,6 @@
             "hashes": [
                 "sha256:905f84c712230b2c592c19470d3ca8d552de726050d1d1716282a1f6146be65e",
                 "sha256:a50b808ffeb97cb3601dd25981f6b016cbb3d31fbf57a8b8a87428e6158d0c74"
-<<<<<<< HEAD
             ],
             "version": "==0.2.8"
         },
@@ -1484,10 +1414,6 @@
                 "sha256:a988718abfad80b6b157acce7bf130a30876d27603738ac39f140993246b25b3"
             ],
             "version": "==2.19"
-=======
-            ],
-            "version": "==0.2.8"
->>>>>>> 500b739c
         },
         "pydot": {
             "hashes": [
