# Copyright (c) Streamlit Inc. (2018-2022) Snowflake Inc. (2022)
#
# Licensed under the Apache License, Version 2.0 (the "License");
# you may not use this file except in compliance with the License.
# You may obtain a copy of the License at
#
#     http://www.apache.org/licenses/LICENSE-2.0
#
# Unless required by applicable law or agreed to in writing, software
# distributed under the License is distributed on an "AS IS" BASIS,
# WITHOUT WARRANTIES OR CONDITIONS OF ANY KIND, either express or implied.
# See the License for the specific language governing permissions and
# limitations under the License.

# Make uses /bin/sh by default, but we are using some bash features.  On Ubuntu
# /bin/sh is POSIX compliant, ie it's not bash.  So let's be explicit:
SHELL=/bin/bash

INSTALL_DEV_REQS ?= true
INSTALL_TEST_REQS ?= true
TENSORFLOW_SUPPORTED ?= $(shell python scripts/should_install_tensorflow.py)
INSTALL_TENSORFLOW ?= $(shell python scripts/should_install_tensorflow.py)
USE_CONSTRAINT_FILE ?= true
PYTHON_VERSION := $(shell python --version | cut -d " " -f 2 | cut -d "." -f 1-2)
GITHUB_REPOSITORY ?= streamlit/streamlit
CONSTRAINTS_BRANCH ?= constraints-develop
CONSTRAINTS_URL ?= https://raw.githubusercontent.com/${GITHUB_REPOSITORY}/${CONSTRAINTS_BRANCH}/constraints-${PYTHON_VERSION}.txt

# Black magic to get module directories
PYTHON_MODULES := $(foreach initpy, $(foreach dir, $(wildcard lib/*), $(wildcard $(dir)/__init__.py)), $(realpath $(dir $(initpy))))

.PHONY: help
help:
	@# Magic line used to create self-documenting makefiles.
	@# See https://stackoverflow.com/a/35730928
	@awk '/^#/{c=substr($$0,3);next}c&&/^[[:alpha:]][[:alnum:]_-]+:/{print substr($$1,1,index($$1,":")),c}1{c=0}' Makefile | column -s: -t

.PHONY: all
# Get dependencies, build frontend, install Streamlit into Python environment.
all: init frontend install

.PHONY: all-devel
# Get dependencies and install Streamlit into Python environment -- but do not build the frontend.
all-devel: init develop pre-commit-install
	@echo ""
	@echo "    The frontend has *not* been rebuilt."
	@echo "    If you need to make a wheel file or test S3 sharing, run:"
	@echo ""
	@echo "    make frontend"
	@echo ""

.PHONY: mini-devel
# Get minimal dependencies for development and install Streamlit into Python
# environment -- but do not build the frontend.
mini-devel: mini-init develop pre-commit-install

.PHONY: build-deps
# An even smaller installation than mini-devel. Installs the bare minimum
# necessary to build Streamlit (by leaving out some dependencies necessary for
# the development process). Does not build the frontend.
build-deps: mini-init develop

.PHONY: init
# Install all Python and JS dependencies.
init: python-init-all react-init protobuf

.PHONY: mini-init
# Install minimal Python and JS dependencies for development.
mini-init: python-init-dev-only react-init protobuf

.PHONY: frontend
# Build frontend into static files.
frontend: react-build

.PHONY: install
# Install Streamlit into your Python environment.
install:
	cd lib ; python setup.py install

.PHONY: develop
# Install Streamlit as links in your Python environment, pointing to local workspace.
develop:
	INSTALL_DEV_REQS=false INSTALL_TEST_REQS=false make python-init

.PHONY: python-init-all
# Install Streamlit and all (test and dev) requirements
python-init-all:
	INSTALL_DEV_REQS=true INSTALL_TEST_REQS=true make python-init

.PHONY: python-init-dev-only
# Install Streamlit and dev requirements
python-init-dev-only:
	INSTALL_DEV_REQS=true INSTALL_TEST_REQS=false make python-init

.PHONY: python-init-test-only
# Install Streamlit and test requirements
python-init-test-only: lib/test-requirements.txt
	INSTALL_DEV_REQS=false INSTALL_TEST_REQS=true make python-init

.PHONY: python-init
python-init:
	pip_args=("install" "--editable" "lib[snowflake]");\
	if [ "${USE_CONSTRAINT_FILE}" = "true" ] ; then\
		pip_args+=(--constraint "${CONSTRAINTS_URL}"); \
	fi;\
	if [ "${INSTALL_DEV_REQS}" = "true" ] ; then\
		pip_args+=("--requirement" "lib/dev-requirements.txt"); \
	fi;\
	if [ "${INSTALL_TEST_REQS}" = "true" ] ; then\
		pip_args+=("--requirement" "lib/test-requirements.txt"); \
		if [ "${INSTALL_TENSORFLOW}" = "true" ] ; then \
			if [ "${TENSORFLOW_SUPPORTED}" = "false" ]; then \
					echo "";\
					echo "Your system does not support the official, pre-built tensorflow binaries.";\
					echo "This generally happens because you are running Python 3.10 or have an Apple Silicon machine.";\
					echo "";\
					exit 1;\
			fi;\
			pip_args+=(--requirement lib/test-requirements-with-tensorflow.txt); \
		fi;\
	fi;\
	echo "Running command: pip install $${pip_args[@]}";\
	pip install $${pip_args[@]};

.PHONY: pylint
# Verify that our Python files are properly formatted.
pylint:
	# Does not modify any files. Returns with a non-zero
	# status if anything is not properly formatted. (This isn't really
	# "linting"; we're not checking anything but code style.)
	if command -v "black" > /dev/null; then \
		$(BLACK) --diff --check examples/ && \
		$(BLACK) --diff --check lib/streamlit/ --exclude=/*_pb2.py$/ && \
		$(BLACK) --diff --check lib/tests/ && \
		$(BLACK) --diff --check e2e/scripts/ ; \
	fi

.PHONY: pyformat
# Fix Python files that are not properly formatted.
pyformat:
	pre-commit run black --all-files --hook-stage manual
	pre-commit run isort --all-files --hook-stage manual

.PHONY: pytest
# Run Python unit tests.
pytest:
	cd lib; \
		PYTHONPATH=. \
		pytest -v \
			--junitxml=test-reports/pytest/junit.xml \
			-l tests/ \
			$(PYTHON_MODULES)

# Run Python integration tests for snowflake.
pytest-snowflake:
	cd lib; \
		PYTHONPATH=. \
		pytest -v \
			--junitxml=test-reports/pytest/junit.xml \
			--require-snowflake \
			-l tests/ \
			$(PYTHON_MODULES)

.PHONY: mypy
# Run Mypy static type checker.
mypy:
	./scripts/mypy

.PHONY: integration-tests
# Run all our e2e tests in "bare" mode and check for non-zero exit codes.
integration-tests:
	python3 scripts/run_bare_integration_tests.py

.PHONY: cli-smoke-tests
# Verify that CLI boots as expected when called with `python -m streamlit`
cli-smoke-tests:
	python3 scripts/cli_smoke_tests.py

.PHONY: cli-regression-tests
# Verify that CLI boots as expected when called with `python -m streamlit`
cli-regression-tests: install
	pytest scripts/cli_regression_tests.py

.PHONY: distribution
# Create Python distribution files in dist/.
distribution:
	# Get rid of the old build and dist folders to make sure that we clean old js and css.
	rm -rfv lib/build lib/dist
	cd lib ; python3 setup.py bdist_wheel --universal sdist

.PHONY: package
# Build lib and frontend, and then run 'distribution'.
package: build-deps frontend distribution

.PHONY: conda-distribution
# Create conda distribution files in lib/conda-recipe/dist.
conda-distribution:
	rm -rf lib/conda-recipe/dist
	mkdir lib/conda-recipe/dist
	# This can take upwards of 20 minutes to complete in a fresh conda installation! (Dependency solving is slow.)
	# NOTE: Running the following command requires both conda and conda-build to
	# be installed.
	GIT_HASH=$$(git rev-parse --short HEAD) conda build lib/conda-recipe --output-folder lib/conda-recipe/dist

.PHONY: conda-package
# Build lib and frontend, and then run 'conda-distribution'
conda-package: build-deps frontend conda-distribution

.PHONY: clean
# Remove all generated files.
clean:
	cd lib; rm -rf build dist  .eggs *.egg-info
	rm -rf lib/conda-recipe/dist
	find . -name '*.pyc' -type f -delete || true
	find . -name __pycache__ -type d -delete || true
	find . -name .pytest_cache -exec rm -rfv {} \; || true
	rm -rf .mypy_cache
	rm -f lib/streamlit/proto/*_pb2.py*
	rm -rf lib/streamlit/static
	rm -f lib/Pipfile.lock
	rm -rf frontend/build
	rm -rf frontend/node_modules
	rm -rf frontend/test_results
	rm -f frontend/src/lib/proto.js
	rm -f frontend/src/lib/proto.d.ts
	rm -rf frontend/public/reports
	rm -rf ~/.cache/pre-commit
	find . -name .streamlit -type d -exec rm -rfv {} \; || true
	cd lib; rm -rf .coverage .coverage\.*

.PHONY: protobuf
# Recompile Protobufs for Python and the frontend.
protobuf:
	@# Python protobuf generation
	if ! command -v protoc &> /dev/null ; then \
		echo "protoc not installed."; \
		exit 1; \
	fi
	protoc_version=$$(protoc --version | cut -d ' ' -f 2);
	protobuf_version=$$(pip show protobuf | grep Version | cut -d " " -f 2-);
	if [[ "$${protoc_version%.*.*}" != "$${protobuf_version%.*.*}" ]] ; then \
		echo -e '\033[31m WARNING: Protoc and protobuf version mismatch \033[0m'; \
		echo "To avoid compatibility issues, please ensure that the protoc version matches the protobuf version you have installed."; \
		echo "protoc version: $${protoc_version}"; \
		echo "protobuf version: $${protobuf_version}"; \
		echo -n "Do you want to continue anyway? [y/N] " && read ans && [ $${ans:-N} = y ]; \
	fi
	protoc \
		--proto_path=proto \
		--python_out=lib \
		--mypy_out=lib \
		proto/streamlit/proto/*.proto

	@# JS protobuf generation. The --es6 flag generates a proper es6 module.
	cd frontend/ ; ( \
		echo "/* eslint-disable */" ; \
		echo ; \
		yarn --silent pbjs \
			../proto/streamlit/proto/*.proto \
			-t static-module --wrap es6 \
	) > ./src/lib/proto.js

	@# Typescript type declarations for our generated protobufs
	cd frontend/ ; ( \
		echo "/* eslint-disable */" ; \
		echo ; \
		yarn --silent pbts ./src/lib/proto.js \
	) > ./src/lib/proto.d.ts

.PHONY: react-init
react-init:
	cd frontend/ ; yarn install --frozen-lockfile

.PHONY: react-build
react-build:
	cd frontend/ ; yarn run build
	rsync -av --delete --delete-excluded --exclude=reports \
		frontend/build/ lib/streamlit/static/

.PHONY: frontend-fast
# Build frontend into static files faster by setting BUILD_AS_FAST_AS_POSSIBLE=true flag, which disables eslint and typechecking.
frontend-fast:
	cd frontend/ ; yarn run buildFast
	rsync -av --delete --delete-excluded --exclude=reports \
		frontend/build/ lib/streamlit/static/

.PHONY: jslint
# Lint the JS code
jslint:
<<<<<<< HEAD
	./scripts/validate_frontend_lib_imports.py frontend/src/lib
	@# max-warnings 0 means we'll exit with a non-zero status on any lint warning
ifndef CIRCLECI
=======
>>>>>>> 36266778
	cd frontend; \
		yarn lint;

.PHONY: tstypecheck
# Type check the JS/TS code
tstypecheck:
	pre-commit run typecheck --all-files --hook-stage manual

.PHONY: jsformat
# Fix formatting issues in our JavaScript & TypeScript files.
jsformat:
	pre-commit run prettier --all-files --hook-stage manual

.PHONY: jstest
# Run JS unit tests.
jstest:
	cd frontend; TESTPATH=$(TESTPATH) yarn run test

.PHONY: jscoverage
# Run JS unit tests and generate a coverage report.
jscoverage:
	cd frontend; yarn run test --coverage --watchAll=false

.PHONY: e2etest
# Run E2E tests.
e2etest:
	./scripts/run_e2e_tests.py

.PHONY: loc
# Count the number of lines of code in the project.
loc:
	find . -iname '*.py' -or -iname '*.js'  | \
		egrep -v "(node_modules)|(_pb2)|(lib\/streamlit\/proto)|(dist\/)" | \
		xargs wc

.PHONY: distribute
# Upload the package to PyPI.
distribute:
	cd lib/dist; \
		twine upload $$(ls -t *.whl | head -n 1); \
		twine upload $$(ls -t *.tar.gz | head -n 1)

.PHONY: notices
# Rebuild the NOTICES file.
notices:
	cd frontend; \
		yarn licenses generate-disclaimer --silent --production --ignore-platform > ../NOTICES

	./scripts/append_license.sh frontend/src/assets/fonts/Source_Code_Pro/Source-Code-Pro.LICENSE
	./scripts/append_license.sh frontend/src/assets/fonts/Source_Sans_Pro/Source-Sans-Pro.LICENSE
	./scripts/append_license.sh frontend/src/assets/fonts/Source_Serif_Pro/Source-Serif-Pro.LICENSE
	./scripts/append_license.sh frontend/src/assets/img/Material-Icons.LICENSE
	./scripts/append_license.sh frontend/src/assets/img/Open-Iconic.LICENSE
	./scripts/append_license.sh frontend/src/lib/vendor/bokeh/bokeh-LICENSE.txt
	./scripts/append_license.sh frontend/src/lib/vendor/twemoji-LICENSE.txt
	./scripts/append_license.sh frontend/src/app/vendor/Segment-LICENSE.txt
	./scripts/append_license.sh frontend/src/lib/vendor/react-bootstrap-LICENSE.txt
	./scripts/append_license.sh lib/streamlit/vendor/ipython/IPython-LICENSE.txt

.PHONY: headers
# Update the license header on all source files.
headers:
	pre-commit run insert-license --all-files --hook-stage manual
	pre-commit run license-headers --all-files --hook-stage manual

.PHONY: build-test-env
# Build docker image that mirrors circleci
build-test-env:
	if ! command -v node &> /dev/null ; then \
		echo "node not installed."; \
		exit 1; \
	fi
	if [[ ! -f lib/streamlit/proto/Common_pb2.py ]]; then \
		echo "Proto files not generated."; \
		exit 1; \
	fi
	docker build \
		--build-arg UID=$$(id -u) \
		--build-arg GID=$$(id -g) \
		--build-arg OSTYPE=$$(uname) \
		--build-arg NODE_VERSION=$$(node --version) \
		-t streamlit_e2e_tests \
		-f e2e/Dockerfile \
		.

.PHONY: run-test-env
# Run test env image with volume mounts
run-test-env:
	./e2e/run_compose.py

.PHONY: connect-test-env
# Connect to an already-running test env container
connect-test-env:
	docker exec -it streamlit_e2e_tests /bin/bash

.PHONY: pre-commit-install
pre-commit-install:
	pre-commit install<|MERGE_RESOLUTION|>--- conflicted
+++ resolved
@@ -287,12 +287,7 @@
 .PHONY: jslint
 # Lint the JS code
 jslint:
-<<<<<<< HEAD
 	./scripts/validate_frontend_lib_imports.py frontend/src/lib
-	@# max-warnings 0 means we'll exit with a non-zero status on any lint warning
-ifndef CIRCLECI
-=======
->>>>>>> 36266778
 	cd frontend; \
 		yarn lint;
 
