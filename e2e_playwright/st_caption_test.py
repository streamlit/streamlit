--- conflicted
+++ resolved
@@ -39,30 +39,7 @@
     """Test that the help tooltip is displayed on hover."""
     # The stMarkdown div is the outermost container that holds the caption and the help tooltip:
     caption_with_help = app.get_by_test_id("stMarkdown").nth(3)
-<<<<<<< HEAD
-
-    hover_target = caption_with_help.get_by_test_id("stTooltipHoverTarget")
-    expect(hover_target).to_be_visible()
-
-    tooltip_content = app.get_by_test_id("stTooltipContent")
-    expect(tooltip_content).not_to_be_attached()
-
-    hover_target.hover()
-
-    leading_indent_code_tooltip = """
-Code:
-
-    This
-    is
-    a
-    code
-    block!"""
-
-    expect(tooltip_content).to_be_visible()
-    expect(tooltip_content).to_have_text(leading_indent_code_tooltip)
-=======
     expect_help_tooltip(app, caption_with_help, "This is some help tooltip!")
->>>>>>> e7359c98
 
 
 def test_match_snapshot_for_caption_with_html_and_unsafe_html_true(
