# -*- coding: utf-8 -*-
# Copyright 2018-2019 Streamlit Inc.
#
# Licensed under the Apache License, Version 2.0 (the "License");
# you may not use this file except in compliance with the License.
# You may obtain a copy of the License at
#
#    http://www.apache.org/licenses/LICENSE-2.0
#
# Unless required by applicable law or agreed to in writing, software
# distributed under the License is distributed on an "AS IS" BASIS,
# WITHOUT WARRANTIES OR CONDITIONS OF ANY KIND, either express or implied.
# See the License for the specific language governing permissions and
# limitations under the License.

import streamlit as st

st.markdown("This **markdown** is awesome!")

<<<<<<< HEAD
st.markdown("This html in <div>markdown</div> is escaped!")

st.markdown("[text]")

st.markdown("[link](href)")

st.markdown("[][]")
=======
st.markdown("This <b>HTML tag</b> is escaped!")

st.markdown("This <b>HTML tag</b> is not escaped!", unsafe_allow_html=True)
>>>>>>> 0f1a7740
<|MERGE_RESOLUTION|>--- conflicted
+++ resolved
@@ -17,16 +17,12 @@
 
 st.markdown("This **markdown** is awesome!")
 
-<<<<<<< HEAD
-st.markdown("This html in <div>markdown</div> is escaped!")
+st.markdown("This <b>HTML tag</b> is escaped!")
+
+st.markdown("This <b>HTML tag</b> is not escaped!", unsafe_allow_html=True)
 
 st.markdown("[text]")
 
 st.markdown("[link](href)")
 
-st.markdown("[][]")
-=======
-st.markdown("This <b>HTML tag</b> is escaped!")
-
-st.markdown("This <b>HTML tag</b> is not escaped!", unsafe_allow_html=True)
->>>>>>> 0f1a7740
+st.markdown("[][]")