--- conflicted
+++ resolved
@@ -42,15 +42,8 @@
 
 st.plotly_chart(get_plotly_chart(), help="tooltip")
 
-<<<<<<< HEAD
 
 def future_tests():
-    st.checkbox("some checkbox", help="tooltip")
-    st.number_input("number input", value=1, help="tooltip")
-    st.radio("some radio", ("a", "b", "c"), 0, help="tooltip")
-
-=======
->>>>>>> ad598d72
     st.write("here is some text", help="tooltip")
     st.markdown("here is some text", help="tooltip")
     st.header("some header", help="tooltip")
