--- conflicted
+++ resolved
@@ -21,11 +21,7 @@
   });
 
   it("shows widget correctly", () => {
-<<<<<<< HEAD
-    cy.get(".stDataGrid").should("have.length", 14);
-=======
     cy.get(".stDataGrid").should("have.length", 13);
->>>>>>> 28f9f952
 
     /** Since glide-data-grid uses HTML canvas for rendering the table we
     cannot run any tests based on the HTML DOM. Therefore, we only use snapshot
