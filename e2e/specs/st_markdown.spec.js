--- conflicted
+++ resolved
@@ -21,11 +21,7 @@
   });
 
   it("displays correct number of elements", () => {
-<<<<<<< HEAD
-    cy.get(".element-container .stMarkdown").should("have.length", 11);
-=======
     cy.get(".element-container .stMarkdown").should("have.length", 12);
->>>>>>> 494314eb
   });
 
   it("displays markdown", () => {
