--- conflicted
+++ resolved
@@ -21,14 +21,10 @@
   });
 
   it("displays correct number of elements", () => {
-    cy.get(".element-container .stMarkdown").should("have.length", 11);
+    cy.get(".element-container .stMarkdown").should("have.length", 12);
   });
 
   it("displays markdown", () => {
-<<<<<<< HEAD
-=======
-    cy.get(".element-container .stMarkdown").should("have.length", 9);
->>>>>>> 6684e51b
     cy.get(".element-container .stMarkdown").then(els => {
       expect(els[0].textContent).to.eq("This markdown is awesome! 😎");
       expect(els[1].textContent).to.eq("This <b>HTML tag</b> is escaped!");
@@ -40,13 +36,10 @@
       expect(els[7].textContent).to.eq(
         "ax2+bx+c=0ax^2 + bx + c = 0ax2+bx+c=0"
       );
-<<<<<<< HEAD
       expect(els[8].textContent).to.eq("Some header 1");
       expect(els[9].textContent).to.eq("Some header 2");
       expect(els[10].textContent).to.eq("Some header 3");
-=======
-      expect(els[8].textContent).to.eq("Col1Col2SomeData");
->>>>>>> 6684e51b
+      expect(els[11].textContent).to.eq("Col1Col2SomeData");
 
       cy.wrap(els[3])
         .find("a")
