/**
 * @license
 * Copyright 2018-2019 Streamlit Inc.
 *
 * Licensed under the Apache License, Version 2.0 (the "License");
 * you may not use this file except in compliance with the License.
 * You may obtain a copy of the License at
 *
 *    http://www.apache.org/licenses/LICENSE-2.0
 *
 * Unless required by applicable law or agreed to in writing, software
 * distributed under the License is distributed on an "AS IS" BASIS,
 * WITHOUT WARRANTIES OR CONDITIONS OF ANY KIND, either express or implied.
 * See the License for the specific language governing permissions and
 * limitations under the License.
 */

/// <reference types="cypress" />

describe("st.markdown", () => {
  before(() => {
    cy.visit("http://localhost:3000/");
  });

<<<<<<< HEAD
  it("displays a markdown", () => {
    cy.get(".element-container .stText p").then(els => {
      expect(els.length).to.eq(5);

      expect(els[0].textContent).to.eq("This markdown is awesome!");
      expect(els[1].textContent).to.eq(
        "This html in <div>markdown</div> is escaped!"
      );
      expect(els[2].textContent).to.eq("[text]");
      expect(els[3].textContent).to.eq("link");
      expect(els[4].textContent).to.eq("");

      cy.wrap(els[2])
        .find("a")
        .should("not.exist");

      cy.wrap(els[3])
        .find("a")
        .should("have.attr", "href");
    });
=======
  beforeEach(() => {
    cy.get(".element-container").should("have.length", 3);
  });

  it("displays markdown", () => {
    cy.get(".element-container .stText p")
      .first()
      .contains("This markdown is awesome!");
  });

  it("escapes HTML", () => {
    cy.get(".element-container .stText p")
      .eq(1)
      .contains("This <b>HTML tag</b> is escaped!");
  });

  it("allows HTML if defined explicitly", () => {
    cy.get(".element-container .stText p")
      .last()
      .contains("This HTML tag is not escaped!");
>>>>>>> 0f1a7740
  });
});<|MERGE_RESOLUTION|>--- conflicted
+++ resolved
@@ -22,48 +22,24 @@
     cy.visit("http://localhost:3000/");
   });
 
-<<<<<<< HEAD
-  it("displays a markdown", () => {
+  it("displays markdown", () => {
     cy.get(".element-container .stText p").then(els => {
-      expect(els.length).to.eq(5);
+      expect(els.length).to.eq(6);
 
       expect(els[0].textContent).to.eq("This markdown is awesome!");
-      expect(els[1].textContent).to.eq(
-        "This html in <div>markdown</div> is escaped!"
-      );
-      expect(els[2].textContent).to.eq("[text]");
-      expect(els[3].textContent).to.eq("link");
-      expect(els[4].textContent).to.eq("");
+      expect(els[1].textContent).to.eq("This <b>HTML tag</b> is escaped!");
+      expect(els[2].textContent).to.eq("This HTML tag is not escaped!");
+      expect(els[3].textContent).to.eq("[text]");
+      expect(els[4].textContent).to.eq("link");
+      expect(els[5].textContent).to.eq("");
 
-      cy.wrap(els[2])
+      cy.wrap(els[3])
         .find("a")
         .should("not.exist");
 
-      cy.wrap(els[3])
+      cy.wrap(els[4])
         .find("a")
         .should("have.attr", "href");
     });
-=======
-  beforeEach(() => {
-    cy.get(".element-container").should("have.length", 3);
-  });
-
-  it("displays markdown", () => {
-    cy.get(".element-container .stText p")
-      .first()
-      .contains("This markdown is awesome!");
-  });
-
-  it("escapes HTML", () => {
-    cy.get(".element-container .stText p")
-      .eq(1)
-      .contains("This <b>HTML tag</b> is escaped!");
-  });
-
-  it("allows HTML if defined explicitly", () => {
-    cy.get(".element-container .stText p")
-      .last()
-      .contains("This HTML tag is not escaped!");
->>>>>>> 0f1a7740
   });
 });