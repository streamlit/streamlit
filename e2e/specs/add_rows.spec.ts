/**
 * @license
 * Copyright 2018-2019 Streamlit Inc.
 *
 * Licensed under the Apache License, Version 2.0 (the "License");
 * you may not use this file except in compliance with the License.
 * You may obtain a copy of the License at
 *
 *    http://www.apache.org/licenses/LICENSE-2.0
 *
 * Unless required by applicable law or agreed to in writing, software
 * distributed under the License is distributed on an "AS IS" BASIS,
 * WITHOUT WARRANTIES OR CONDITIONS OF ANY KIND, either express or implied.
 * See the License for the specific language governing permissions and
 * limitations under the License.
 */

/// <reference types="cypress" />

describe("st.add_rows", () => {
  // Doesn't have to run before each, since these tests are stateless.
  before(() => {
    cy.visit("http://localhost:3000/");

    // Rerun the script because we want to test that JS-side coalescing works.
    cy.get(".stApp .decoration").trigger("keypress", {
      keyCode: 82, // "r"
      which: 82 // "r"
    });

    // Wait for 'stale-element' class to go away, so the snapshot looks right.
    cy.get(".element-container").should("not.have.class", "stale-element");
  });

  it("works for all elements that support it", () => {
<<<<<<< HEAD
    cy.get(".element-container .stTable").should("have.length", 3)
    cy.get(".element-container .stDataFrame").should("have.length", 4)
    cy.get(".element-container .stVegaLiteChart").should("have.length", 15)
  })
=======
    cy.get(".element-container .stTable").should("have.length", 3);
    cy.get(".element-container .stDataFrame").should("have.length", 4);
    cy.get(".element-container .stChart").should("have.length", 3);
    cy.get(".element-container .stVegaLiteChart").should("have.length", 12);
  });
>>>>>>> c74227ac

  it("raises an exception when the shapes don't match", () => {
    cy.get(".element-container .stException")
      .should("have.length", 1)
      .contains("Dataframes have incompatible shapes");
  });

  it("correctly adds rows to tables and dataframes", () => {
    cy.get(".element-container .stTable tr").should("have.length", 10);
    cy.get(".element-container .stDataFrame .col-header").should(
      "have.length",
      7
    );
  });

  it("correctly adds rows to charts", () => {
<<<<<<< HEAD
=======
    cy.get(".element-container .stChart").each((el, i) => {
      cy.get(el).matchImageSnapshot(`stChart-${i}`);
    });
>>>>>>> c74227ac
    cy.get(".element-container .stVegaLiteChart").each((el, i) => {
      cy.get(el).matchImageSnapshot(`stVegaLiteChart-${i}`);
    });
  });
});<|MERGE_RESOLUTION|>--- conflicted
+++ resolved
@@ -33,18 +33,10 @@
   });
 
   it("works for all elements that support it", () => {
-<<<<<<< HEAD
-    cy.get(".element-container .stTable").should("have.length", 3)
-    cy.get(".element-container .stDataFrame").should("have.length", 4)
-    cy.get(".element-container .stVegaLiteChart").should("have.length", 15)
-  })
-=======
     cy.get(".element-container .stTable").should("have.length", 3);
     cy.get(".element-container .stDataFrame").should("have.length", 4);
-    cy.get(".element-container .stChart").should("have.length", 3);
-    cy.get(".element-container .stVegaLiteChart").should("have.length", 12);
+    cy.get(".element-container .stVegaLiteChart").should("have.length", 15);
   });
->>>>>>> c74227ac
 
   it("raises an exception when the shapes don't match", () => {
     cy.get(".element-container .stException")
@@ -61,12 +53,6 @@
   });
 
   it("correctly adds rows to charts", () => {
-<<<<<<< HEAD
-=======
-    cy.get(".element-container .stChart").each((el, i) => {
-      cy.get(el).matchImageSnapshot(`stChart-${i}`);
-    });
->>>>>>> c74227ac
     cy.get(".element-container .stVegaLiteChart").each((el, i) => {
       cy.get(el).matchImageSnapshot(`stVegaLiteChart-${i}`);
     });
