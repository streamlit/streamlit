/**
 * @license
 * Copyright 2018-2021 Streamlit Inc.
 *
 * Licensed under the Apache License, Version 2.0 (the "License");
 * you may not use this file except in compliance with the License.
 * You may obtain a copy of the License at
 *
 *    http://www.apache.org/licenses/LICENSE-2.0
 *
 * Unless required by applicable law or agreed to in writing, software
 * distributed under the License is distributed on an "AS IS" BASIS,
 * WITHOUT WARRANTIES OR CONDITIONS OF ANY KIND, either express or implied.
 * See the License for the specific language governing permissions and
 * limitations under the License.
 */

describe("st.image", () => {
  before(() => {
    cy.visit("http://localhost:3000/");
  });

  it("displays an image", () => {
    cy.get(".element-container [data-testid='stImage'] img")
      .should("have.css", "height", "100px")
      .should("have.css", "width", "100px");
  });

  it("displays a caption", () => {
    cy.get(
      ".element-container [data-testid='stImage'] [data-testid='caption']"
    ).should("contain", "Black Square");
  });

  it("displays a JPEG image when specified", () => {
    cy.get(".element-container [data-testid='stImage'] img")
      .eq(0)
      .should("have.attr", "src")
      .should("match", /^.*\.jpeg$/);
  });

  it("displays a PNG image when specified", () => {
    cy.get(".element-container [data-testid='stImage'] img")
      .eq(1)
      .should("have.attr", "src")
      .should("match", /^.*\.png$/);
  });

  it("displays a JPEG image when not specified with no alpha channel", () => {
    cy.get(".element-container [data-testid='stImage'] img")
      .eq(2)
      .should("have.attr", "src")
      .should("match", /^.*\.jpeg$/);
  });

  it("displays a PNG image when not specified with alpha channel", () => {
    cy.get(".element-container [data-testid='stImage'] img")
      .eq(3)
      .should("have.attr", "src")
      .should("match", /^.*\.png$/);
  });

  it("displays a 100x100 image when use_column_width is default, 'auto', 'never', or False", () => {
<<<<<<< HEAD
    for (const index of [4, 5, 6, 7]) {
=======
    for (const index of [6, 7, 8, 9]) {
>>>>>>> 5ffc2431
      cy.get(".element-container [data-testid='stImage'] img")
        .eq(index)
        .matchImageSnapshot("black-square-100px");
    }
  });

  it("displays a column-width image when use_column_width is 'always', True, or size > column", () => {
<<<<<<< HEAD
    for (const index of [8, 9, 10]) {
=======
    for (const index of [10, 11, 12]) {
>>>>>>> 5ffc2431
      cy.get(".element-container [data-testid='stImage'] img")
        .eq(index)
        .matchImageSnapshot("black-square-column");
    }
  });
});<|MERGE_RESOLUTION|>--- conflicted
+++ resolved
@@ -61,11 +61,7 @@
   });
 
   it("displays a 100x100 image when use_column_width is default, 'auto', 'never', or False", () => {
-<<<<<<< HEAD
     for (const index of [4, 5, 6, 7]) {
-=======
-    for (const index of [6, 7, 8, 9]) {
->>>>>>> 5ffc2431
       cy.get(".element-container [data-testid='stImage'] img")
         .eq(index)
         .matchImageSnapshot("black-square-100px");
@@ -73,11 +69,7 @@
   });
 
   it("displays a column-width image when use_column_width is 'always', True, or size > column", () => {
-<<<<<<< HEAD
     for (const index of [8, 9, 10]) {
-=======
-    for (const index of [10, 11, 12]) {
->>>>>>> 5ffc2431
       cy.get(".element-container [data-testid='stImage'] img")
         .eq(index)
         .matchImageSnapshot("black-square-column");
