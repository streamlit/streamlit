# Deploy an app

Now that you've created your app, you're ready to share it! Use **Streamlit sharing** to share it with the world completely for free. Streamlit sharing is the perfect solution if your app is hosted in a public GitHub repo and you'd like anyone in the world to be able to access it. If that doesn't sound like your app, then check out [Streamlit for Teams](https://streamlit.io/for-teams) for more information on how to get secure, private sharing for your apps.

Of course, if you want to host your app using another hosting provider, go for it! Streamlit apps work anywhere a Python app works. You can find guides for other hosting providers on our [community-supported deployment wiki](https://discuss.streamlit.io/t/streamlit-deployment-guide-wiki/5099).

## Sign up for Streamlit sharing

To get started, first request an invite at [streamlit.io/sharing](https://streamlit.io/sharing). Once you receive your invite email, you're ready to deploy! It's really straightforward, just follow the next few steps.

## Put your Streamlit app on GitHub

1. Add your Streamlit app to a public GitHub repo
2. Add a requirements file to manage any external dependencies
   1. [Python dependencies](/deploy_streamlit_app.html#python-dependencies)
   2. [apt-get dependencies](/deploy_streamlit_app.html#apt-get-dependencies) (for Linux applications outside python environment)

<<<<<<< HEAD
- If you need to generate a `requirements.txt` file, we recommend using `pipreqs`:
=======
```eval_rst
.. note:: Python requirements files should be placed either in the root of your repository or in the same directory as your Streamlit app.
```

### Python dependencies
>>>>>>> 831c2f6c

Streamlit looks at your requirements file's filename to determine which Python dependency manager to use:

| **Filename**       | **Dependency Manager** | **Documentation**                                                           |
| ------------------ | ---------------------- | --------------------------------------------------------------------------- |
| `requirements.txt` | pip                    | **[docs](https://pip.pypa.io/en/stable/user_guide/#)**                      |
| `Pipfile`          | pipenv                 | **[docs](https://pipenv.pypa.io/en/latest/basics/)**                        |
| `pyproject.toml`   | poetry                 | **[docs](https://python-poetry.org/docs/basic-usage/)**                     |
| `environment.yml`  | conda                  | **[docs](https://conda.io/projects/conda/en/latest/user-guide/index.html)** |

```eval_rst
.. note:: Only include packages in your requirements file that are not distributed with a standard Python installation. If [any of the modules from base Python](https://docs.python.org/3/py-modindex.html) are included in the requirements file, you will get an error when you try to deploy. Additionally, use versions **0.69.2+** of Streamlit to ensure full sharing functionality.
```

```eval_rst
.. warning:: You should only use one requirements file for your app.** If you include more than one (e.g. `requirements.txt` and `Pipfile`), only one will be installed, and we do not guarantee which file will be used.
```

### apt-get dependencies

If `package.txt` exists in the repository we automatically detect it, parse it, and install the listed packages as described below. You can read more about apt-get in their [docs](https://linux.die.net/man/8/apt-get).

Add **apt-get** dependencies to `packages.txt`, one package name per line. For example:

```
freeglut3-dev
libgtk2.0-dev
```

## Log in to share.streamlit.io

The first thing you'll see is a button to login with GitHub. Click on the button to login with the primary email associated with your GitHub account.

```eval_rst
.. important:: If the email you originally signed-up with isn't the primary email associated with your GitHub account, just reply to your invite email telling us your primary Github email so we can grant access to the correct account.
```

You can find your [GitHub account email](https://github.com/settings/emails) here:
<img src="_static/img/GitHub_email.png" alt="Github email" width="450" style='display: block; margin-left: auto; margin-right: auto; padding-top: 15px;'/>

## Deploy your app

Click "New app", then fill in your repo, branch, and file path, and click "Deploy".

![streamlit sharing interface](_static/img/streamlit_sharing_deploy_interface.png)

If your app has a lot of dependencies it may take some time to deploy the first time. But after that, any change that does not touch your dependencies should show up immediately.

That's it — you're done! Your app can be found at:

```python
https://share.streamlit.io/[user name]/[repo name]/[branch name]/[app path]
```

for example:

```python
http://share.streamlit.io/streamlit/demo-self-driving/master/streamlit_app.py
```

If your app has name `streamlit_app.py` and your branch is `master`, your app is also given a shortened URL of the form `https://share.streamlit.io/[user name]/[repo name]`. The only time you need the full URL is when you deployed multiple apps from the same repo. So you can also reach the example URL above at the short URL [http://share.streamlit.io/streamlit/demo-self-driving](http://share.streamlit.io/streamlit/demo-self-driving).

## Secrets management

It is a bad practice to store unencrypted secrets in a git repository. Secrets management allows you to store secrets securely and access them in your Streamlit app as environment variables.

### Set up secrets

In the Streamlit sharing deployment interface, there is a link for 'Advanced settings'. Clicking this link will bring up the secrets interface:

![streamlit sharing advanced settings](_static/img/streamlit_sharing_secrets_interface.png)

Provide your secrets in the "Secrets" field using TOML format. For example:

```shell
# Everything in this section will be available as an environment variable
db_username="Jane"
db_password="12345qwerty"

# You can also add other sections if you like.
# The contents of sections as shown below will not become environment variables,
# but they'll be easily accessible from within Streamlit anyway as we show
# later in this doc.
[my_cool_secrets]
things_i_like=["Streamlit", "Python"]
```

### Use secrets in your app

Access your secrets as environment variables or by querying the st.secrets dict. For example, if you enter the secrets from the section above, the code below shows you how you can access them within your Streamlit app.

```python
import streamlit as st

# Everything is accessible via the st.secrets dict:

st.write("DB username:", st.secrets["db_username"])
st.write("DB password:", st.secrets["db_password"])
st.write("My cool secrets:", st.secrets["my_cool_secrets"]["things_i_like"])

# And the root-level secrets are also accessible as environment variables:

import os
st.write("Has environment variables been set:",
os.environ["db_username"] == st.secrets["db_username"]
)
```

### Edit your app secrets

1. Go to [https://share.streamlit.io/](https://share.streamlit.io/)
2. Open the menu for your app and click "Edit secrets"
   ![streamlit sharing edit secrets](_static/img/streamlit_sharing_edit_secrets.png)
3. Click "Save". It might take a minute for the update to be propagated to your app, but the new values will be reflected when the app re-runs.

### Develop locally with secrets

When developing your app locally, add a file called `secrets.toml` in a folder called `.streamlit` at the root of your app repo, and copy/paste your secrets into that file.

```eval_rst
.. note:: Be sure to add this file to your .gitignore so you don't commit your secrets to your public GitHub repo!
```

## Share, update, and collaborate

Now that your app is deployed you can easily share it and collaborate on it. But first, let's take a moment and do a little joy dance for getting that app deployed! 🕺💃

### Share your app

Your app is now live at that fixed URL, so go wild and share it with whomever you want. From your deployed app you can click on the "☰" menu on the top right and select 'Share this app' to post it directly into social media or to share with the community on the [Forum](https://discuss.streamlit.io/c/streamlit-examples/9). We'd love to see what you make!

### Update your app

Your GitHub repository is the source for the app, so that means that any time you push an update to your repo you'll see it reflected in the app in almost real time. Try it out!

Streamlit also smartly detects whether you touched your dependencies, in which case it will automatically do a full redeploy for you - which will take a little more time. But since most updates don't involve dependency changes, you should usually see your app update in real time.

### Collaborate on your app

You can collaborate with others by simply having multiple contributors pushing to the same GitHub repo. If you want to try out something new while still keeping your original app running, just create a new branch, make some changes, and deploy a new version of the Streamlit app.

Every deployed app has its Github source code linked in the "☰" menu on the top right. So if you are looking to understand the code of another Streamlit app, you can simply navigate to the GitHub page from there and read or fork the app.

## App access and usage

Streamlit sharing is completely free and is meant to get you started with sharing your Streamlit apps. If you need a solution with access controls, ability to deploy from private repos, ability to customize resources, and much more, please check out [Streamlit for Teams](https://streamlit.io/for-teams).

### Access

- Apps are visible to the entire world.
- You can only deploy apps that are in a public GitHub repo.
- Your source code must live in Github. We're looking to expand to other Git hosts soon.
- Everyone with push access to your repo is automatically a maintainer of the app.

### App Hibernation

For apps without traffic for 7 consecutive days, they will automatically go to sleep. This is done to alleviate resources and allow the best communal use of the platform! Here are some need to know's about how this works:

- As the app developer, you will receive an email after 5 days of no traffic on your app.
- If you would like to keep your app awake, you have one of two choices:
  - Visit the app (create traffic).
  - Push a commit to the app (this can be empty!).
- If left alone the app will go to sleep at the 7 day mark (2 days after you receive the email). When someone visits the app after this, they will see the sleeping page:
  <img src="_static/img/spin_down.png" alt="Streamlit Share Sleeping" width="1000" style='display: block; margin-left: auto; margin-right: auto; padding-top: 15px;'/>

- To wake the app up, simply press the "Yes, get this app back up!" button. This can be done by _anyone_ who wants to view the app, not just the app developer!
- You can also wake apps through your Streamlit Sharing dashboard. You will know which apps are sleeping because a moon icon will appear next to the app settings. To wake an app from the dashboard, simply click the moon.
  <img src="_static/img/sleeping_app_moon.png" alt="Sleeping Dashboard moon" width="1000" style='display: block; margin-left: auto; margin-right: auto; padding-top: 15px;'/>

### Resource limits

- You can deploy up to 3 apps per account.
- Apps get up to 1 CPU, 800 MB of RAM, and 800 MB of dedicated storage in a shared execution environment.
- Apps do not have access to a GPU.
- If you have a special good-for-the-world case that needs more resources, [send us an email](mailto:product@streamlit.io) and we'll see about making an exception!

## Managing apps

To view or change your deployed Streamlit apps, use your app dashboard at [share.streamlit.io](https://share.streamlit.io) to view your apps, deploy a new app, delete an app, or reboot an app.

### App dashboard

When you first log into [share.streamlit.io](http://s4a.streamlit.io) you will land on your app dashboard, which gives you a list of all your deployed apps. This list does include apps deployed by other people who have push access to the same repos as you, since you're all managers of those apps. Such apps are indicated with an icon like this one:

<img src="_static/img/streamlit_share_dashboard.png" alt="Streamlit share dashboard" width="450" style='display: block; margin-left: auto; margin-right: auto; padding-top: 15px;'/>

### Reboot an app

If your app needs a hard reboot, just click on the "︙" overflow menu to the right of the app and click to Reboot. This will interrupt any user that may currently be using that app. It may also take a few minutes for your app to re-deploy, and in that time you — and anyone visiting the app — will see the 'Your app is in the oven' screen.

<img src="_static/img/streamlit_share_reboot.png" alt="Reboot Streamlit share" width="250" style='display: block; margin-left: auto; margin-right: auto;' />

### Delete an app

If you're not using the app anymore, go ahead and delete it! That will free up space for you to host new apps. Simply click the "︙" overflow menu to the right of the app and select delete. To make sure that you do want to delete the app we ask you to type in the name of the repo to confirm that app will be deleted. Don't worry if you have multiple apps in that repo, we'll just delete the one you selected.

<img src="_static/img/delete_streamlit_share_app.png" alt="Delete Streamlit share app" width="250" style='display: block; margin-left: auto; margin-right: auto;'/>

### View logs

You can see logs for your app by just navigating to your app and expanding the "Manage app" button on the bottom right. That will open up a terminal view that will let you see live all the logs for your app.

<img src="_static/img/view_streamlit_share_logs.png" alt="Delete Streamlit share app" width="250" style='display: block; margin-left: auto; margin-right: auto;'/>

### Add or remove dependencies

You can add/remove dependencies at any point by updating `requirements.txt` (Python deps) or `packages.txt` (Debian deps) and doing a `git push` to your remote repo. This will cause Streamlit to detect there was a change in its dependencies, which will automatically trigger its installation.

It is best practice to pin your Streamlit version in `requirements.txt`. Otherwise, the version may be auto-upgraded at any point without your knowledge, which could lead to undesired results (e.g. when we deprecate a feature in Streamlit).

## Limitations and known issues

Here are some limitations and known issues that we're actively working to resolve. If you find an issue [please let us know](https://discuss.streamlit.io/c/deploying-streamlit/streamlit-sharing/13)!

- **If you're having trouble logging in,** check your Streamlit sharing invitation email and make sure you signed up using your Primary Github email, which you can find [here](https://github.com/settings/emails).
- When you print something to the terminal, you may need to do a `sys.stdout.flush()` before it shows up.
- Apps execute in a Linux environment running Debian Buster (slim) with Python 3.7. There is no way to change these, and we may upgrade the environment at any point. If we do upgrade it, we will _usually_ not touch existing apps, so they'll continue to work as expected. But if there's a critical fix in the update, we _may_ force-upgrade all apps.
- Matplotlib [doesn't work well with threads](https://matplotlib.org/3.3.2/faq/howto_faq.html#working-with-threads). So if you're using Matplotlib you should wrap your code with locks as shown in the snippet below. This Matplotlib bug is more prominent when you share your app apps since you're more likely to get more concurrent users then.

  ```python
  from matplotlib.backends.backend_agg import RendererAgg
  _lock = RendererAgg.lock

  with _lock:
    fig.title('This is a figure)')
    fig.plot([1,20,3,40])
    st.pyplot(fig)
  ```

- All apps are hosted in the United States. This is currently not configurable.<|MERGE_RESOLUTION|>--- conflicted
+++ resolved
@@ -15,15 +15,11 @@
    1. [Python dependencies](/deploy_streamlit_app.html#python-dependencies)
    2. [apt-get dependencies](/deploy_streamlit_app.html#apt-get-dependencies) (for Linux applications outside python environment)
 
-<<<<<<< HEAD
-- If you need to generate a `requirements.txt` file, we recommend using `pipreqs`:
-=======
 ```eval_rst
 .. note:: Python requirements files should be placed either in the root of your repository or in the same directory as your Streamlit app.
 ```
 
 ### Python dependencies
->>>>>>> 831c2f6c
 
 Streamlit looks at your requirements file's filename to determine which Python dependency manager to use:
 
