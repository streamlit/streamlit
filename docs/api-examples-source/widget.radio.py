import streamlit as st

<<<<<<< HEAD
genre = st.radio(
    'What\'s your favorite movie genre',
    ('Comedy', 'Drama', 'Documentary'))

if genre == 'Comedy':
    st.write('You selected comedy.')
else:
    st.write('You didn\'t select comedy.')
=======
genre = st.radio("What's your favorite movie genre", ("Comedy", "Drama", "Documentary"))

if genre == "Comedy":
    st.write("You selected comedy.")
else:
    st.write("You didn't select comedy.")
>>>>>>> 7d0805db
<|MERGE_RESOLUTION|>--- conflicted
+++ resolved
@@ -1,19 +1,8 @@
 import streamlit as st
 
-<<<<<<< HEAD
-genre = st.radio(
-    'What\'s your favorite movie genre',
-    ('Comedy', 'Drama', 'Documentary'))
-
-if genre == 'Comedy':
-    st.write('You selected comedy.')
-else:
-    st.write('You didn\'t select comedy.')
-=======
 genre = st.radio("What's your favorite movie genre", ("Comedy", "Drama", "Documentary"))
 
 if genre == "Comedy":
     st.write("You selected comedy.")
 else:
-    st.write("You didn't select comedy.")
->>>>>>> 7d0805db
+    st.write("You didn't select comedy.")