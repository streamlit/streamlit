import streamlit as st

<<<<<<< HEAD
title = st.text_input('Movie title', 'Life of Brian')
st.write('The current movie title is', title)
=======
title = st.text_input("Movie title", "Life of Brian")
st.write("The current movie title is", title)
>>>>>>> 7d0805db
<|MERGE_RESOLUTION|>--- conflicted
+++ resolved
@@ -1,9 +1,4 @@
 import streamlit as st
 
-<<<<<<< HEAD
-title = st.text_input('Movie title', 'Life of Brian')
-st.write('The current movie title is', title)
-=======
 title = st.text_input("Movie title", "Life of Brian")
-st.write("The current movie title is", title)
->>>>>>> 7d0805db
+st.write("The current movie title is", title)