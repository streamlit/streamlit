--- conflicted
+++ resolved
@@ -22,11 +22,7 @@
 $ streamlit version
 ```
 
-<<<<<<< HEAD
-...and then verify that the version number printed is `0.40.1`.
-=======
 ...and then verify that the version number printed is `0.41.0`.
->>>>>>> 2a149b42
 
 **Try reproducing the issue now.**
 
