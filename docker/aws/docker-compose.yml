--- conflicted
+++ resolved
@@ -2,11 +2,7 @@
 
 services:
   streamlit:
-<<<<<<< HEAD
-    image: streamlit/streamlit:0.41.0
-=======
     image: streamlit/streamlit:0.42.0
->>>>>>> 0dd3bdc3
     build:
       context: .
       dockerfile: Dockerfile
