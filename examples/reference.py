# -*- coding: utf-8 -*-
# Copyright 2018-2019 Streamlit Inc.
#
# Licensed under the Apache License, Version 2.0 (the "License");
# you may not use this file except in compliance with the License.
# You may obtain a copy of the License at
#
#    http://www.apache.org/licenses/LICENSE-2.0
#
# Unless required by applicable law or agreed to in writing, software
# distributed under the License is distributed on an "AS IS" BASIS,
# WITHOUT WARRANTIES OR CONDITIONS OF ANY KIND, either express or implied.
# See the License for the specific language governing permissions and
# limitations under the License.

"""Example of (almost) everything that's possible in streamlit."""

# Python 2/3 compatibility
from __future__ import print_function, division, unicode_literals, absolute_import
from streamlit.compatibility import setup_2_3_shims

setup_2_3_shims(globals())

from io import BytesIO
import requests

import streamlit as st


st.title("Streamlit Quick Reference")

st.header("The Basics")

st.write("Import streamlit with `import streamlit as st`.")

with st.echo():
    st.write(
        """
        The `write` function is Streamlit\'s bread and butter. You can use
        it to write _markdown-formatted_ text in your Streamlit report.
    """
    )

with st.echo():
    the_meaning_of_life = 40 + 2

    st.write(
        "You can also pass in comma-separated values into `write` just like "
        "with Python's `print`. So you can easily interpolate the values of "
        "variables like this: ",
        the_meaning_of_life,
    )

st.header("Visualizing data as tables")

st.write(
    "The `write` function also knows what to do when you pass a NumPy "
    "array or Pandas dataframe."
)

with st.echo():
    import numpy as np

    a_random_array = np.random.randn(200, 200)

    st.write("Here's a NumPy example:", a_random_array)

st.write("And here is a dataframe example:")

with st.echo():
    import pandas as pd
    from datetime import datetime

    arrays = [
        np.array(["bar", "bar", "baz", "baz", "foo", "foo", "qux", "qux"]),
        np.array(["one", "two", "one", "two", "one", "two", "one", None]),
    ]

    df = pd.DataFrame(
        np.random.randn(8, 4),
        index=arrays,
        columns=[
            datetime(2012, 5, 1),
            datetime(2012, 5, 2),
            datetime(2012, 5, 3),
            datetime(2012, 5, 4),
        ],
    )

    st.write(df, "...and its transpose:", df.T)

st.header("Visualizing data as charts")

st.write(
    "Charts are just as simple, but they require us to introduce some "
    "special functions first."
)

st.write("So assuming `data_frame` has been defined as...")

with st.echo():
    chart_data = pd.DataFrame(
        np.random.randn(20, 5), columns=["pv", "uv", "a", "b", "c"]
    )

st.write("...you can easily draw the charts below:")

st.subheader("Example of line chart")

with st.echo():
    st.line_chart(chart_data)

st.write(
    "As you can see, each column in the dataframe becomes a different "
    "line. Also, values on the _x_ axis are the dataframe's indices. "
    "Which means we can customize them this way:"
)

with st.echo():
    chart_data2 = pd.DataFrame(
        np.random.randn(20, 2),
        columns=["stock 1", "stock 2"],
        index=pd.date_range("1/2/2011", periods=20, freq="M"),
    )

    st.line_chart(chart_data2)

st.subheader("Example of area chart")

with st.echo():
    st.area_chart(chart_data)

st.subheader("Example of bar chart")

with st.echo():
    trimmed_data = chart_data[["pv", "uv"]].iloc[:10]
    st.bar_chart(trimmed_data)

st.subheader("Matplotlib")

st.write(
    "You can use Matplotlib in Streamlit. "
    "Just use `st.pyplot()` instead of `plt.show()`."
)
try:
    # noqa: F401
    with st.echo():
        from matplotlib import cm, pyplot as plt
        from mpl_toolkits.mplot3d import Axes3D

        # Create some data
        X, Y = np.meshgrid(np.arange(-5, 5, 0.25), np.arange(-5, 5, 0.25))
        Z = np.sin(np.sqrt(X ** 2 + Y ** 2))

        # Plot the surface.
        fig = plt.figure()
        ax = fig.gca(projection="3d")
        ax.plot_surface(X, Y, Z, cmap=cm.coolwarm, linewidth=0)

        st.pyplot()
except Exception as e:
    err_str = str(e)
    if err_str.startswith("Python is not installed as a framework."):
        err_str = (
            "Matplotlib backend is not compatible with your Python "
            'installation. Please consider adding "backend: TkAgg" to your '
            " ~/.matplitlib/matplotlibrc. For more information, please see "
            '"Working with Matplotlib on OSX" in the Matplotlib FAQ.'
        )
    st.warning("Error running matplotlib: " + err_str)

st.subheader("Vega-Lite")

st.write(
    "For complex interactive charts, you can use "
    "[Vega-Lite](https://vega.github.io/vega-lite/):"
)

with st.echo():
    df = pd.DataFrame(np.random.randn(200, 3), columns=["a", "b", "c"])

    st.vega_lite_chart(
        df,
        {
            "mark": "circle",
            "encoding": {
                "x": {"field": "a", "type": "quantitative"},
                "y": {"field": "b", "type": "quantitative"},
                "size": {"field": "c", "type": "quantitative"},
                "color": {"field": "c", "type": "quantitative"},
            },
            # Add zooming/panning:
            "selection": {"grid": {"type": "interval", "bind": "scales"}},
        },
    )

st.header("Visualizing data as images via Pillow.")


@st.cache(persist=True)
def read_file_from_url(url):
    try:
<<<<<<< HEAD
        return requests.get(url).content
    except requests.exceptions.RequestException:
        st.error('Unable to load file from %s. '
                 'Is the internet connected?' % url)
=======
        return urllib.request.urlopen(url).read()
    except urllib.error.URLError:
        st.error("Unable to load file from %s. " "Is the internet connected?" % url)
>>>>>>> 62588bfa
    except Exception as e:
        st.exception(e)
    return None


image_url = (
    "https://images.fineartamerica.com/images/artworkimages/"
    "mediumlarge/1/serene-sunset-robert-bynum.jpg"
)
image_bytes = read_file_from_url(image_url)

if image_bytes is not None:
    with st.echo():
        # We can pass URLs to st.image:
        st.image(image_url, caption="Sunset", use_column_width=True)

        # For some reason, `PIL` requires you to import `Image` this way.
        from PIL import Image

        image = Image.open(BytesIO(image_bytes))

        array = np.array(image).transpose((2, 0, 1))
        channels = array.reshape(array.shape + (1,))

        # st.image also accepts byte arrays:
        st.image(channels, caption=["Red", "Green", "Blue"], width=200)

st.header("Visualizing data as images via OpenCV")

st.write("Streamlit also supports OpenCV!")
try:
    import cv2

    if image_bytes is not None:
        with st.echo():
            image = cv2.cvtColor(
                cv2.imdecode(np.fromstring(image_bytes, dtype="uint8"), 1),
                cv2.COLOR_BGR2RGB,
            )

            st.image(image, caption="Sunset", use_column_width=True)
            st.image(cv2.split(image), caption=["Red", "Green", "Blue"], width=200)
except ImportError as e:
    st.write(
        "If you install opencv with the command `pip install opencv-python-headless` "
        "this section will tell you how to use it."
    )

    st.warning("Error running opencv: " + str(e))

st.header("Inserting headers")

st.write(
    "To insert titles and headers like the ones on this page, use the `title`, "
    "`header`, and `subheader` functions."
)

st.header("Preformatted text")

with st.echo():
    st.text(
        "Here's preformatted text instead of _Markdown_!\n"
        "       ^^^^^^^^^^^^\n"
        "Rock on! \m/(^_^)\m/ "
    )

st.header("JSON")

with st.echo():
    st.json({"hello": "world"})

with st.echo():
    st.json('{"object":{"array":[1,true,"3"]}}')

st.header("Inline Code Blocks")

with st.echo():
    with st.echo():
        st.write("Use `st.echo()` to display inline code blocks.")

st.header("Alert boxes")

with st.echo():
    st.error("This is an error message")
    st.warning("This is a warning message")
    st.info("This is an info message")
    st.success("This is a success message")

st.header("Progress Bars")

with st.echo():
    for percent in [0, 25, 50, 75, 100]:
        st.write("%s%% progress:" % percent)
        st.progress(percent)

st.header("Help")

with st.echo():
    st.help(dir)

st.header("Out-of-Order Writing")

st.write("Placeholders allow you to draw items out-of-order. For example:")

with st.echo():
    st.text("A")
    placeholder = st.empty()
    st.text("C")
    placeholder.text("B")

st.header("Exceptions")
st.write("You can print out exceptions using `st.exception()`:")

with st.echo():
    try:
        raise RuntimeError("An exception")
    except Exception as e:
        st.exception(e)

st.header("Playing audio")

audio_url = (
    "https://upload.wikimedia.org/wikipedia/commons/c/c4/"
    "Muriel-Nguyen-Xuan-Chopin-valse-opus64-1.ogg"
)
audio_bytes = read_file_from_url(audio_url)

st.write(
    """
    Streamlit can play audio in all formats supported by modern
    browsers. Below is an example of an _ogg_-formatted file:
    """
)

if audio_bytes is not None:
    with st.echo():
        st.audio(audio_bytes, format="audio/ogg")

st.header("Playing video")

st.write(
    """
    Streamlit can play video in all formats supported by modern
    browsers. Below is an example of an _mp4_-formatted file:
    """
)

video_url = "https://archive.org/download/WildlifeSampleVideo/" "Wildlife.mp4"
video_bytes = read_file_from_url(video_url)

if video_bytes is not None:
    with st.echo():
        st.video(video_bytes, format="video/mp4")

st.header("Lengthy Computations")
st.write(
    """
    If you're repeatedly running length computations, try caching the
    solution.

    ```python
    @streamlit.cache
    def lengthy_computation(...):
        ...

    # This runs quickly.
    answer = lengthy_computation(...)
    ```
    **Note**: `@streamlit.cache` requires that the function output
    depends *only* on its input arguments. For example, you can cache
    calls to API endpoints, but only do so if the data you get won't change.
"""
)
st.subheader("Spinners")
st.write("A visual way of showing long computation is with a spinner:")


def lengthy_computation():
    pass  # noop for demsontration purposes.


with st.echo():
    with st.spinner("Computing something time consuming..."):
        lengthy_computation()

st.header("Animation")
st.write(
    """
    Every Streamlit method (except `st.write`) returns a handle
    which can be used for animation. Just call your favorite
    Streamlit function (e.g. `st.xyz()`) on the handle (e.g. `handle.xyz()`)
    and it will update that point in the report.

    Additionally, you can use `add_rows()` to append numpy arrays or
    DataFrames to existing elements.
"""
)

with st.echo():
    import numpy as np
    import time

    bar = st.progress(0)
    complete = st.text("0% complete")
    graph = st.line_chart(np.random.randn(1, 2))

    for i in range(100):
        bar.progress(i + 1)
        complete.text("%i%% complete" % (i + 1))
        graph.add_rows(np.random.randn(1, 2))

        time.sleep(0.1)<|MERGE_RESOLUTION|>--- conflicted
+++ resolved
@@ -200,16 +200,9 @@
 @st.cache(persist=True)
 def read_file_from_url(url):
     try:
-<<<<<<< HEAD
         return requests.get(url).content
     except requests.exceptions.RequestException:
-        st.error('Unable to load file from %s. '
-                 'Is the internet connected?' % url)
-=======
-        return urllib.request.urlopen(url).read()
-    except urllib.error.URLError:
         st.error("Unable to load file from %s. " "Is the internet connected?" % url)
->>>>>>> 62588bfa
     except Exception as e:
         st.exception(e)
     return None
