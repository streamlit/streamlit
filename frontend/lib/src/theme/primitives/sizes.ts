/**
 * Copyright (c) Streamlit Inc. (2018-2022) Snowflake Inc. (2022-2024)
 *
 * Licensed under the Apache License, Version 2.0 (the "License");
 * you may not use this file except in compliance with the License.
 * You may obtain a copy of the License at
 *
 *     http://www.apache.org/licenses/LICENSE-2.0
 *
 * Unless required by applicable law or agreed to in writing, software
 * distributed under the License is distributed on an "AS IS" BASIS,
 * WITHOUT WARRANTIES OR CONDITIONS OF ANY KIND, either express or implied.
 * See the License for the specific language governing permissions and
 * limitations under the License.
 */

export const sizes = {
  full: "100%",
  headerHeight: "3.75rem",
  // Old header height to avoid addtl cascading visual/snapshot changes
  fullScreenHeaderHeight: "2.875rem",
  sidebarTopSpace: "6rem",
  toastWidth: "21rem",
  contentMaxWidth: "46rem",
  maxChartTooltipWidth: "30rem",
  // Used for checkboxes, radio, and toggles:
  checkbox: "1rem",
  borderWidth: "1px",
  minElementHeight: "2.5rem",
  smallLogoHeight: "1.25rem",
  defaultLogoHeight: "1.5rem",
  largeLogoHeight: "2rem",
  sliderThumb: "0.75rem",
  wideSidePadding: "5rem",
  headerDecorationHeight: "0.125rem",
  appRunningMen: "1.6rem",
  appStatusMaxWidth: "20rem",
  largestElementHeight: "4.25rem",
  spinnerSize: "1.375rem",
<<<<<<< HEAD
  spinnerThickness: "0.2rem",
  tabHeight: "2.5rem",
  // Min width used for popover and dialog:
  minPopupWidth: "20rem",
  maxTooltipHeight: "18.75rem",
  chatAvatarSize: "2rem",
=======
  spinnerThickness: "3px",
  // Used for the clear icon used by some Input elements
  clearIconSize: "1.5em",
>>>>>>> 14050e2c
}<|MERGE_RESOLUTION|>--- conflicted
+++ resolved
@@ -37,16 +37,12 @@
   appStatusMaxWidth: "20rem",
   largestElementHeight: "4.25rem",
   spinnerSize: "1.375rem",
-<<<<<<< HEAD
   spinnerThickness: "0.2rem",
   tabHeight: "2.5rem",
   // Min width used for popover and dialog:
   minPopupWidth: "20rem",
   maxTooltipHeight: "18.75rem",
   chatAvatarSize: "2rem",
-=======
-  spinnerThickness: "3px",
   // Used for the clear icon used by some Input elements
   clearIconSize: "1.5em",
->>>>>>> 14050e2c
 }