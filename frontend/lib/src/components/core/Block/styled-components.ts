--- conflicted
+++ resolved
@@ -77,18 +77,12 @@
       zIndex: 1000,
     },
 
-<<<<<<< HEAD
     ":has(> .stPageLink)": {
       marginTop: "-0.375rem",
       marginBottom: "-0.375rem",
     },
 
-    // We do not want the chat input to be faded out.
-    // TODO: Reconsider this when we implement fixed-sized chat containers
-    ...(isStale && elementType !== "chatInput" && elementType !== "skeleton"
-=======
     ...(isStale && elementType !== "skeleton"
->>>>>>> 829933e3
       ? {
           opacity: 0.33,
           transition: "opacity 1s ease-in 0.5s",
