--- conflicted
+++ resolved
@@ -16,13 +16,8 @@
 import React from "react"
 
 import "@testing-library/jest-dom"
-<<<<<<< HEAD
-import { fireEvent, screen } from "@testing-library/react"
-import { userEvent } from "@testing-library/user-event"
-=======
 import { act, fireEvent, screen } from "@testing-library/react"
 import userEvent from "@testing-library/user-event"
->>>>>>> 07f8e106
 
 import {
   LabelVisibilityMessage as LabelVisibilityMessageProto,
