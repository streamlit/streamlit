--- conflicted
+++ resolved
@@ -203,18 +203,13 @@
   const canDec = canDecrement(value, step, min)
   const canInc = canIncrement(value, step, max)
 
-<<<<<<< HEAD
-  // Update the step if the props change
-  useEffect(() => {
-=======
   const inForm = isInForm({ formId: elementFormId })
   // Allows form submission on Enter & displays Enter instructions
   const allowFormSubmitOnEnter =
     widgetMgr.allowFormSubmitOnEnter(elementFormId)
 
-  // update the step if the props change
-  React.useEffect(() => {
->>>>>>> 67173033
+  // Update the step if the props change
+  useEffect(() => {
     setStep(getStep({ step: element.step, dataType: element.dataType }))
   }, [element.dataType, element.step])
 
