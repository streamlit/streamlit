--- conflicted
+++ resolved
@@ -111,7 +111,11 @@
 
   const theme = useTheme()
   const [id] = useState(() => uniqueId("text_input_"))
-  const { placeholder } = element
+  const { placeholder, formId } = element
+
+  // Show "Please enter" instructions if in a form & allowed, or not in form
+  const allowSubmitOnEnter =
+    widgetMgr.allowFormSubmitOnEnter(formId) || !isInForm({ formId })
 
   const onBlur = useCallback((): void => {
     if (dirty) {
@@ -124,7 +128,6 @@
       const { value: newValue } = e.target
       const { maxChars } = element
 
-<<<<<<< HEAD
       if (maxChars !== 0 && newValue.length > maxChars) {
         return
       }
@@ -139,21 +142,6 @@
       if (isInForm(element)) {
         // Make sure dirty is true so that enter to submit form text shows
         setValueWSource({ value: newValue, fromUi: true })
-=======
-  private onKeyPress = (
-    e: React.KeyboardEvent<HTMLInputElement | HTMLTextAreaElement>
-  ): void => {
-    const { element, widgetMgr, fragmentId } = this.props
-    const { formId } = element
-    const allowFormSubmitOnEnter = widgetMgr.allowFormSubmitOnEnter(formId)
-
-    if (e.key === "Enter") {
-      if (this.state.dirty) {
-        this.commitWidgetValue({ fromUi: true })
-      }
-      if (allowFormSubmitOnEnter) {
-        widgetMgr.submitForm(formId, fragmentId)
->>>>>>> 67173033
       }
       // If the TextInput is *not* part of a form, we mark it dirty but don't
       // update its value in the WidgetMgr. This means that individual keypresses
@@ -168,33 +156,16 @@
         return
       }
 
-<<<<<<< HEAD
       if (dirty) {
         setValueWSource({ value: uiValue, fromUi: true })
       }
 
-      if (isInForm(element)) {
+      if (widgetMgr.allowFormSubmitOnEnter(element.formId)) {
         widgetMgr.submitForm(element.formId, fragmentId)
       }
     },
     [uiValue, element, fragmentId]
   )
-=======
-  public render(): React.ReactNode {
-    const { dirty, value } = this.state
-    const { element, width, disabled, widgetMgr, theme } = this.props
-    const { placeholder, formId } = element
-    // Show "Please enter" instructions if in a form & allowed, or not in form
-    const allowSubmitOnEnter =
-      widgetMgr.allowFormSubmitOnEnter(formId) || !isInForm({ formId })
-
-    // Manage our form-clear event handler.
-    this.formClearHelper.manageFormClearListener(
-      widgetMgr,
-      formId,
-      this.onFormCleared
-    )
->>>>>>> 67173033
 
   return (
     <StyledTextInput
@@ -271,8 +242,8 @@
           value={uiValue ?? ""}
           maxLength={element.maxChars}
           inForm={isInForm({ formId: element.formId })}
+          allowSubmitOnEnter={allowSubmitOnEnter}
         />
-<<<<<<< HEAD
       )}
     </StyledTextInput>
   )
@@ -309,21 +280,6 @@
 
 function getTypeString(element: TextInputProto): string {
   return element.type === TextInputProto.Type.PASSWORD ? "password" : "text"
-=======
-        {/* Hide the "Please enter to apply" text in small widget sizes */}
-        {width > theme.breakpoints.hideWidgetDetails && (
-          <InputInstructions
-            dirty={dirty}
-            value={value ?? ""}
-            maxLength={element.maxChars}
-            inForm={isInForm({ formId })}
-            allowSubmitOnEnter={allowSubmitOnEnter}
-          />
-        )}
-      </StyledTextInput>
-    )
-  }
->>>>>>> 67173033
 }
 
 export default TextInput