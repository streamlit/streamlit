--- conflicted
+++ resolved
@@ -405,10 +405,7 @@
         // but it seems to cause "Maximum update depth exceeded" when scrollbars
         // are activated or deactivated.
         // const scrollAreaBounds = dataEditorRef.current?.getBounds()
-<<<<<<< HEAD
-=======
         // Also see: https://github.com/glideapps/glide-data-grid/issues/784
->>>>>>> 15e7bd81
 
         if (scrollAreaBounds) {
           setHasVerticalScroll(
@@ -424,11 +421,7 @@
   }, [resizableSize, numRows, glideColumns])
 
   React.useEffect(() => {
-<<<<<<< HEAD
-    // Clear cell selections if it the fullscreen mode changes
-=======
     // Clear cell selections if fullscreen mode changes
->>>>>>> 15e7bd81
     clearCellSelection()
   }, [isFullScreen])
 
@@ -592,11 +585,8 @@
           headerHeight={ROW_HEIGHT}
           getCellContent={isEmptyTable ? getEmptyStateContent : getCellContent}
           onColumnResize={isTouchDevice ? undefined : onColumnResize}
-<<<<<<< HEAD
-=======
           // Configure resize indicator to only show on the header:
           resizeIndicator={"header"}
->>>>>>> 15e7bd81
           // Freeze all index columns:
           freezeColumns={freezeColumns}
           smoothScrollX={true}
