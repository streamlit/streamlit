/**
 * Copyright (c) Streamlit Inc. (2018-2022) Snowflake Inc. (2022-2024)
 *
 * Licensed under the Apache License, Version 2.0 (the "License");
 * you may not use this file except in compliance with the License.
 * You may obtain a copy of the License at
 *
 *     http://www.apache.org/licenses/LICENSE-2.0
 *
 * Unless required by applicable law or agreed to in writing, software
 * distributed under the License is distributed on an "AS IS" BASIS,
 * WITHOUT WARRANTIES OR CONDITIONS OF ANY KIND, either express or implied.
 * See the License for the specific language governing permissions and
 * limitations under the License.
 */

<<<<<<< HEAD
import React, { memo, ReactElement, useCallback } from "react"

import { ColorPicker as ColorPickerProto } from "@streamlit/lib/src/proto"
import { WidgetStateManager } from "@streamlit/lib/src/WidgetStateManager"
import {
  useBasicWidgetState,
  ValueWithSource,
} from "@streamlit/lib/src/useBasicWidgetState"
=======
import React, { FC, useCallback } from "react"

import { ColorPicker as ColorPickerProto } from "@streamlit/lib/src/proto"
import { WidgetStateManager } from "@streamlit/lib/src/WidgetStateManager"
>>>>>>> 72b7cf2f
import BaseColorPicker from "@streamlit/lib/src/components/shared/BaseColorPicker"
import { labelVisibilityProtoValueToEnum } from "@streamlit/lib/src/util/utils"
import {
  useBasicWidgetState,
  ValueWSource,
} from "@streamlit/lib/src/useBasicWidgetState"

export interface Props {
  disabled: boolean
  element: ColorPickerProto
  widgetMgr: WidgetStateManager
  width: number
  fragmentId?: string
}

<<<<<<< HEAD
function ColorPicker({
  disabled,
  element,
  widgetMgr,
  width,
  fragmentId,
}: Props): ReactElement {
  const [value, setValueWithSource] = useBasicWidgetState<
    string,
    ColorPickerProto
  >({
    getStateFromWidgetMgr,
    getDefaultStateFromProto,
    getCurrStateFromProto,
    updateWidgetMgrState,
    element,
    widgetMgr,
    fragmentId,
  })

  const onColorClose = useCallback(
    (color: string): void => {
      setValueWithSource({ value: color, fromUi: true })
    },
    [setValueWithSource]
  )

  return (
    <BaseColorPicker
      label={element.label}
      labelVisibility={labelVisibilityProtoValueToEnum(
        element.labelVisibility?.value
      )}
      help={element.help}
      onChange={onColorClose}
      disabled={disabled}
      width={width}
      value={value}
    />
  )
}

function getStateFromWidgetMgr(
  widgetMgr: WidgetStateManager,
  element: ColorPickerProto
): string | undefined {
  return widgetMgr.getStringValue(element)
}

function getDefaultStateFromProto(element: ColorPickerProto): string {
  return element.default
}

function getCurrStateFromProto(element: ColorPickerProto): string {
  return element.value
}

function updateWidgetMgrState(
  element: ColorPickerProto,
  widgetMgr: WidgetStateManager,
  vws: ValueWithSource<string>,
  fragmentId?: string
): void {
  widgetMgr.setStringValue(
    element,
    vws.value,
    { fromUi: vws.fromUi },
    fragmentId
=======
/**
 * The value specified by the user via the UI. If the user didn't touch this
 * widget's UI, the default value is used.
 */
type ColorPickerValue = string

const getStateFromWidgetMgr = (
  widgetMgr: WidgetStateManager,
  element: ColorPickerProto
): ColorPickerValue | undefined => {
  return widgetMgr.getStringValue(element)
}

const getDefaultStateFromProto = (
  element: ColorPickerProto
): ColorPickerValue => {
  return element.default ?? null
}

const getCurrStateFromProto = (
  element: ColorPickerProto
): ColorPickerValue => {
  return element.value ?? null
}

const updateWidgetMgrState = (
  element: ColorPickerProto,
  widgetMgr: WidgetStateManager,
  valueWithSource: ValueWSource<ColorPickerValue>,
  fragmentId?: string
): void => {
  widgetMgr.setStringValue(
    element,
    valueWithSource.value,
    { fromUi: valueWithSource.fromUi },
    fragmentId
  )
}

const ColorPicker: FC<Props> = ({
  element,
  disabled,
  widgetMgr,
  width,
  fragmentId,
}) => {
  const [value, setValueWSource] = useBasicWidgetState<
    ColorPickerValue,
    ColorPickerProto
  >({
    getStateFromWidgetMgr,
    getDefaultStateFromProto,
    getCurrStateFromProto,
    updateWidgetMgrState,
    element,
    widgetMgr,
    fragmentId,
  })

  const handleColorClose = useCallback(
    (color: string): void => {
      setValueWSource({ value: color, fromUi: true })
    },
    [setValueWSource]
  )

  return (
    <BaseColorPicker
      label={element.label}
      labelVisibility={labelVisibilityProtoValueToEnum(
        element.labelVisibility?.value
      )}
      help={element.help}
      onChange={handleColorClose}
      disabled={disabled}
      width={width}
      value={value}
    />
>>>>>>> 72b7cf2f
  )
}

export default memo(ColorPicker)<|MERGE_RESOLUTION|>--- conflicted
+++ resolved
@@ -14,26 +14,15 @@
  * limitations under the License.
  */
 
-<<<<<<< HEAD
-import React, { memo, ReactElement, useCallback } from "react"
+import React, { memo, FC, useCallback } from "react"
 
 import { ColorPicker as ColorPickerProto } from "@streamlit/lib/src/proto"
 import { WidgetStateManager } from "@streamlit/lib/src/WidgetStateManager"
-import {
-  useBasicWidgetState,
-  ValueWithSource,
-} from "@streamlit/lib/src/useBasicWidgetState"
-=======
-import React, { FC, useCallback } from "react"
-
-import { ColorPicker as ColorPickerProto } from "@streamlit/lib/src/proto"
-import { WidgetStateManager } from "@streamlit/lib/src/WidgetStateManager"
->>>>>>> 72b7cf2f
 import BaseColorPicker from "@streamlit/lib/src/components/shared/BaseColorPicker"
 import { labelVisibilityProtoValueToEnum } from "@streamlit/lib/src/util/utils"
 import {
   useBasicWidgetState,
-  ValueWSource,
+  ValueWithSource,
 } from "@streamlit/lib/src/useBasicWidgetState"
 
 export interface Props {
@@ -44,76 +33,6 @@
   fragmentId?: string
 }
 
-<<<<<<< HEAD
-function ColorPicker({
-  disabled,
-  element,
-  widgetMgr,
-  width,
-  fragmentId,
-}: Props): ReactElement {
-  const [value, setValueWithSource] = useBasicWidgetState<
-    string,
-    ColorPickerProto
-  >({
-    getStateFromWidgetMgr,
-    getDefaultStateFromProto,
-    getCurrStateFromProto,
-    updateWidgetMgrState,
-    element,
-    widgetMgr,
-    fragmentId,
-  })
-
-  const onColorClose = useCallback(
-    (color: string): void => {
-      setValueWithSource({ value: color, fromUi: true })
-    },
-    [setValueWithSource]
-  )
-
-  return (
-    <BaseColorPicker
-      label={element.label}
-      labelVisibility={labelVisibilityProtoValueToEnum(
-        element.labelVisibility?.value
-      )}
-      help={element.help}
-      onChange={onColorClose}
-      disabled={disabled}
-      width={width}
-      value={value}
-    />
-  )
-}
-
-function getStateFromWidgetMgr(
-  widgetMgr: WidgetStateManager,
-  element: ColorPickerProto
-): string | undefined {
-  return widgetMgr.getStringValue(element)
-}
-
-function getDefaultStateFromProto(element: ColorPickerProto): string {
-  return element.default
-}
-
-function getCurrStateFromProto(element: ColorPickerProto): string {
-  return element.value
-}
-
-function updateWidgetMgrState(
-  element: ColorPickerProto,
-  widgetMgr: WidgetStateManager,
-  vws: ValueWithSource<string>,
-  fragmentId?: string
-): void {
-  widgetMgr.setStringValue(
-    element,
-    vws.value,
-    { fromUi: vws.fromUi },
-    fragmentId
-=======
 /**
  * The value specified by the user via the UI. If the user didn't touch this
  * widget's UI, the default value is used.
@@ -142,7 +61,7 @@
 const updateWidgetMgrState = (
   element: ColorPickerProto,
   widgetMgr: WidgetStateManager,
-  valueWithSource: ValueWSource<ColorPickerValue>,
+  valueWithSource: ValueWithSource<ColorPickerValue>,
   fragmentId?: string
 ): void => {
   widgetMgr.setStringValue(
@@ -160,7 +79,7 @@
   width,
   fragmentId,
 }) => {
-  const [value, setValueWSource] = useBasicWidgetState<
+  const [value, setValueWithSource] = useBasicWidgetState<
     ColorPickerValue,
     ColorPickerProto
   >({
@@ -175,9 +94,9 @@
 
   const handleColorClose = useCallback(
     (color: string): void => {
-      setValueWSource({ value: color, fromUi: true })
+      setValueWithSource({ value: color, fromUi: true })
     },
-    [setValueWSource]
+    [setValueWithSource]
   )
 
   return (
@@ -192,7 +111,6 @@
       width={width}
       value={value}
     />
->>>>>>> 72b7cf2f
   )
 }
 
