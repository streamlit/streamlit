/**
 * Copyright (c) Streamlit Inc. (2018-2022) Snowflake Inc. (2022-2024)
 *
 * Licensed under the Apache License, Version 2.0 (the "License");
 * you may not use this file except in compliance with the License.
 * You may obtain a copy of the License at
 *
 *     http://www.apache.org/licenses/LICENSE-2.0
 *
 * Unless required by applicable law or agreed to in writing, software
 * distributed under the License is distributed on an "AS IS" BASIS,
 * WITHOUT WARRANTIES OR CONDITIONS OF ANY KIND, either express or implied.
 * See the License for the specific language governing permissions and
 * limitations under the License.
 */

import { MouseEvent, ReactNode } from "react"

import styled, { CSSObject } from "@emotion/styled"
import { darken, transparentize } from "color2k"

import { EmotionTheme } from "@streamlit/lib/src/theme"

export enum BaseButtonKind {
  PRIMARY = "primary",
  SECONDARY = "secondary",
  TERTIARY = "tertiary",
  LINK = "link",
  ICON = "icon",
  BORDERLESS_ICON = "borderlessIcon",
  BORDERLESS_ICON_ACTIVE = "borderlessIconActive",
  MINIMAL = "minimal",
  PRIMARY_FORM_SUBMIT = "primaryFormSubmit",
  SECONDARY_FORM_SUBMIT = "secondaryFormSubmit",
  HEADER_BUTTON = "header",
  HEADER_NO_PADDING = "headerNoPadding",
  ELEMENT_TOOLBAR = "elementToolbar",
  PILLS = "pills",
  PILLS_ACTIVE = "pillsActive",
  SEGMENTED_CONTROL = "segmented_control",
  SEGMENTED_CONTROL_ACTIVE = "segmented_controlActive",
}

export enum BaseButtonSize {
  XSMALL = "xsmall",
  SMALL = "small",
  MEDIUM = "medium",
  LARGE = "large",
}

export interface BaseButtonProps {
  kind: BaseButtonKind
  size?: BaseButtonSize
  onClick?: (event: MouseEvent<HTMLButtonElement>) => any
  disabled?: boolean
  // If true or number, the button should take up container's full width
  fluidWidth?: boolean | number
  children: ReactNode
  autoFocus?: boolean
  "data-testid"?: string
  "aria-label"?: string
}

type RequiredBaseButtonProps = Required<BaseButtonProps>

function getSizeStyle(size: BaseButtonSize, theme: EmotionTheme): CSSObject {
  switch (size) {
    case BaseButtonSize.XSMALL:
      return {
        padding: `${theme.spacing.twoXS} ${theme.spacing.sm}`,
        fontSize: theme.fontSizes.sm,
      }
    case BaseButtonSize.SMALL:
      return {
        padding: `${theme.spacing.twoXS} ${theme.spacing.md}`,
      }
    case BaseButtonSize.LARGE:
      return {
        padding: `${theme.spacing.md} ${theme.spacing.md}`,
      }
    default:
      return {
        padding: `${theme.spacing.xs} ${theme.spacing.md}`,
      }
  }
}

export const StyledBaseButton = styled.button<RequiredBaseButtonProps>(
  ({ fluidWidth, size, theme }) => {
    const buttonWidth =
      typeof fluidWidth == "number" ? `${fluidWidth}px` : "100%"

    return {
      display: "inline-flex",
      alignItems: "center",
      justifyContent: "center",
      fontWeight: theme.fontWeights.normal,
      padding: `${theme.spacing.xs} ${theme.spacing.md}`,
      borderRadius: theme.radii.default,
      minHeight: theme.sizes.minElementHeight,
      margin: theme.spacing.none,
      lineHeight: theme.lineHeights.base,
      color: "inherit",
      width: fluidWidth ? buttonWidth : "auto",
      userSelect: "none",
      "&:focus": {
        outline: "none",
      },
      "&:focus-visible": {
        boxShadow: `0 0 0 0.2rem ${transparentize(theme.colors.primary, 0.5)}`,
      },
      ...getSizeStyle(size, theme),
    }
  }
)

export const StyledPrimaryButton = styled(
  StyledBaseButton
)<RequiredBaseButtonProps>(({ theme }) => ({
  backgroundColor: theme.colors.primary,
  color: theme.colors.white,
  border: `${theme.sizes.borderWidth} solid ${theme.colors.primary}`,
  "&:hover": {
    backgroundColor: darken(theme.colors.primary, 0.05),
  },
  "&:active": {
    backgroundColor: "transparent",
    color: theme.colors.primary,
  },
  "&:disabled, &:disabled:hover, &:disabled:active": {
    borderColor: theme.colors.borderColor,
    backgroundColor: theme.colors.transparent,
    color: theme.colors.fadedText40,
    cursor: "not-allowed",
  },
}))

export const StyledSecondaryButton = styled(
  StyledBaseButton
)<RequiredBaseButtonProps>(({ theme }) => ({
  backgroundColor: theme.colors.lightenedBg05,
  border: `${theme.sizes.borderWidth} solid ${theme.colors.borderColor}`,
  "&:hover": {
    borderColor: theme.colors.primary,
    color: theme.colors.primary,
  },
  "&:active": {
    color: theme.colors.white,
    borderColor: theme.colors.primary,
    backgroundColor: theme.colors.primary,
  },
  "&:focus:not(:active)": {
    borderColor: theme.colors.primary,
    color: theme.colors.primary,
  },
  "&:disabled, &:disabled:hover, &:disabled:active": {
    borderColor: theme.colors.borderColor,
    backgroundColor: theme.colors.transparent,
    color: theme.colors.fadedText40,
    cursor: "not-allowed",
  },
}))

export const StyledTertiaryButton = styled(
  StyledBaseButton
)<RequiredBaseButtonProps>(({ theme }) => ({
  backgroundColor: theme.colors.transparent,
  border: `${theme.sizes.borderWidth} solid ${theme.colors.transparent}`,
  "&:hover": {
    borderColor: theme.colors.transparent,
    color: theme.colors.primary,
  },
  "&:active": {
    color: theme.colors.primary,
    borderColor: theme.colors.transparent,
    backgroundColor: theme.colors.transparent,
  },
  "&:focus:not(:active)": {
    borderColor: theme.colors.transparent,
    color: theme.colors.primary,
  },
  "&:disabled, &:disabled:hover, &:disabled:active": {
    backgroundColor: theme.colors.lightGray,
    borderColor: theme.colors.transparent,
    color: theme.colors.gray,
  },
}))

export const StyledLinkButton = styled(
  StyledBaseButton
)<RequiredBaseButtonProps>(({ theme }) => ({
  backgroundColor: theme.colors.transparent,
  padding: theme.spacing.none,
  border: "none",
  color: theme.colors.primary,
  "&:hover": {
    textDecoration: "underline",
  },
  "&:active": {
    backgroundColor: theme.colors.transparent,
    color: theme.colors.primary,
    textDecoration: "underline",
  },
  "&:disabled, &:disabled:hover, &:disabled:active": {
    backgroundColor: theme.colors.lightGray,
    borderColor: theme.colors.transparent,
    color: theme.colors.gray,
  },
}))

export const StyledMinimalButton = styled(
  StyledBaseButton
)<RequiredBaseButtonProps>(({ theme }) => ({
  backgroundColor: theme.colors.transparent,
  border: "none",
  boxShadow: "none",
  padding: theme.spacing.none,
  "&:hover, &:active, &:focus-visible": {
    color: theme.colors.primary,
  },
}))

export const StyledPrimaryFormSubmitButton =
  styled(StyledPrimaryButton)<RequiredBaseButtonProps>()

export const StyledSecondaryFormSubmitButton = styled(
  StyledSecondaryButton
)<RequiredBaseButtonProps>()
export const StyledIconButton = styled(
  StyledBaseButton
)<RequiredBaseButtonProps>(({ theme }) => {
  return {
    backgroundColor: theme.colors.transparent,
    border: `${theme.sizes.borderWidth} solid ${theme.colors.borderColor}`,
    flex: "1 1 0",
    padding: 0,

    "&:hover": {
      borderColor: theme.colors.primary,
      color: theme.colors.primary,
    },
    "&:active": {
      backgroundColor: theme.colors.primary,
      borderColor: theme.colors.primary,
      color: theme.colors.white,
    },
    "&:not(:active)": {
      boxShadow: "none",
    },
    "&:disabled, &:disabled:hover, &:disabled:active": {
      backgroundColor: theme.colors.lightGray,
      borderColor: theme.colors.transparent,
      color: theme.colors.gray,
      cursor: "not-allowed",
    },
  }
})

export const StyledIconButtonActive = styled(
  StyledIconButton
)<RequiredBaseButtonProps>(({ theme }) => {
  return {
    backgroundColor: theme.colors.primary,
    borderColor: theme.colors.primary,
    color: theme.colors.white,
    "&:hover": {
      backgroundColor: theme.colors.transparent,
      borderColor: theme.colors.primary,
      color: theme.colors.primary,
    },
  }
})

const StyledButtonGroupBaseButton = styled(
  StyledBaseButton
)<RequiredBaseButtonProps>(({ theme }) => {
  return {
    background: theme.colors.bgColor,
    color: theme.colors.text,
    border: `${theme.sizes.borderWidth} solid ${theme.colors.borderColor}`,
<<<<<<< HEAD
=======
    borderRadius: theme.radii.full,
    padding: `${theme.spacing.twoXS} ${theme.spacing.md}`,
>>>>>>> 9e3d73fe
    fontSize: theme.fontSizes.sm,
    lineHeight: theme.lineHeights.base,
    fontWeight: theme.fontWeights.normal,
    height: theme.sizes.largeLogoHeight,
    minHeight: theme.sizes.largeLogoHeight,
    maxWidth: theme.sizes.contentMaxWidth,

    // show pills with long text in single line and use ellipsis for overflow
    whiteSpace: "nowrap",
    overflow: "hidden",
    textOverflow: "ellipsis",

    "&:hover": {
      borderColor: theme.colors.primary,
      color: theme.colors.primary,
    },
    "&:disabled, &:disabled:hover, &:disabled:active": {
      color: theme.colors.fadedText20,
      borderColor: theme.colors.fadedText20,
      cursor: "not-allowed",
    },

    "& div": {
      textOverflow: "ellipsis",
      overflow: "hidden",
    },
    "& p": {
      fontSize: theme.fontSizes.sm,
      textOverflow: "ellipsis",
      overflow: "hidden",
    },
  }
})

export const StyledPillsButton = styled(
  StyledButtonGroupBaseButton
)<RequiredBaseButtonProps>(({ theme }) => {
  return {
    borderRadius: theme.radii.xxxl,
    padding: `${theme.spacing.twoXS} ${theme.spacing.md}`,
    gap: theme.spacing.xs,
  }
})

export const StyledPillsButtonActive = styled(
  StyledPillsButton
)<RequiredBaseButtonProps>(({ theme }) => {
  return {
    backgroundColor: transparentize(theme.colors.primary, 0.9),
    borderColor: theme.colors.primary,
    color: theme.colors.primary,
    "&:hover": {
      backgroundColor: transparentize(theme.colors.primary, 0.8),
      borderColor: theme.colors.primary,
      color: theme.colors.primary,
    },
  }
})

export const StyledSegmentedControlButton = styled(
  StyledButtonGroupBaseButton
)<RequiredBaseButtonProps>(({ theme }) => {
  return {
    padding: `${theme.spacing.twoXS} ${theme.spacing.lg}`,
    borderRadius: theme.radii.none,
    flex: "1 0 fit-content",
    maxWidth: "100%",
    marginRight: `-${theme.sizes.borderWidth}`, // Add negative margin to overlap borders

    "&:first-child": {
      borderTopLeftRadius: theme.radii.default,
      borderBottomLeftRadius: theme.radii.default,
    },
    "&:last-child": {
      borderTopRightRadius: theme.radii.default,
      borderBottomRightRadius: theme.radii.default,
      marginRight: theme.spacing.none, // Reset margin for the last child
    },
    "&:hover": {
      zIndex: theme.zIndices.priority, // Make sure overlapped borders are visible
    },
  }
})

export const StyledSegmentedControlButtonActive = styled(
  StyledSegmentedControlButton
)<RequiredBaseButtonProps>(({ theme }) => {
  return {
    backgroundColor: transparentize(theme.colors.primary, 0.9),
    borderColor: theme.colors.primary,
    color: theme.colors.primary,
    zIndex: theme.zIndices.priority,
    "&:hover": {
      backgroundColor: transparentize(theme.colors.primary, 0.8),
    },
  }
})

export const StyledHeaderButton = styled(
  StyledBaseButton
)<RequiredBaseButtonProps>(({ theme }) => {
  return {
    backgroundColor: theme.colors.transparent,
    border: "none",
    padding: theme.spacing.sm,
    fontSize: theme.fontSizes.sm,
    marginLeft: theme.spacing.threeXS,
    marginRight: theme.spacing.threeXS,

    lineHeight: theme.lineHeights.none,

    // Override buttons min width and height, to ensure the hover state for icon buttons on the header is square
    minWidth: theme.spacing.threeXL,
    minHeight: theme.spacing.threeXL,

    "&:focus": {
      outline: "none",
    },
    "&:focus-visible": {
      boxShadow: `0 0 0 0.2rem ${transparentize(theme.colors.gray90, 0.8)}`,
    },
    "&:hover": {
      backgroundColor: theme.colors.darkenedBgMix25,
    },
    "&:disabled, &:disabled:hover, &:disabled:active": {
      backgroundColor: theme.colors.lightGray,
      borderColor: theme.colors.transparent,
      color: theme.colors.gray,
    },
  }
})

// Take out padding for this specific button, so we can ensure it's 32x32px like other buttons in Community Cloud
export const StyledHeaderNoPaddingButton = styled(
  StyledHeaderButton
)<RequiredBaseButtonProps>(() => {
  return {
    padding: 0,
  }
})

export const StyledBorderlessIconButton = styled(
  StyledBaseButton
)<RequiredBaseButtonProps>(({ size, theme }) => {
  const iconPadding: Record<BaseButtonSize, string> = {
    [BaseButtonSize.XSMALL]: theme.spacing.threeXS,
    [BaseButtonSize.SMALL]: theme.spacing.twoXS,
    [BaseButtonSize.MEDIUM]: theme.spacing.md,
    [BaseButtonSize.LARGE]: theme.spacing.lg,
  }

  return {
    backgroundColor: theme.colors.transparent,
    color: theme.colors.fadedText60,
    padding: iconPadding[size],
    marginLeft: theme.spacing.none,
    marginRight: theme.spacing.none,

    border: "none",
    display: "flex",
    minHeight: "unset",

    "&:focus": {
      boxShadow: "none",
      outline: "none",
    },
    "&:hover": {
      color: theme.colors.text,
    },
    "&:disabled, &:disabled:hover, &:disabled:active": {
      color: theme.colors.fadedText20,
      cursor: "not-allowed",
    },
  }
})

export const StyledBorderlessIconButtonActive = styled(
  StyledBorderlessIconButton
)<RequiredBaseButtonProps>(({ theme }) => {
  return {
    color: theme.colors.bodyText,
  }
})

export const StyledTooltipNormal = styled.div(({ theme }) => ({
  display: "block",
  [`@media (max-width: ${theme.breakpoints.sm})`]: {
    display: "none",
  },
}))

export const StyledTooltipMobile = styled.div(({ theme }) => ({
  display: "none",
  [`@media (max-width: ${theme.breakpoints.sm})`]: {
    display: "block",
  },
}))

export const StyledElementToolbarButton = styled(
  StyledBaseButton
)<RequiredBaseButtonProps>(({ theme }) => {
  return {
    backgroundColor: theme.colors.transparent,
    border: "none",
    padding: theme.spacing.xs,
    fontSize: theme.fontSizes.twoSm,
    marginLeft: theme.spacing.none,
    marginRight: theme.spacing.none,
    display: "flex",
    gap: theme.spacing.xs,
    alignItems: "center",
    minHeight: "unset",
    // line height should be the same as the icon size
    lineHeight: theme.iconSizes.md,

    "&:focus": {
      outline: "none",
      border: "none",
      boxShadow: "none",
    },
    "&:focus-visible": {
      outline: "none",
      border: "none",
      boxShadow: "none",
      backgroundColor: theme.colors.darkenedBgMix25,
    },
    "&:hover": {
      backgroundColor: theme.colors.darkenedBgMix25,
    },
    "&:disabled, &:disabled:hover, &:disabled:active": {
      backgroundColor: theme.colors.lightGray,
      borderColor: theme.colors.transparent,
      color: theme.colors.gray,
    },
  }
})<|MERGE_RESOLUTION|>--- conflicted
+++ resolved
@@ -278,11 +278,6 @@
     background: theme.colors.bgColor,
     color: theme.colors.text,
     border: `${theme.sizes.borderWidth} solid ${theme.colors.borderColor}`,
-<<<<<<< HEAD
-=======
-    borderRadius: theme.radii.full,
-    padding: `${theme.spacing.twoXS} ${theme.spacing.md}`,
->>>>>>> 9e3d73fe
     fontSize: theme.fontSizes.sm,
     lineHeight: theme.lineHeights.base,
     fontWeight: theme.fontWeights.normal,
@@ -321,7 +316,7 @@
   StyledButtonGroupBaseButton
 )<RequiredBaseButtonProps>(({ theme }) => {
   return {
-    borderRadius: theme.radii.xxxl,
+    borderRadius: theme.radii.full,
     padding: `${theme.spacing.twoXS} ${theme.spacing.md}`,
     gap: theme.spacing.xs,
   }
@@ -347,7 +342,7 @@
 )<RequiredBaseButtonProps>(({ theme }) => {
   return {
     padding: `${theme.spacing.twoXS} ${theme.spacing.lg}`,
-    borderRadius: theme.radii.none,
+    borderRadius: "0",
     flex: "1 0 fit-content",
     maxWidth: "100%",
     marginRight: `-${theme.sizes.borderWidth}`, // Add negative margin to overlap borders
