--- conflicted
+++ resolved
@@ -464,10 +464,6 @@
   function remarkStreamlitLogo() {
     return (tree: any) => {
       function replaceStreamlit(): any {
-<<<<<<< HEAD
-        console.log("found streamlit")
-=======
->>>>>>> 705aac96
         return {
           type: "text",
           value: "",
@@ -476,10 +472,6 @@
             hProperties: {
               src: streamlitLogo,
               alt: "Streamlit logo",
-<<<<<<< HEAD
-              // style: "height: 0.75em; vertical-align: middle;",
-=======
->>>>>>> 705aac96
               style: {
                 display: "inline-block",
                 // Disable selection for copying it as text.
@@ -502,7 +494,6 @@
     }
   }
 
-<<<<<<< HEAD
   function remarkTypographicalSymbols() {
     return (tree: any) => {
       visit(tree, (node, index, parent) => {
@@ -544,8 +535,6 @@
     }
   }
 
-=======
->>>>>>> 705aac96
   const plugins = [
     remarkMathPlugin,
     remarkEmoji,
@@ -554,10 +543,7 @@
     remarkColoring,
     remarkMaterialIcons,
     remarkStreamlitLogo,
-<<<<<<< HEAD
     remarkTypographicalSymbols,
-=======
->>>>>>> 705aac96
   ]
 
   const rehypePlugins: PluggableList = [
