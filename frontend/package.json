--- conflicted
+++ resolved
@@ -27,12 +27,7 @@
     }
   },
   "dependencies": {
-<<<<<<< HEAD
     "@apache-arrow/esnext-esm": "^0.15.1",
-    "@types/classnames": "^2.2.9",
-    "@types/katex": "^0.10.2",
-=======
->>>>>>> 98ec6b09
     "aws-sdk": "^2.524.0",
     "axios": "^0.19.0",
     "baseui": "^8.17.1",
