{
  "name": "streamlit-browser",
  "version": "0.67.1",
  "private": true,
  "homepage": "./",
  "scripts": {
    "analyze": "source-map-explorer 'build/static/js/*.js'",
    "start": "env NODE_OPTIONS=--max_old_space_size=4096 craco start",
    "build": "env NODE_OPTIONS=--max_old_space_size=4096 craco build",
    "test": "env NODE_OPTIONS=--max_old_space_size=4096 craco test --env=jsdom",
    "test:coverage": "env NODE_OPTIONS=--max_old_space_size=4096 craco test --env=jsdom --coverage --watchAll false --watch false ./",
    "cy:open": "unset NODE_OPTIONS && cypress open --env devicePixelRatio=1",
    "cy:run": "unset NODE_OPTIONS && cypress run",
    "cy:run-flaky": "yarn cy:run --config integrationFolder=../e2e_flaky/specs",
    "cy:run-all": "../scripts/run_e2e_tests.py -a",
    "cy:run-all-flaky": "yarn cy:run-all -f",
    "_cy:serve-and-run": "NODE_OPTIONS=--max_old_space_size=4096 start-server-and-test start http://localhost:3000",
    "cy:serve-and-run-all": "yarn _cy:serve-and-run -- cy:run-all",
    "cy:serve-and-run-all-flaky": "yarn _cy:serve-and-run -- cy:run-all-flaky",
    "typecheck": "tsc --noEmit"
  },
  "jest": {
    "snapshotSerializers": [
      "enzyme-to-json/serializer"
    ],
    "coverageReporters": [
      "text",
      "html"
    ]
  },
  "husky": {
    "hooks": {
      "pre-commit": "sh ../scripts/format.sh"
    }
  },
  "dependencies": {
    "@bokeh/bokehjs": "2.0.0",
    "@loaders.gl/core": "^2.2.8",
    "@loaders.gl/csv": "^2.2.8",
    "aws-sdk": "^2.729.0",
    "axios": "^0.19.2",
    "baseui": "9.71.0",
    "bootstrap": "^4.5.2",
    "camelcase": "^5.2.0",
    "classnames": "^2.2.6",
    "clipboard": "^2.0.6",
<<<<<<< HEAD
    "copy-to-clipboard": "^3.3.1",
    "d3": "^5.12.0",
=======
    "d3": "^5.16.0",
>>>>>>> 60fc5046
    "d3-graphviz": "^2.6.1",
    "deck.gl": "^8.2.5",
    "dompurify": "^2.0.12",
    "hoist-non-react-statics": "^3.3.2",
    "immutable": "^4.0.0-rc.12",
    "katex": "^0.11.1",
    "lodash": "^4.17.19",
    "mapbox-gl": "^1.11.1",
    "moment": "^2.27.0",
    "moment-duration-format": "^2.3.2",
    "node-emoji": "^1.10.0",
    "node-sass": "^4.14.1",
    "numbro": "^2.3.1",
    "plotly.js": "^1.54.7",
    "prismjs": "^1.21.0",
    "protobufjs": "~6.9.0",
    "query-string": "^6.13.1",
    "react": "^16.13.1",
    "react-color": "^2.18.1",
<<<<<<< HEAD
    "react-dom": "^16.8.4",
=======
    "react-copy-to-clipboard": "^5.0.2",
    "react-dom": "^16.13.1",
>>>>>>> 60fc5046
    "react-feather": "^2.0.8",
    "react-google-login": "^5.1.21",
    "react-hotkeys": "^1.1.4",
    "react-json-view": "^1.19.1",
    "react-katex": "^2.0.2",
    "react-map-gl": "^5.2.7",
    "react-markdown": "^4.3.1",
    "react-plotly.js": "^2.4.0",
    "react-test-renderer": "^16.13.1",
    "react-transition-group": "^4.4.1",
    "react-virtualized": "^9.21.2",
    "react-window": "^1.8.5",
    "reactstrap": "^8.5.1",
    "remark-emoji": "^2.1.0",
    "remark-math": "^2.0.1",
    "sprintf-js": "^1.1.2",
    "styletron-engine-atomic": "^1.4.6",
    "styletron-react": "^5.2.6",
    "typed-signals": "^1.0.5",
    "vega": "^5.13.0",
    "vega-embed": "^6.10.0",
    "vega-lite": "^4.14.1",
    "which-browser": "^0.5.1",
    "xxhashjs": "^0.2.2"
  },
  "devDependencies": {
    "@craco/craco": "^5.6.4",
    "@deck.gl/json": "^8.2.5",
    "@types/classnames": "^2.2.10",
    "@types/clipboard": "^2.0.1",
    "@types/d3": "^5.7.2",
    "@types/d3-graphviz": "^2.6.3",
    "@types/dom-mediacapture-record": "^1.0.7",
    "@types/dompurify": "^2.0.3",
    "@types/enzyme": "^3.10.5",
    "@types/fetch-mock": "^7.3.2",
    "@types/hoist-non-react-statics": "^3.3.1",
    "@types/jest": "^24.0.11",
    "@types/katex": "^0.10.2",
    "@types/lodash": "^4.14.159",
    "@types/mocha": "^5.2.7",
    "@types/moment-duration-format": "^2.2.2",
    "@types/node": "^12.7.4",
    "@types/node-emoji": "^1.8.1",
    "@types/numeral": "^0.0.26",
    "@types/plotly.js": "^1.50.16",
    "@types/prismjs": "^1.16.1",
    "@types/react": "^16.9.45",
    "@types/react-color": "^3.0.4",
    "@types/react-copy-to-clipboard": "^4.3.0",
    "@types/react-dom": "^16.9.8",
    "@types/react-map-gl": "^5.2.6",
    "@types/react-plotly.js": "^2.2.4",
    "@types/react-transition-group": "^4.4.0",
    "@types/react-virtualized": "^9.21.10",
    "@types/react-window": "^1.8.2",
    "@types/reactstrap": "^8.5.0",
    "@types/sprintf-js": "^1.1.2",
    "@types/styletron-engine-atomic": "^1.1.0",
    "@types/styletron-react": "^5.0.2",
    "@types/styletron-standard": "^2.0.1",
    "@types/xxhashjs": "^0.2.2",
    "@typescript-eslint/eslint-plugin": "^4.0.1",
    "@typescript-eslint/parser": "^4.0.1",
    "axios-mock-adapter": "^1.18.2",
    "cypress": "4.1.0",
    "cypress-file-upload": "^3.5.1",
    "cypress-image-snapshot": "^3.1.1",
    "enzyme": "^3.11.0",
    "enzyme-adapter-react-16": "^1.15.3",
    "enzyme-to-json": "^3.5.0",
    "eslint-config-airbnb-typescript": "^9.0.0",
    "eslint-config-prettier": "^6.11.0",
    "eslint-plugin-import": "^2.22.0",
    "eslint-plugin-prettier": "^3.1.4",
    "eslint-plugin-react": "^7.20.6",
    "fetch-mock": "^7.3.9",
    "hard-source-webpack-plugin": "^0.13.1",
    "husky": "^3.0.5",
    "jest-canvas-mock": "^2.2.0",
    "mocha": "5.2.0",
    "mocha-junit-reporter": "^1.23.3",
    "mocha-multi-reporters": "^1.1.7",
    "mochawesome": "^4.0.1",
    "mochawesome-merge": "^2.0.1",
    "mochawesome-report-generator": "^4.0.1",
    "prettier": "^1.18.2",
    "pretty-quick": "^1.11.1",
    "react-scripts": "3.4.0",
    "scss-to-json": "^2.0.0",
    "source-map-explorer": "^2.4.2",
    "start-server-and-test": "^1.11.2",
    "timezone-mock": "^1.1.1",
    "typescript": "^3.9.5"
  },
  "resolutions": {
    "bl": "^2.2.1",
    "dot-prop": "^4.2.1",
    "esm": "^3.1.0",
    "handlebars": "^4.4.5",
    "https-proxy-agent": "^2.2.4",
    "jquery": "^3.5.1",
    "kind-of": "^6.0.3",
    "minimist": "^0.2.1",
    "serialize-javascript": "^3.1.0",
    "static-eval": "^2.0.5",
    "websocket-extensions": "^0.1.4"
  },
  "browserslist": [
    ">0.2%",
    "not dead",
    "not ie <= 11",
    "not op_mini all"
  ]
}<|MERGE_RESOLUTION|>--- conflicted
+++ resolved
@@ -44,12 +44,8 @@
     "camelcase": "^5.2.0",
     "classnames": "^2.2.6",
     "clipboard": "^2.0.6",
-<<<<<<< HEAD
     "copy-to-clipboard": "^3.3.1",
-    "d3": "^5.12.0",
-=======
     "d3": "^5.16.0",
->>>>>>> 60fc5046
     "d3-graphviz": "^2.6.1",
     "deck.gl": "^8.2.5",
     "dompurify": "^2.0.12",
@@ -69,12 +65,7 @@
     "query-string": "^6.13.1",
     "react": "^16.13.1",
     "react-color": "^2.18.1",
-<<<<<<< HEAD
-    "react-dom": "^16.8.4",
-=======
-    "react-copy-to-clipboard": "^5.0.2",
     "react-dom": "^16.13.1",
->>>>>>> 60fc5046
     "react-feather": "^2.0.8",
     "react-google-login": "^5.1.21",
     "react-hotkeys": "^1.1.4",
