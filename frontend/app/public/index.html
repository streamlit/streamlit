--- conflicted
+++ resolved
@@ -23,14 +23,10 @@
       content="width=device-width, initial-scale=1, shrink-to-fit=no"
     />
     <link rel="shortcut icon" href="%PUBLIC_URL%/favicon.png" />
-<<<<<<< HEAD
-    <link rel="apple-touch-icon" href="%PUBLIC_URL%/logo192.png" />
     <link rel="manifest" href="/manifest.webmanifest" />
-=======
     <link rel="preload" href="%PUBLIC_URL%/static/media/SourceSansPro-Regular.0d69e5ff5e92ac64a0c9.woff2" as="font" type="font/woff2" crossorigin>
     <link rel="preload" href="%PUBLIC_URL%/static/media/SourceSansPro-SemiBold.abed79cd0df1827e18cf.woff2" as="font" type="font/woff2" crossorigin>
     <link rel="preload" href="%PUBLIC_URL%/static/media/SourceSansPro-Bold.118dea98980e20a81ced.woff2" as="font" type="font/woff2" crossorigin>
->>>>>>> 86fd3d7f
 
     <title>Streamlit</title>
 
