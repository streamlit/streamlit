--- conflicted
+++ resolved
@@ -228,13 +228,7 @@
   }
 })
 
-<<<<<<< HEAD
-export const StyledIFrameResizerAnchor = styled.div(() => ({
+export const StyledIFrameResizerAnchor = styled.div(({ theme }) => ({
   position: "relative" as const,
-  bottom: "0",
-=======
-export const StyledIFrameResizerAnchor = styled.div(({ theme }) => ({
-  position: "relative",
   bottom: theme.spacing.none,
->>>>>>> 07f8e106
 }))