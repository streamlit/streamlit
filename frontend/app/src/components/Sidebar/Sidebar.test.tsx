/**
 * Copyright (c) Streamlit Inc. (2018-2022) Snowflake Inc. (2022-2024)
 *
 * Licensed under the Apache License, Version 2.0 (the "License");
 * you may not use this file except in compliance with the License.
 * You may obtain a copy of the License at
 *
 *     http://www.apache.org/licenses/LICENSE-2.0
 *
 * Unless required by applicable law or agreed to in writing, software
 * distributed under the License is distributed on an "AS IS" BASIS,
 * WITHOUT WARRANTIES OR CONDITIONS OF ANY KIND, either express or implied.
 * See the License for the specific language governing permissions and
 * limitations under the License.
 */

import React from "react"
import "@testing-library/jest-dom"
import {
  screen,
  fireEvent,
  within,
  RenderResult,
} from "@testing-library/react"

import {
  render,
  mockEndpoints,
  emotionLightTheme,
  PageConfig,
  Logo,
} from "@streamlit/lib"
import Sidebar, { SidebarProps } from "./Sidebar"

jest.mock("@streamlit/lib/src/util/Hooks", () => ({
  __esModule: true,
  ...jest.requireActual("@streamlit/lib/src/util/Hooks"),
  useIsOverflowing: jest.fn(),
}))

const mockEndpointProp = mockEndpoints()

const mockEndpointProp = mockEndpoints()

function renderSidebar(props: Partial<SidebarProps> = {}): RenderResult {
  return render(
    <Sidebar
      endpoints={mockEndpointProp}
      chevronDownshift={0}
      theme={emotionLightTheme}
      appLogo={null}
      appPages={[]}
      onPageChange={jest.fn()}
      currentPageScriptHash={""}
      hasElements
      hideSidebarNav={false}
      {...props}
    />
  )
}

describe("Sidebar Component", () => {
  it("should render without crashing", () => {
    renderSidebar({})

    expect(screen.getByTestId("stSidebar")).toBeInTheDocument()
  })

  it("should render expanded", () => {
    renderSidebar({
      initialSidebarState: PageConfig.SidebarState.EXPANDED,
    })

    expect(screen.getByTestId("stSidebar")).toHaveAttribute(
      "aria-expanded",
      "true"
    )
  })

  it("should render collapsed", () => {
    renderSidebar({
      initialSidebarState: PageConfig.SidebarState.COLLAPSED,
    })

    expect(screen.getByTestId("stSidebar")).toHaveAttribute(
      "aria-expanded",
      "false"
    )
  })

  it("should collapse on toggle if expanded", () => {
    renderSidebar({
      initialSidebarState: PageConfig.SidebarState.EXPANDED,
    })

    expect(screen.getByTestId("stSidebar")).toHaveAttribute(
      "aria-expanded",
      "true"
    )

    // Click the close sidebar <
    fireEvent.mouseOver(screen.getByTestId("stSidebarHeader"))
    fireEvent.click(screen.getByRole("button"))

    expect(screen.getByTestId("stSidebar")).toHaveAttribute(
      "aria-expanded",
      "false"
    )
  })

  it("should expand on toggle if collapsed", () => {
    renderSidebar({
      initialSidebarState: PageConfig.SidebarState.COLLAPSED,
    })

    expect(screen.getByTestId("stSidebar")).toHaveAttribute(
      "aria-expanded",
      "false"
    )

    // Click the expand sidebar > button
    const expandButton = within(
      screen.getByTestId("collapsedControl")
    ).getByRole("button")
    fireEvent.click(expandButton)

    expect(screen.getByTestId("stSidebar")).toHaveAttribute(
      "aria-expanded",
      "true"
    )
  })

  it("chevron does not render if sidebar expanded", () => {
    renderSidebar({
      initialSidebarState: PageConfig.SidebarState.EXPANDED,
    })

    expect(screen.queryByTestId("collapsedControl")).not.toBeInTheDocument()
  })

  it("shows/hides the collapse arrow when hovering over top of sidebar", () => {
    const appPages = [
      { pageName: "first_page", pageScriptHash: "page_hash" },
      { pageName: "second_page", pageScriptHash: "page_hash2" },
    ]
    renderSidebar({ appPages })

    // Hidden when not hovering near the top of sidebar
    expect(screen.getByTestId("stSidebarCollapseButton")).toHaveStyle(
      "display: none"
    )

    // Hover over the sidebar header
    fireEvent.mouseOver(screen.getByTestId("stSidebarHeader"))

    // Displays the collapse <
    expect(screen.getByTestId("stSidebarCollapseButton")).toHaveStyle(
      "display: auto"
    )
  })

<<<<<<< HEAD
  it("has no top padding if no SidebarNav is displayed", () => {
    renderSidebar({
=======
  it("has same top padding whether or not SidebarNav is displayed", () => {
    const { unmount } = renderSidebar({
>>>>>>> ec70dd36
      appPages: [{ pageName: "streamlit_app", pageScriptHash: "page_hash" }],
    })

    expect(screen.getByTestId("stSidebarUserContent")).toHaveStyle(
<<<<<<< HEAD
      "padding-top: 0"
=======
      "padding-top: 1rem"
>>>>>>> ec70dd36
    )

<<<<<<< HEAD
  it("has small padding if the SidebarNav is displayed", () => {
=======
    unmount()

>>>>>>> ec70dd36
    renderSidebar({
      appPages: [
        { pageName: "streamlit_app", pageScriptHash: "page_hash" },
        { pageName: "streamlit_app2", pageScriptHash: "page_hash2" },
      ],
    })

    expect(screen.getByTestId("stSidebarUserContent")).toHaveStyle(
      "padding-top: 1.5rem"
    )
  })

  it("uses the default chevron spacing if chevronDownshift is zero", () => {
    renderSidebar({
      chevronDownshift: 0,
      initialSidebarState: PageConfig.SidebarState.COLLAPSED,
    })

    expect(screen.getByTestId("collapsedControl")).toHaveStyle("top: 1.25rem")
  })

  it("uses the given chevron spacing if chevronDownshift is nonzero", () => {
    renderSidebar({
      chevronDownshift: 50,
      initialSidebarState: PageConfig.SidebarState.COLLAPSED,
    })

    expect(screen.getByTestId("collapsedControl")).toHaveStyle("top: 50px")
  })

  it("renders SidebarNav component", () => {
    const appPages = [
      { pageName: "first_page", pageScriptHash: "page_hash" },
      { pageName: "second_page", pageScriptHash: "page_hash2" },
    ]
    renderSidebar({ appPages })

    expect(screen.getByTestId("stSidebarNav")).toBeInTheDocument()

    const sidebarAppPages = screen.getAllByRole("listitem")
    expect(sidebarAppPages).toHaveLength(2)
    expect(sidebarAppPages[0]).toHaveTextContent("first page")
    expect(sidebarAppPages[1]).toHaveTextContent("second page")
  })

  it("can hide SidebarNav with the hideSidebarNav option", () => {
    const appPages = [
      { pageName: "streamlit_app", pageScriptHash: "page_hash" },
      { pageName: "streamlit_app2", pageScriptHash: "page_hash2" },
    ]
    renderSidebar({ appPages, hideSidebarNav: true })

    expect(screen.queryByTestId("stSidebarNav")).not.toBeInTheDocument()
<<<<<<< HEAD
    expect(screen.getByTestId("stSidebarUserContent")).toHaveStyle(
      "padding-top: 0"
    )
=======
  })

  describe("handles appLogo rendering", () => {
    const imageOnly = Logo.create({
      image:
        "https://global.discourse-cdn.com/business7/uploads/streamlit/original/2X/8/8cb5b6c0e1fe4e4ebfd30b769204c0d30c332fec.png",
    })

    const imageWithLink = Logo.create({
      image:
        "https://global.discourse-cdn.com/business7/uploads/streamlit/original/2X/8/8cb5b6c0e1fe4e4ebfd30b769204c0d30c332fec.png",
      link: "www.example.com",
    })

    const fullAppLogo = Logo.create({
      image:
        "https://global.discourse-cdn.com/business7/uploads/streamlit/original/2X/8/8cb5b6c0e1fe4e4ebfd30b769204c0d30c332fec.png",
      link: "www.example.com",
      iconImage: "https://docs.streamlit.io/logo.svg",
    })

    it("renders spacer if no logo provided", () => {
      renderSidebar({ appLogo: null })
      expect(screen.getByTestId("stLogoSpacer")).toBeInTheDocument()
    })

    it("renders logo when sidebar collapsed - uses iconImage if provided", () => {
      const sourceSpy = jest.spyOn(mockEndpointProp, "buildMediaURL")
      renderSidebar({
        initialSidebarState: PageConfig.SidebarState.COLLAPSED,
        appLogo: fullAppLogo,
      })
      const openSidebarContainer = screen.getByTestId("collapsedControl")
      expect(openSidebarContainer).toBeInTheDocument()
      const collapsedLogo = within(openSidebarContainer).getByTestId("stLogo")
      expect(collapsedLogo).toBeInTheDocument()
      expect(sourceSpy).toHaveBeenCalledWith(
        "https://docs.streamlit.io/logo.svg"
      )
    })

    it("renders logo when sidebar collapsed - defaults to image if no iconImage", () => {
      const sourceSpy = jest.spyOn(mockEndpointProp, "buildMediaURL")
      renderSidebar({
        initialSidebarState: PageConfig.SidebarState.COLLAPSED,
        appLogo: imageOnly,
      })
      const openSidebarContainer = screen.getByTestId("collapsedControl")
      expect(openSidebarContainer).toBeInTheDocument()
      const collapsedLogo = within(openSidebarContainer).getByTestId("stLogo")
      expect(collapsedLogo).toBeInTheDocument()
      expect(sourceSpy).toHaveBeenCalledWith(
        "https://global.discourse-cdn.com/business7/uploads/streamlit/original/2X/8/8cb5b6c0e1fe4e4ebfd30b769204c0d30c332fec.png"
      )
    })

    it("renders logo's image param when sidebar expanded", () => {
      const sourceSpy = jest.spyOn(mockEndpointProp, "buildMediaURL")
      renderSidebar({ appLogo: fullAppLogo })
      const sidebarLogoContainer = screen.getByTestId("stSidebarHeader")
      expect(sidebarLogoContainer).toBeInTheDocument()
      const sidebarLogo = within(sidebarLogoContainer).getByTestId("stLogo")
      expect(sidebarLogo).toBeInTheDocument()
      expect(sourceSpy).toHaveBeenCalledWith(
        "https://global.discourse-cdn.com/business7/uploads/streamlit/original/2X/8/8cb5b6c0e1fe4e4ebfd30b769204c0d30c332fec.png"
      )
    })

    it("renders logo - default image has no link", () => {
      renderSidebar({ appLogo: imageOnly })
      expect(screen.queryByTestId("stLogoLink")).not.toBeInTheDocument()
      expect(screen.getByTestId("stLogo")).toBeInTheDocument()
    })

    it("renders logo - image has link if provided", () => {
      renderSidebar({ appLogo: imageWithLink })
      expect(screen.getByTestId("stLogoLink")).toHaveAttribute(
        "href",
        "www.example.com"
      )
      expect(screen.getByTestId("stLogo")).toBeInTheDocument()
    })
>>>>>>> ec70dd36
  })

  describe("handles appLogo rendering", () => {
    const imageOnly = Logo.create({
      image:
        "https://global.discourse-cdn.com/business7/uploads/streamlit/original/2X/8/8cb5b6c0e1fe4e4ebfd30b769204c0d30c332fec.png",
    })

    const imageWithLink = Logo.create({
      image:
        "https://global.discourse-cdn.com/business7/uploads/streamlit/original/2X/8/8cb5b6c0e1fe4e4ebfd30b769204c0d30c332fec.png",
      link: "www.example.com",
    })

    const fullAppLogo = Logo.create({
      image:
        "https://global.discourse-cdn.com/business7/uploads/streamlit/original/2X/8/8cb5b6c0e1fe4e4ebfd30b769204c0d30c332fec.png",
      link: "www.example.com",
      collapsedImage: "https://docs.streamlit.io/logo.svg",
    })

    it("renders spacer if no logo provided", () => {
      renderSidebar({ appLogo: null })
      expect(screen.getByTestId("stLogoSpacer")).toBeInTheDocument()
    })

    it("renders logo when sidebar collapsed - uses collapsedImage if provided", () => {
      const sourceSpy = jest.spyOn(mockEndpointProp, "buildMediaURL")
      renderSidebar({
        initialSidebarState: PageConfig.SidebarState.COLLAPSED,
        appLogo: fullAppLogo,
      })
      const openSidebarContainer = screen.getByTestId("collapsedControl")
      expect(openSidebarContainer).toBeInTheDocument()
      const collapsedLogo = within(openSidebarContainer).getByTestId("stLogo")
      expect(collapsedLogo).toBeInTheDocument()
      expect(sourceSpy).toHaveBeenCalledWith(
        "https://docs.streamlit.io/logo.svg"
      )
    })

    it("renders logo when sidebar collapsed - defaults to image if no collapsedImage", () => {
      const sourceSpy = jest.spyOn(mockEndpointProp, "buildMediaURL")
      renderSidebar({
        initialSidebarState: PageConfig.SidebarState.COLLAPSED,
        appLogo: imageOnly,
      })
      const openSidebarContainer = screen.getByTestId("collapsedControl")
      expect(openSidebarContainer).toBeInTheDocument()
      const collapsedLogo = within(openSidebarContainer).getByTestId("stLogo")
      expect(collapsedLogo).toBeInTheDocument()
      expect(sourceSpy).toHaveBeenCalledWith(
        "https://global.discourse-cdn.com/business7/uploads/streamlit/original/2X/8/8cb5b6c0e1fe4e4ebfd30b769204c0d30c332fec.png"
      )
    })

    it("renders logo's image param when sidebar expanded", () => {
      const sourceSpy = jest.spyOn(mockEndpointProp, "buildMediaURL")
      renderSidebar({ appLogo: fullAppLogo })
      const sidebarLogoContainer = screen.getByTestId("stSidebarHeader")
      expect(sidebarLogoContainer).toBeInTheDocument()
      const sidebarLogo = within(sidebarLogoContainer).getByTestId("stLogo")
      expect(sidebarLogo).toBeInTheDocument()
      expect(sourceSpy).toHaveBeenCalledWith(
        "https://global.discourse-cdn.com/business7/uploads/streamlit/original/2X/8/8cb5b6c0e1fe4e4ebfd30b769204c0d30c332fec.png"
      )
    })

    it("renders logo - default image has no link", () => {
      renderSidebar({ appLogo: imageOnly })
      expect(screen.queryByTestId("stLogoLink")).not.toBeInTheDocument()
      expect(screen.getByTestId("stLogo")).toBeInTheDocument()
    })

    it("renders logo - image has link if provided", () => {
      renderSidebar({ appLogo: imageWithLink })
      expect(screen.getByTestId("stLogoLink")).toHaveAttribute(
        "href",
        "www.example.com"
      )
      expect(screen.getByTestId("stLogo")).toBeInTheDocument()
    })
  })
})<|MERGE_RESOLUTION|>--- conflicted
+++ resolved
@@ -37,8 +37,6 @@
   ...jest.requireActual("@streamlit/lib/src/util/Hooks"),
   useIsOverflowing: jest.fn(),
 }))
-
-const mockEndpointProp = mockEndpoints()
 
 const mockEndpointProp = mockEndpoints()
 
@@ -159,30 +157,17 @@
     )
   })
 
-<<<<<<< HEAD
   it("has no top padding if no SidebarNav is displayed", () => {
     renderSidebar({
-=======
-  it("has same top padding whether or not SidebarNav is displayed", () => {
-    const { unmount } = renderSidebar({
->>>>>>> ec70dd36
       appPages: [{ pageName: "streamlit_app", pageScriptHash: "page_hash" }],
     })
 
     expect(screen.getByTestId("stSidebarUserContent")).toHaveStyle(
-<<<<<<< HEAD
       "padding-top: 0"
-=======
-      "padding-top: 1rem"
->>>>>>> ec70dd36
-    )
-
-<<<<<<< HEAD
+    )
+  })
+
   it("has small padding if the SidebarNav is displayed", () => {
-=======
-    unmount()
-
->>>>>>> ec70dd36
     renderSidebar({
       appPages: [
         { pageName: "streamlit_app", pageScriptHash: "page_hash" },
@@ -236,11 +221,9 @@
     renderSidebar({ appPages, hideSidebarNav: true })
 
     expect(screen.queryByTestId("stSidebarNav")).not.toBeInTheDocument()
-<<<<<<< HEAD
     expect(screen.getByTestId("stSidebarUserContent")).toHaveStyle(
       "padding-top: 0"
     )
-=======
   })
 
   describe("handles appLogo rendering", () => {
@@ -323,88 +306,5 @@
       )
       expect(screen.getByTestId("stLogo")).toBeInTheDocument()
     })
->>>>>>> ec70dd36
-  })
-
-  describe("handles appLogo rendering", () => {
-    const imageOnly = Logo.create({
-      image:
-        "https://global.discourse-cdn.com/business7/uploads/streamlit/original/2X/8/8cb5b6c0e1fe4e4ebfd30b769204c0d30c332fec.png",
-    })
-
-    const imageWithLink = Logo.create({
-      image:
-        "https://global.discourse-cdn.com/business7/uploads/streamlit/original/2X/8/8cb5b6c0e1fe4e4ebfd30b769204c0d30c332fec.png",
-      link: "www.example.com",
-    })
-
-    const fullAppLogo = Logo.create({
-      image:
-        "https://global.discourse-cdn.com/business7/uploads/streamlit/original/2X/8/8cb5b6c0e1fe4e4ebfd30b769204c0d30c332fec.png",
-      link: "www.example.com",
-      collapsedImage: "https://docs.streamlit.io/logo.svg",
-    })
-
-    it("renders spacer if no logo provided", () => {
-      renderSidebar({ appLogo: null })
-      expect(screen.getByTestId("stLogoSpacer")).toBeInTheDocument()
-    })
-
-    it("renders logo when sidebar collapsed - uses collapsedImage if provided", () => {
-      const sourceSpy = jest.spyOn(mockEndpointProp, "buildMediaURL")
-      renderSidebar({
-        initialSidebarState: PageConfig.SidebarState.COLLAPSED,
-        appLogo: fullAppLogo,
-      })
-      const openSidebarContainer = screen.getByTestId("collapsedControl")
-      expect(openSidebarContainer).toBeInTheDocument()
-      const collapsedLogo = within(openSidebarContainer).getByTestId("stLogo")
-      expect(collapsedLogo).toBeInTheDocument()
-      expect(sourceSpy).toHaveBeenCalledWith(
-        "https://docs.streamlit.io/logo.svg"
-      )
-    })
-
-    it("renders logo when sidebar collapsed - defaults to image if no collapsedImage", () => {
-      const sourceSpy = jest.spyOn(mockEndpointProp, "buildMediaURL")
-      renderSidebar({
-        initialSidebarState: PageConfig.SidebarState.COLLAPSED,
-        appLogo: imageOnly,
-      })
-      const openSidebarContainer = screen.getByTestId("collapsedControl")
-      expect(openSidebarContainer).toBeInTheDocument()
-      const collapsedLogo = within(openSidebarContainer).getByTestId("stLogo")
-      expect(collapsedLogo).toBeInTheDocument()
-      expect(sourceSpy).toHaveBeenCalledWith(
-        "https://global.discourse-cdn.com/business7/uploads/streamlit/original/2X/8/8cb5b6c0e1fe4e4ebfd30b769204c0d30c332fec.png"
-      )
-    })
-
-    it("renders logo's image param when sidebar expanded", () => {
-      const sourceSpy = jest.spyOn(mockEndpointProp, "buildMediaURL")
-      renderSidebar({ appLogo: fullAppLogo })
-      const sidebarLogoContainer = screen.getByTestId("stSidebarHeader")
-      expect(sidebarLogoContainer).toBeInTheDocument()
-      const sidebarLogo = within(sidebarLogoContainer).getByTestId("stLogo")
-      expect(sidebarLogo).toBeInTheDocument()
-      expect(sourceSpy).toHaveBeenCalledWith(
-        "https://global.discourse-cdn.com/business7/uploads/streamlit/original/2X/8/8cb5b6c0e1fe4e4ebfd30b769204c0d30c332fec.png"
-      )
-    })
-
-    it("renders logo - default image has no link", () => {
-      renderSidebar({ appLogo: imageOnly })
-      expect(screen.queryByTestId("stLogoLink")).not.toBeInTheDocument()
-      expect(screen.getByTestId("stLogo")).toBeInTheDocument()
-    })
-
-    it("renders logo - image has link if provided", () => {
-      renderSidebar({ appLogo: imageWithLink })
-      expect(screen.getByTestId("stLogoLink")).toHaveAttribute(
-        "href",
-        "www.example.com"
-      )
-      expect(screen.getByTestId("stLogo")).toBeInTheDocument()
-    })
   })
 })