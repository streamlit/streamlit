--- conflicted
+++ resolved
@@ -309,7 +309,6 @@
 
     it("renders logo - default image has no link & medium size", () => {
       renderSidebar({ appLogo: imageOnly })
-<<<<<<< HEAD
       const sidebarLogoLink = within(
         screen.getByTestId("stSidebar")
       ).queryByTestId("stLogoLink")
@@ -317,11 +316,7 @@
       const sidebarLogo = within(screen.getByTestId("stSidebar")).getByTestId(
         "stLogo"
       )
-      expect(sidebarLogo).toBeInTheDocument()
-=======
-      expect(screen.queryByTestId("stLogoLink")).not.toBeInTheDocument()
-      expect(screen.getByTestId("stLogo")).toHaveStyle({ height: "1.5rem" })
->>>>>>> d3d00dcc
+      expect(sidebarLogo).toHaveStyle({ height: "1.5rem" })
     })
 
     it("renders logo - image has link if provided", () => {
@@ -333,16 +328,15 @@
       const sidebarLogo = within(screen.getByTestId("stSidebar")).getByTestId(
         "stLogo"
       )
-<<<<<<< HEAD
-      expect(sidebarLogo).toBeInTheDocument()
-=======
-      expect(screen.getByTestId("stLogo")).toHaveStyle({ height: "1.5rem" })
+      expect(sidebarLogo).toHaveStyle({ height: "1.5rem" })
     })
 
     it("renders logo - small size when specified", () => {
       renderSidebar({ appLogo: logoWithSize })
-      expect(screen.getByTestId("stLogo")).toHaveStyle({ height: "1.25rem" })
->>>>>>> d3d00dcc
+      const sidebarLogo = within(screen.getByTestId("stSidebar")).getByTestId(
+        "stLogo"
+      )
+      expect(sidebarLogo).toHaveStyle({ height: "1.25rem" })
     })
 
     it("sets maxWidth of logo based on sidebar width", () => {
