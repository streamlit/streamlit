/**
 * Copyright (c) Streamlit Inc. (2018-2022) Snowflake Inc. (2022-2024)
 *
 * Licensed under the Apache License, Version 2.0 (the "License");
 * you may not use this file except in compliance with the License.
 * You may obtain a copy of the License at
 *
 *     http://www.apache.org/licenses/LICENSE-2.0
 *
 * Unless required by applicable law or agreed to in writing, software
 * distributed under the License is distributed on an "AS IS" BASIS,
 * WITHOUT WARRANTIES OR CONDITIONS OF ANY KIND, either express or implied.
 * See the License for the specific language governing permissions and
 * limitations under the License.
 */

import React, {
  MouseEvent,
  ReactElement,
  ReactNode,
  useCallback,
  useContext,
  useEffect,
  useState,
} from "react"

import groupBy from "lodash/groupBy"
// We import react-device-detect in this way so that tests can mock its
// isMobile field sanely.
import * as reactDeviceDetect from "react-device-detect"

import {
  IAppPage,
  localStorageAvailable,
  StreamlitEndpoints,
} from "@streamlit/lib"
import { AppContext } from "@streamlit/app/src/components/AppContext"

import NavSection from "./NavSection"
import SidebarNavLink from "./SidebarNavLink"
import {
  StyledSidebarNavContainer,
  StyledSidebarNavItems,
  StyledSidebarNavSeparator,
  StyledViewButton,
} from "./styled-components"

export interface Props {
  endpoints: StreamlitEndpoints
  appPages: IAppPage[]
  navSections: string[]
  collapseSidebar: () => void
  currentPageScriptHash: string
  hasSidebarElements: boolean
<<<<<<< HEAD
  onPageChange: (pageName: string, queryString?: string) => void
=======
  expandSidebarNav: boolean
  onPageChange: (pageName: string) => void
>>>>>>> 07f8e106
}

// We make the sidebar nav collapsible when there are more than 12 pages.
const COLLAPSE_THRESHOLD = 12
// However, we show the first 10 pages when the sidebar is collapsed.
const NUM_PAGES_TO_SHOW_WHEN_COLLAPSED = 10

interface NavLinkProps {
  pageUrl: string
  page: IAppPage
  isActive: boolean
  onClick: (e: MouseEvent) => void
}

function NavLink({
  pageUrl,
  page,
  isActive,
  onClick,
}: NavLinkProps): ReactElement {
  const pageName = page.pageName as string

  return (
    <li>
      <SidebarNavLink
        isActive={isActive}
        pageUrl={pageUrl}
        icon={page.icon}
        onClick={onClick}
      >
        {pageName}
      </SidebarNavLink>
    </li>
  )
}

function generateNavSections(
  navSections: string[],
  appPages: IAppPage[],
  needsCollapse: boolean,
  generateNavLink: (page: IAppPage, index: number) => ReactElement
): ReactNode[] {
  const contents: ReactNode[] = []
  const pagesBySectionHeader = groupBy(
    appPages,
    page => page.sectionHeader || ""
  )
  let currentPageCount = 0
  navSections.forEach(header => {
    const sectionPages = pagesBySectionHeader[header] ?? []
    let viewablePages = sectionPages

    if (needsCollapse) {
      if (currentPageCount >= NUM_PAGES_TO_SHOW_WHEN_COLLAPSED) {
        // We cannot even show the section
        return
      } else if (
        currentPageCount + sectionPages.length >
        NUM_PAGES_TO_SHOW_WHEN_COLLAPSED
      ) {
        // We can partially show the section
        viewablePages = sectionPages.slice(
          0,
          NUM_PAGES_TO_SHOW_WHEN_COLLAPSED - currentPageCount
        )
      }
    }
    currentPageCount += viewablePages.length

    contents.push(
      <NavSection key={header} header={header}>
        {viewablePages.map(generateNavLink)}
      </NavSection>
    )
  })

  return contents
}

/** Displays a list of navigable app page links for multi-page apps. */
const SidebarNav = ({
  endpoints,
  appPages,
  collapseSidebar,
  expandSidebarNav,
  currentPageScriptHash,
  hasSidebarElements,
  navSections,
  onPageChange,
}: Props): ReactElement | null => {
  const [expanded, setExpanded] = useState(false)
  const { pageLinkBaseUrl } = useContext(AppContext)

  useEffect(() => {
    const cachedSidebarNavExpanded =
      localStorageAvailable() &&
      window.localStorage.getItem("sidebarNavState") === "expanded"

    if (!expanded && (expandSidebarNav || cachedSidebarNavExpanded)) {
      setExpanded(true)
    }
  }, [expanded, expandSidebarNav])

  const handleViewButtonClick = useCallback(() => {
    const nextState = !expanded
    if (localStorageAvailable()) {
      if (nextState) {
        localStorage.setItem("sidebarNavState", "expanded")
      } else {
        localStorage.removeItem("sidebarNavState")
      }
    }
    setExpanded(nextState)
  }, [expanded])

  const generateNavLink = useCallback(
    (page: IAppPage, index: number) => {
      const pageUrl = endpoints.buildAppPageURL(pageLinkBaseUrl, page)
      const isActive = page.pageScriptHash === currentPageScriptHash

      return (
        <NavLink
          key={`${page.pageName}-${index}`}
          pageUrl={pageUrl}
          page={page}
          isActive={isActive}
          onClick={e => {
            e.preventDefault()
            onPageChange(page.pageScriptHash as string)
            if (reactDeviceDetect.isMobile) {
              collapseSidebar()
            }
          }}
        />
      )
    },
    [
      collapseSidebar,
      currentPageScriptHash,
      endpoints,
      onPageChange,
      pageLinkBaseUrl,
    ]
  )

  let contents: ReactNode[] = []
  const totalPages = appPages.length
  const shouldShowViewButton =
    hasSidebarElements && totalPages > COLLAPSE_THRESHOLD && !expandSidebarNav
  const needsCollapse = shouldShowViewButton && !expanded
  if (navSections.length > 0) {
    // For MPAv2 with headers: renders a NavSection for each header with its respective pages
    contents = generateNavSections(
      navSections,
      appPages,
      needsCollapse,
      generateNavLink
    )
  } else {
    const viewablePages = needsCollapse
      ? appPages.slice(0, NUM_PAGES_TO_SHOW_WHEN_COLLAPSED)
      : appPages
    // For MPAv1 / MPAv2 with no section headers, single NavSection with all pages
    contents = viewablePages.map(generateNavLink)
  }

  return (
    <StyledSidebarNavContainer data-testid="stSidebarNav">
      <StyledSidebarNavItems data-testid="stSidebarNavItems">
        {contents}
      </StyledSidebarNavItems>
      {shouldShowViewButton && (
        <StyledViewButton
          onClick={handleViewButtonClick}
          data-testid="stSidebarNavViewButton"
        >
          {expanded
            ? "View less"
            : `View ${totalPages - NUM_PAGES_TO_SHOW_WHEN_COLLAPSED} more`}
        </StyledViewButton>
      )}
      {hasSidebarElements && (
        <StyledSidebarNavSeparator data-testid="stSidebarNavSeparator" />
      )}
    </StyledSidebarNavContainer>
  )
}

export default SidebarNav<|MERGE_RESOLUTION|>--- conflicted
+++ resolved
@@ -52,12 +52,8 @@
   collapseSidebar: () => void
   currentPageScriptHash: string
   hasSidebarElements: boolean
-<<<<<<< HEAD
+  expandSidebarNav: boolean
   onPageChange: (pageName: string, queryString?: string) => void
-=======
-  expandSidebarNav: boolean
-  onPageChange: (pageName: string) => void
->>>>>>> 07f8e106
 }
 
 // We make the sidebar nav collapsible when there are more than 12 pages.
