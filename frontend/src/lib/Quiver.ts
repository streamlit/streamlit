--- conflicted
+++ resolved
@@ -15,24 +15,6 @@
  * limitations under the License.
  */
 
-<<<<<<< HEAD
-import { Table, Vector } from "apache-arrow"
-import { range, unzip, cloneDeep } from "lodash"
-
-import { IArrow, Styler as StylerProto } from "src/autogen/proto"
-
-/** Data types used by ArrowJS. */
-type DataType =
-  | null
-  | boolean
-  | number
-  | string
-  | Date // datetime
-  | Int32Array // int
-  | Uint8Array // bytes
-  | Vector // arrays
-
-=======
 // Private members use _.
 /* eslint-disable no-underscore-dangle */
 
@@ -52,7 +34,6 @@
   | Uint8Array // bytes
   | Vector // arrays
 
->>>>>>> eb350ac5
 /**
  * A row-major grid of DataFrame index header values.
  */
@@ -105,11 +86,7 @@
   meta: Record<string, any> | null
 }
 
-<<<<<<< HEAD
-enum IndexTypeName {
-=======
 export enum IndexTypeName {
->>>>>>> eb350ac5
   CategoricalIndex = "categorical",
   DatetimeIndex = "datetime",
   Float64Index = "float64",
@@ -236,31 +213,18 @@
  *  - columns, column header cells
  *  - data, data cells
  */
-<<<<<<< HEAD
-enum DataFrameCellType {
-=======
 export enum DataFrameCellType {
->>>>>>> eb350ac5
   BLANK = "blank",
   INDEX = "index",
   COLUMNS = "columns",
   DATA = "data",
 }
-<<<<<<< HEAD
 
 /** Data for a single cell in a DataFrame. */
 interface DataFrameCell {
   /** The cell's type (blank, index, columns, or data). */
   type: DataFrameCellType
 
-=======
-
-/** Data for a single cell in a DataFrame. */
-interface DataFrameCell {
-  /** The cell's type (blank, index, columns, or data). */
-  type: DataFrameCellType
-
->>>>>>> eb350ac5
   /** The cell's CSS id, if the DataFrame has Styler. */
   cssId?: string
 
@@ -271,9 +235,6 @@
   content: DataType
 
   /** The cell's content type. */
-<<<<<<< HEAD
-  contentType?: string
-=======
   // NOTE: `DataTypeName` should be used here, but as it's hard (maybe impossible)
   // to define such recursive types in TS, `string` will suffice for now.
   // For "blank" cells "contentType" is undefined.
@@ -287,7 +248,6 @@
    * code should apply a default formatting to the `content` value instead.
    */
   displayContent?: string
->>>>>>> eb350ac5
 }
 
 /**
@@ -295,21 +255,20 @@
  * (which is more useful for our frontend display code than Arrow's columnar format).
  */
 export class Quiver {
-<<<<<<< HEAD
-  /** DataFrame's index. */
-  private index: Index
-
-  /** DataFrame's column labels. */
-  private columns: Columns
+  /** DataFrame's index (matrix of row names). */
+  private _index: Index
+
+  /** DataFrame's column labels (matrix of column names). */
+  private _columns: Columns
 
   /** DataFrame's data. */
-  private data: Data
+  private _data: Data
 
   /** Types for DataFrame's index and data. */
-  private types: Types
-
-  /** DataFrame's Styler information. */
-  private styler?: Styler
+  private _types: Types
+
+  /** [optional] DataFrame's Styler data. This will be defined if the user styled the dataframe. */
+  private readonly styler?: Styler
 
   constructor(element: IArrow) {
     const table = Table.from(element.data)
@@ -325,10 +284,10 @@
 
     // The assignment is done below to avoid partially populating the instance
     // if an error is thrown.
-    this.index = index
-    this.columns = columns
-    this.data = data
-    this.types = types
+    this._index = index
+    this._columns = columns
+    this._data = data
+    this._types = types
     this.styler = styler
   }
 
@@ -403,397 +362,11 @@
     )
   }
 
-=======
-  /** DataFrame's index (matrix of row names). */
-  private _index: Index
-
-  /** DataFrame's column labels (matrix of column names). */
-  private _columns: Columns
-
-  /** DataFrame's data. */
-  private _data: Data
-
-  /** Types for DataFrame's index and data. */
-  private _types: Types
-
-  /** [optional] DataFrame's Styler data. This will be defined if the user styled the dataframe. */
-  private readonly styler?: Styler
-
-  constructor(element: IArrow) {
-    const table = Table.from(element.data)
-    const schema = Quiver.parseSchema(table)
-
-    const index = Quiver.parseIndex(table, schema)
-    const columns = Quiver.parseColumns(schema)
-    const data = Quiver.parseData(table, columns)
-    const types = Quiver.parseTypes(table, schema)
-    const styler = element.styler
-      ? Quiver.parseStyler(element.styler as StylerProto)
-      : undefined
-
-    // The assignment is done below to avoid partially populating the instance
-    // if an error is thrown.
-    this._index = index
-    this._columns = columns
-    this._data = data
-    this._types = types
-    this.styler = styler
-  }
-
-  /** Parse Arrow table's schema from a JSON string to an object. */
-  private static parseSchema(table: Table): Schema {
-    const schema = table.schema.metadata.get("pandas")
-    if (schema == null) {
-      // This should never happen!
-      throw new Error("Table schema is missing.")
-    }
-    return JSON.parse(schema)
-  }
-
-  /** Parse DataFrame's index header values. */
-  private static parseIndex(table: Table, schema: Schema): Index {
-    // Perform the following transformation:
-    // ["foo", "bar", "baz"] -> [[1, 2, 3], [4, 5, 6]] -> [[1, 4], [2, 5], [3, 6]]
-    // where "foo", "bar", and "baz" are names of a "non-range" type index.
-    return unzip(
-      schema.index_columns.map(indexName => {
-        // Generate a range using the "range" index metadata.
-        if (Quiver.isRangeIndex(indexName)) {
-          const { start, stop, step } = indexName as RangeIndex
-          return range(start, stop, step)
-        }
-
-        // Otherwise, use the index name to get the index column data.
-        const column = table.getColumn(indexName as string)
-        return range(0, column.length).map(rowIndex => column.get(rowIndex))
-      })
-    )
-  }
-
-  /** Parse DataFrame's column header values. */
-  private static parseColumns(schema: Schema): Columns {
-    // If DataFrame `columns` has multi-level indexing, the length of
-    // `column_indexes` will show how many levels there are.
-    const isMultiIndex = schema.column_indexes.length > 1
-
-    // Perform the following transformation:
-    // ["('1','foo')", "('2','bar')", "('3','baz')"] -> ... -> [["1", "2", "3"], ["foo", "bar", "baz"]]
-    return unzip(
-      schema.columns
-        .map(columnSchema => columnSchema.field_name)
-        // Filter out all index columns
-        .filter(fieldName => !schema.index_columns.includes(fieldName))
-        .map(fieldName =>
-          isMultiIndex
-            ? JSON.parse(
-                fieldName
-                  .replace(/\(/g, "[")
-                  .replace(/\)/g, "]")
-                  .replace(/'/g, '"')
-              )
-            : [fieldName]
-        )
-    )
-  }
-
-  /** Parse DataFrame's data. */
-  private static parseData(table: Table, columns: Columns): Data {
-    const numDataRows = table.length
-    const numDataColumns = columns.length > 0 ? columns[0].length : 0
-    if (numDataRows === 0 || numDataColumns === 0) {
-      return []
-    }
-
-    return range(0, numDataRows).map(rowIndex =>
-      range(0, numDataColumns).map(columnIndex =>
-        table.getColumnAt(columnIndex)?.get(rowIndex)
-      )
-    )
-  }
-
->>>>>>> eb350ac5
   /** Parse DataFrame's index and data types. */
   private static parseTypes(table: Table, schema: Schema): Types {
     const index = Quiver.parseIndexType(schema)
     const data = Quiver.parseDataType(table, schema)
     return { index, data }
-<<<<<<< HEAD
-  }
-
-  /** Parse types for each index column. */
-  private static parseIndexType(schema: Schema): IndexType[] {
-    return schema.index_columns.map(indexName => {
-      if (Quiver.isRangeIndex(indexName)) {
-        return {
-          name: IndexTypeName.RangeIndex,
-          meta: indexName as RangeIndex,
-        }
-      }
-
-      // Find the index column we're looking for in the schema.
-      const indexColumn = schema.columns.find(
-        column => column.field_name === indexName
-      )
-
-      // For `PeriodIndex` and `IntervalIndex` types are kept in `numpy_type`,
-      // for the rest of the indexes in `pandas_type`.
-      return {
-        name:
-          indexColumn?.pandas_type === "object"
-            ? (indexColumn?.numpy_type as IndexTypeName)
-            : (indexColumn?.pandas_type as IndexTypeName),
-        meta: indexColumn?.metadata || null,
-      }
-    })
-  }
-
-  /** Parse types for each non-index column. */
-  private static parseDataType(table: Table, schema: Schema): string[] {
-    const numDataRows = table.length
-    return numDataRows > 0
-      ? schema.columns
-          // Filter out all index columns
-          .filter(
-            columnSchema =>
-              !schema.index_columns.includes(columnSchema.field_name)
-          )
-          // For columns, `pandas_type` will point us to the correct type.
-          .map(columnSchema => columnSchema.pandas_type)
-      : []
-  }
-
-  /** Parse styler information from proto. */
-  private static parseStyler(styler: StylerProto): Styler {
-    return {
-      uuid: styler.uuid,
-      caption: styler.caption,
-      styles: styler.styles,
-
-      // Recursively create a new Quiver instance for Styler's display values.
-      // This values will be used for rendering the DataFrame, while the original values
-      // will be used for sorting, etc.
-      displayValues: new Quiver({ data: styler.displayValues }),
-    }
-  }
-
-  /** Concatenate the original DataFrame index with the given one. */
-  private concatIndexes(
-    otherIndex: Index,
-    otherIndexTypes: IndexType[]
-  ): Index {
-    // If one of the `index` arrays is empty, return the other one.
-    // Otherwise, they will have different types and an error will be thrown.
-    if (otherIndex.length === 0) {
-      return this.index
-    }
-    if (this.index.length === 0) {
-      return otherIndex
-    }
-
-    // Make sure indexes have same types.
-    if (!Quiver.sameIndexTypes(this.types.index, otherIndexTypes)) {
-      throw new Error(
-        `Cannot concatenate index type ${JSON.stringify(
-          this.types.index
-        )} with ${JSON.stringify(otherIndexTypes)}.`
-      )
-    }
-
-    if (this.types.index.length === 0) {
-      // This should never happen!
-      throw new Error("There was an error while parsing index types.")
-    }
-
-    // NOTE: "range" index cannot be a part of a multi-index, i.e.
-    // if the index type is "range", there will only be one element in the index array.
-    if (this.types.index[0].name === IndexTypeName.RangeIndex) {
-      // Continue the sequence for a "range" index.
-      // NOTE: The metadata of the original index will be used, i.e.
-      // if both indexes are of type "range" and they have different
-      // metadata (start, step, stop) values, the metadata of the given
-      // index will be ignored.
-      const { step, stop } = this.types.index[0].meta as RangeIndex
-      otherIndex = range(
-        stop,
-        // End is not inclusive
-        stop + otherIndex.length * step,
-        step
-      ).map(value => [value])
-    }
-
-    return this.index.concat(otherIndex)
-  }
-
-  /** True if both arrays contain the same index types in the same order. */
-  private static sameIndexTypes(t1: IndexType[], t2: IndexType[]): boolean {
-    // Make sure both indexes have same dimensions.
-    if (t1.length !== t2.length) {
-      return false
-    }
-
-    return t1.every(
-      (type: IndexType, index: number) => type.name === t2[index].name
-    )
-  }
-
-  /** Concatenate the original DataFrame data with the given one. */
-  private concatData(otherData: Data, otherDataType: string[]): Data {
-    // If one of the `data` arrays is empty, return the other one.
-    // Otherwise, they will have different types and an error will be thrown.
-    if (otherData.length === 0) {
-      return this.data
-    }
-    if (this.data.length === 0) {
-      return otherData
-    }
-
-    // Make sure `data` arrays have the same types.
-    if (!Quiver.sameDataTypes(this.types.data, otherDataType)) {
-      throw new Error(
-        `Cannot concatenate data type ${JSON.stringify(
-          this.types.data
-        )} with ${JSON.stringify(otherDataType)}.`
-      )
-    }
-
-    // Remove extra columns from the "other" DataFrame.
-    const slicedOtherData = otherData.map(data =>
-      data.slice(0, this.dimensions.dataColumns)
-    )
-    return this.data.concat(slicedOtherData)
-  }
-
-  /** True if both arrays contain the same data types in the same order. */
-  private static sameDataTypes(t1: string[], t2: string[]): boolean {
-    // NOTE: We remove extra columns from the DataFrame that we add rows from.
-    // Thus, as long as the length of `t2` is >= than `t1`, this will work properly.
-    return t1.every((type: string, index: number) => type === t2[index])
-  }
-
-  /** Concatenate index and data types. */
-  private concatTypes(otherTypes: Types): Types {
-    const index = this.concatIndexTypes(otherTypes.index)
-    const data = this.concatDataTypes(otherTypes.data)
-    return { index, data }
-  }
-
-  /** Concatenate index types. */
-  private concatIndexTypes(otherIndexTypes: IndexType[]): IndexType[] {
-    // If one of the `types` arrays is empty, return the other one.
-    // Otherwise, an empty array will be returned.
-    if (otherIndexTypes.length === 0) {
-      return this.types.index
-    }
-    if (this.types.index.length === 0) {
-      return otherIndexTypes
-    }
-
-    // Make sure indexes have same types.
-    if (!Quiver.sameIndexTypes(this.types.index, otherIndexTypes)) {
-      throw new Error(
-        `Cannot concatenate index type ${JSON.stringify(
-          this.types.index
-        )} with ${JSON.stringify(otherIndexTypes)}.`
-      )
-    }
-
-    // TL;DR This sets the new stop value.
-    return this.types.index.map(indexType => {
-      // NOTE: "range" index cannot be a part of a multi-index, i.e.
-      // if the index type is "range", there will only be one element in the index array.
-      if (indexType.name === IndexTypeName.RangeIndex) {
-        const { stop, step } = indexType.meta as RangeIndex
-        const {
-          start: otherStart,
-          stop: otherStop,
-          step: otherStep,
-        } = otherIndexTypes[0].meta as RangeIndex
-        const otherRangeIndexLength = (otherStop - otherStart) / otherStep
-        const newStop = stop + otherRangeIndexLength * step
-        return {
-          ...indexType,
-          meta: {
-            ...indexType.meta,
-            stop: newStop,
-          },
-        }
-      }
-      return indexType
-    })
-  }
-
-  /** Concatenate types of data columns. */
-  private concatDataTypes(otherDataTypes: string[]): string[] {
-    if (this.types.data.length === 0) {
-      return otherDataTypes
-    }
-
-    return this.types.data
-  }
-
-  /** True if the index name represents a "range" index. */
-  private static isRangeIndex(indexName: string | RangeIndex): boolean {
-    return typeof indexName === "object" && indexName.kind === "range"
-  }
-
-  /** True if the DataFrame has no index, columns, and data. */
-  public isEmpty(): boolean {
-    return (
-      this.index.length === 0 &&
-      this.columns.length === 0 &&
-      this.data.length === 0
-    )
-  }
-
-  /** Takes the data and it's type and nicely formats it. */
-  public static format(x: DataType, type?: string): string {
-    if (x instanceof Vector) {
-      // Covers the case with nested arrays in data.
-      return JSON.stringify(x)
-    }
-    if (x == null) {
-      return "nan"
-    }
-    return x.toString()
-  }
-
-  /**
-   * The DataFrame's CSS id, if it has one.
-   *
-   * If the DataFrame has a Styler, the  CSS id is `T_${StylerUUID}`. Otherwise,
-   * it's undefined.
-   *
-   * This id is used by styled tables and styled dataframes to associate
-   * the Styler CSS with the styled data.
-   */
-  public get cssId(): string | undefined {
-    if (this.styler?.uuid == null) {
-      return undefined
-    }
-
-    return `T_${this.styler.uuid}`
-  }
-
-  /** The DataFrame's CSS styles, if it has a Styler. */
-  public get cssStyles(): string | undefined {
-    return this.styler?.styles || undefined
-  }
-
-  /** The DataFrame's caption, if it's been set. */
-  public get caption(): string | undefined {
-    return this.styler?.caption || undefined
-  }
-
-  /** The DataFrame's dimensions. */
-  public get dimensions(): DataFrameDimensions {
-    const [headerColumns, dataRowsCheck] = this.index.length
-      ? [this.index[0].length, this.index.length]
-      : [1, 0]
-
-    const [headerRows, dataColumnsCheck] = this.columns.length
-      ? [this.columns.length, this.columns[0].length]
-      : [1, 0]
-=======
   }
 
   /** Parse types for each index column. */
@@ -899,7 +472,6 @@
 
     return this._index.concat(otherIndex)
   }
->>>>>>> eb350ac5
 
   /** True if both arrays contain the same index types in the same order. */
   private static sameIndexTypes(t1: IndexType[], t2: IndexType[]): boolean {
@@ -1109,8 +681,6 @@
     }
   }
 
-<<<<<<< HEAD
-=======
   /** True if the DataFrame has no index, columns, and data. */
   public isEmpty(): boolean {
     return (
@@ -1120,7 +690,6 @@
     )
   }
 
->>>>>>> eb350ac5
   /** Return a single cell in the table. */
   public getCell(rowIndex: number, columnIndex: number): DataFrameCell {
     const { headerRows, headerColumns, rows, columns } = this.dimensions
@@ -1167,13 +736,8 @@
         `row${dataRowIndex}`,
       ].join(" ")
 
-<<<<<<< HEAD
-      const contentType = this.types.index[columnIndex].name
-      const content = this.index[dataRowIndex][columnIndex]
-=======
       const contentType = this._types.index[columnIndex].name
       const content = this._index[dataRowIndex][columnIndex]
->>>>>>> eb350ac5
 
       return {
         type: DataFrameCellType.INDEX,
@@ -1200,13 +764,9 @@
       return {
         type: DataFrameCellType.COLUMNS,
         cssClass,
-<<<<<<< HEAD
-        content: this.columns[rowIndex][dataColumnIndex],
-=======
         content: this._columns[rowIndex][dataColumnIndex],
         // ArrowJS automatically converts "columns" cells to strings.
         contentType: "unicode",
->>>>>>> eb350ac5
       }
     }
 
@@ -1216,7 +776,6 @@
     const cssId = this.styler?.uuid
       ? `T_${this.styler.uuid}row${dataRowIndex}_col${dataColumnIndex}`
       : undefined
-<<<<<<< HEAD
 
     // Data cells include `data`.
     const cssClass = [
@@ -1225,26 +784,12 @@
       `col${dataColumnIndex}`,
     ].join(" ")
 
-    const contentType = this.types.data[dataColumnIndex]
-    const content = this.styler?.displayValues
-      ? this.styler.displayValues.getCell(rowIndex, columnIndex).content
-      : this.data[dataRowIndex][dataColumnIndex]
-=======
-
-    // Data cells include `data`.
-    const cssClass = [
-      "data",
-      `row${dataRowIndex}`,
-      `col${dataColumnIndex}`,
-    ].join(" ")
-
     const contentType = this._types.data[dataColumnIndex]
     const content = this._data[dataRowIndex][dataColumnIndex]
     const displayContent = this.styler?.displayValues
       ? (this.styler.displayValues.getCell(rowIndex, columnIndex)
           .content as string)
       : undefined
->>>>>>> eb350ac5
 
     return {
       type: DataFrameCellType.DATA,
@@ -1252,10 +797,7 @@
       cssClass,
       content,
       contentType,
-<<<<<<< HEAD
-=======
       displayContent,
->>>>>>> eb350ac5
     }
   }
 
@@ -1276,33 +818,16 @@
     // We need to handle this separately, as columns need to be reassigned.
     // We don't concatenate columns in the general case.
     if (this.isEmpty()) {
-<<<<<<< HEAD
-      this.index = cloneDeep(other.index)
-      this.columns = cloneDeep(other.columns)
-      this.data = cloneDeep(other.data)
-      this.types = cloneDeep(other.types)
-=======
       this._index = cloneDeep(other._index)
       this._columns = cloneDeep(other._columns)
       this._data = cloneDeep(other._data)
       this._types = cloneDeep(other._types)
->>>>>>> eb350ac5
       return
     }
 
     // Concatenate all data into temporary variables. If any of
     // these operations fail, an error will be thrown and we'll prematurely
     // exit the function.
-<<<<<<< HEAD
-    const index = this.concatIndexes(other.index, other.types.index)
-    const data = this.concatData(other.data, other.types.data)
-    const types = this.concatTypes(other.types)
-
-    // If we get here, then we had no concatenation errors.
-    this.index = index
-    this.data = data
-    this.types = types
-=======
     const index = this.concatIndexes(other._index, other._types.index)
     const data = this.concatData(other._data, other._types.data)
     const types = this.concatTypes(other._types)
@@ -1311,6 +836,5 @@
     this._index = index
     this._data = data
     this._types = types
->>>>>>> eb350ac5
   }
 }