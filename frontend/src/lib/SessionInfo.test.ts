/**
 * @license
 * Copyright 2018-2021 Streamlit Inc.
 *
 * Licensed under the Apache License, Version 2.0 (the "License");
 * you may not use this file except in compliance with the License.
 * You may obtain a copy of the License at
 *
 *    http://www.apache.org/licenses/LICENSE-2.0
 *
 * Unless required by applicable law or agreed to in writing, software
 * distributed under the License is distributed on an "AS IS" BASIS,
 * WITHOUT WARRANTIES OR CONDITIONS OF ANY KIND, either express or implied.
 * See the License for the specific language governing permissions and
 * limitations under the License.
 */

import { SessionInfo } from "src/lib/SessionInfo"
<<<<<<< HEAD
import { NewApp } from "src/autogen/proto"
=======
import { NewSession } from "src/autogen/proto"
>>>>>>> 749c40f0

test("Throws an error when used before initialization", () => {
  expect(() => SessionInfo.current).toThrow()
})

test("Clears session info", () => {
  SessionInfo.current = new SessionInfo({
    sessionId: "sessionId",
    streamlitVersion: "sv",
    pythonVersion: "pv",
    installationId: "iid",
    installationIdV3: "iid3",
    authorEmail: "ae",
    maxCachedMessageAge: 2,
    commandLine: "command line",
    userMapboxToken: "mpt",
  })
  expect(SessionInfo.isSet()).toBe(true)

  SessionInfo.clearSession()
  expect(SessionInfo.isSet()).toBe(false)
})

test("Can be initialized from a protobuf", () => {
<<<<<<< HEAD
  const MESSAGE = new NewApp({
=======
  const MESSAGE = new NewSession({
>>>>>>> 749c40f0
    config: {
      sharingEnabled: false,
      gatherUsageStats: false,
      maxCachedMessageAge: 31,
      mapboxToken: "mapboxToken",
      allowRunOnSave: false,
    },
    initialize: {
      userInfo: {
        installationId: "installationId",
        installationIdV3: "installationIdV3",
        email: "email",
      },
      environmentInfo: {
        streamlitVersion: "streamlitVersion",
        pythonVersion: "pythonVersion",
      },
      sessionState: {
        runOnSave: false,
        scriptIsRunning: false,
      },
      sessionId: "sessionId",
      commandLine: "commandLine",
    },
  })

<<<<<<< HEAD
  const si = SessionInfo.fromNewAppMessage(MESSAGE)
=======
  const si = SessionInfo.fromNewSessionMessage(MESSAGE)
>>>>>>> 749c40f0
  expect(si.sessionId).toEqual("sessionId")
  expect(si.streamlitVersion).toEqual("streamlitVersion")
  expect(si.pythonVersion).toEqual("pythonVersion")
  expect(si.installationId).toEqual("installationId")
  expect(si.installationIdV3).toEqual("installationIdV3")
  expect(si.authorEmail).toEqual("email")
  expect(si.maxCachedMessageAge).toEqual(31)
  expect(si.commandLine).toEqual("commandLine")
})<|MERGE_RESOLUTION|>--- conflicted
+++ resolved
@@ -16,11 +16,7 @@
  */
 
 import { SessionInfo } from "src/lib/SessionInfo"
-<<<<<<< HEAD
-import { NewApp } from "src/autogen/proto"
-=======
 import { NewSession } from "src/autogen/proto"
->>>>>>> 749c40f0
 
 test("Throws an error when used before initialization", () => {
   expect(() => SessionInfo.current).toThrow()
@@ -45,11 +41,7 @@
 })
 
 test("Can be initialized from a protobuf", () => {
-<<<<<<< HEAD
-  const MESSAGE = new NewApp({
-=======
   const MESSAGE = new NewSession({
->>>>>>> 749c40f0
     config: {
       sharingEnabled: false,
       gatherUsageStats: false,
@@ -76,11 +68,7 @@
     },
   })
 
-<<<<<<< HEAD
-  const si = SessionInfo.fromNewAppMessage(MESSAGE)
-=======
   const si = SessionInfo.fromNewSessionMessage(MESSAGE)
->>>>>>> 749c40f0
   expect(si.sessionId).toEqual("sessionId")
   expect(si.streamlitVersion).toEqual("streamlitVersion")
   expect(si.pythonVersion).toEqual("pythonVersion")
