--- conflicted
+++ resolved
@@ -16,35 +16,21 @@
  */
 
 interface Args {
-<<<<<<< HEAD
-  streamlitVersion: string;
-  pythonVersion: string;
-  installationId: string;
-  authorEmail: string;
-  maxCachedMessageAge: number;
-=======
   streamlitVersion: string
   pythonVersion: string
   installationId: string
   authorEmail: string
   commandLine: string[]
->>>>>>> 7d0805db
+  maxCachedMessageAge: number
 }
 
 export class SessionInfo {
   // Fields that don't change during the lifetime of a session (i.e. a browser tab).
-<<<<<<< HEAD
-  public readonly streamlitVersion: string;
-  public readonly pythonVersion: string;
-  public readonly installationId: string;
-  public readonly authorEmail: string;
-  public readonly maxCachedMessageAge: number;
-=======
   public readonly streamlitVersion: string
   public readonly pythonVersion: string
   public readonly installationId: string
   public readonly authorEmail: string
->>>>>>> 7d0805db
+  public readonly maxCachedMessageAge: number
 
   // Fields that can change during the lifetime of a session.
   public commandLine: string[] = []
@@ -60,21 +46,17 @@
 
   public static get current(): SessionInfo {
     if (!SessionInfo.singleton) {
-<<<<<<< HEAD
-      throw new Error("Tried to use SessionInfo before it was initialized");
-=======
       throw new Error("Tried to use SessionInfo before it was initialized")
->>>>>>> 7d0805db
     }
     return SessionInfo.singleton;
   }
 
   public static set current(sm: SessionInfo) {
-    SessionInfo.singleton = sm;
+    SessionInfo.singleton = sm
   }
 
   public static isSet(): boolean {
-    return SessionInfo.singleton != null;
+    return SessionInfo.singleton != null
   }
 
   public constructor({
@@ -82,10 +64,7 @@
     pythonVersion,
     installationId,
     authorEmail,
-<<<<<<< HEAD
-    maxCachedMessageAge
-=======
->>>>>>> 7d0805db
+    maxCachedMessageAge,
   }: Args) {
     this.streamlitVersion = streamlitVersion;
     this.pythonVersion = pythonVersion;
