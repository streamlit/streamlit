/**
 * @license
 * Copyright 2018-2021 Streamlit Inc.
 *
 * Licensed under the Apache License, Version 2.0 (the "License");
 * you may not use this file except in compliance with the License.
 * You may obtain a copy of the License at
 *
 *    http://www.apache.org/licenses/LICENSE-2.0
 *
 * Unless required by applicable law or agreed to in writing, software
 * distributed under the License is distributed on an "AS IS" BASIS,
 * WITHOUT WARRANTIES OR CONDITIONS OF ANY KIND, either express or implied.
 * See the License for the specific language governing permissions and
 * limitations under the License.
 */

<<<<<<< HEAD
import { ArrowTable } from "autogen/proto"
import { WidgetInfo, WidgetStateManager } from "lib/WidgetStateManager"

const MOCK_ARROW_TABLE = new ArrowTable({
  data: new Uint8Array(),
  index: new Uint8Array(),
  columns: new Uint8Array(),
})

const MOCK_BYTES = new Uint8Array([0, 1, 2, 3])

const MOCK_JSON = { foo: "bar", baz: "qux" }

const MOCK_WIDGET = {
  id: "mockWidgetId",
  formId: "",
}

const MOCK_FORM_WIDGET = {
  id: "mockFormWidgetId",
  formId: "mockFormId",
}

describe("Widget State Manager", () => {
  let sendBackMsg: jest.Mock
  let pendingFormsChanged: jest.Mock
  let widgetMgr: WidgetStateManager
=======
import { ArrowTable } from "src/autogen/proto"
import { WidgetStateManager } from "src/lib/WidgetStateManager"

const MOCK_DATA = {
  widgetId: "NOT_A_REAL_ID",
  stringValue: "NOT_A_REAL_STRING_VALUE",
  booleanValue: true,
  intValue: 10,
  doubleValue: 0.1,
  stringArray: ["foo", "bar", "baz"],
  intArray: [1, 25, 50],
  doubleArray: [0.1, 0.25, 5],
  jsonValue: {
    foo: "bar",
    baz: "qux",
  },
  bytesValue: new Uint8Array([0, 1, 2, 3]),
  arrowValue: new ArrowTable({
    data: new Uint8Array(),
    index: new Uint8Array(),
    columns: new Uint8Array(),
  }),
}

describe("Widget State Manager", () => {
  jest.mock("src/lib/WidgetStateManager")
  const sendBackMsg = jest.fn()
  const widgetMgr = new WidgetStateManager(sendBackMsg)
>>>>>>> 1e8ae653

  beforeEach(() => {
    sendBackMsg = jest.fn()
    pendingFormsChanged = jest.fn()
    widgetMgr = new WidgetStateManager({
      sendRerunBackMsg: sendBackMsg,
      pendingFormsChanged,
    })
  })

  /** Select the mock WidgetInfo to use for a test. */
  const getWidget = ({ insideForm }: { insideForm: boolean }): WidgetInfo => {
    return insideForm ? MOCK_FORM_WIDGET : MOCK_WIDGET
  }

  /** Assert calls of our callback functions. */
  const assertCallbacks = ({ insideForm }: { insideForm: boolean }): void => {
    if (insideForm) {
      const widget = getWidget({ insideForm: true })
      const formIds = new Set([widget.formId])

      expect(sendBackMsg).not.toBeCalled()
      expect(pendingFormsChanged).toBeCalledTimes(1)
      expect(pendingFormsChanged).toHaveBeenLastCalledWith(formIds)
    } else {
      expect(sendBackMsg).toBeCalledTimes(1)
      expect(pendingFormsChanged).not.toBeCalled()
    }
  }

  it.each([false, true])(
    "sets string value correctly (insideForm=%p)",
    insideForm => {
      const widget = getWidget({ insideForm })
      widgetMgr.setStringValue(widget, "mockStringValue", { fromUi: true })
      expect(widgetMgr.getStringValue(widget)).toBe("mockStringValue")
      assertCallbacks({ insideForm })
    }
  )

  it.each([false, true])(
    "sets boolean value correctly (insideForm=%p)",
    insideForm => {
      const widget = getWidget({ insideForm })
      widgetMgr.setBoolValue(widget, true, { fromUi: true })
      expect(widgetMgr.getBoolValue(widget)).toBe(true)
      assertCallbacks({ insideForm })
    }
  )

  it.each([false, true])(
    "sets int value correctly (insideForm=%p)",
    insideForm => {
      const widget = getWidget({ insideForm })
      widgetMgr.setIntValue(widget, 100, { fromUi: true })
      expect(widgetMgr.getIntValue(widget)).toBe(100)
      assertCallbacks({ insideForm })
    }
  )

  it.each([false, true])(
    "sets float value correctly (insideForm=%p)",
    insideForm => {
      const widget = getWidget({ insideForm })
      widgetMgr.setDoubleValue(widget, 3.14, { fromUi: true })
      expect(widgetMgr.getDoubleValue(widget)).toBe(3.14)
      assertCallbacks({ insideForm })
    }
  )

  /**
   * Buttons (which set trigger values) can't be used within forms, so this test
   * is not parameterized on insideForm.
   */
  it("sets trigger value correctly", () => {
    const widget = getWidget({ insideForm: false })
    widgetMgr.setTriggerValue(widget, { fromUi: true })
    // @ts-ignore
    expect(widgetMgr.getWidgetState(widget)).toBe(undefined)
    assertCallbacks({ insideForm: false })
  })

  it.each([false, true])(
    "sets string array value correctly (insideForm=%p)",
    insideForm => {
      const widget = getWidget({ insideForm })
      widgetMgr.setStringArrayValue(widget, ["foo", "bar", "baz"], {
        fromUi: true,
      })
      expect(widgetMgr.getStringArrayValue(widget)).toEqual([
        "foo",
        "bar",
        "baz",
      ])
      assertCallbacks({ insideForm })
    }
  )

  it.each([false, true])(
    "sets int array value correctly (insideForm=%p)",
    insideForm => {
      const widget = getWidget({ insideForm })
      widgetMgr.setIntArrayValue(widget, [4, 5, 6], { fromUi: true })
      expect(widgetMgr.getIntArrayValue(widget)).toEqual([4, 5, 6])
      assertCallbacks({ insideForm })
    }
  )

  it.each([false, true])(
    "sets float array value correctly (insideForm=%p)",
    insideForm => {
      const widget = getWidget({ insideForm })
      widgetMgr.setDoubleArrayValue(widget, [1.1, 2.2, 3.3], {
        fromUi: true,
      })
      expect(widgetMgr.getDoubleArrayValue(widget)).toEqual([1.1, 2.2, 3.3])
      assertCallbacks({ insideForm })
    }
  )

  it.each([false, true])(
    "sets ArrowTable value correctly (insideForm=%p)",
    insideForm => {
      const widget = getWidget({ insideForm })
      widgetMgr.setArrowValue(widget, MOCK_ARROW_TABLE, { fromUi: true })
      expect(widgetMgr.getArrowValue(widget)).toEqual(MOCK_ARROW_TABLE)
      assertCallbacks({ insideForm })
    }
  )

  it.each([false, true])(
    "sets JSON value correctly (insideForm=%p)",
    insideForm => {
      const widget = getWidget({ insideForm })
      widgetMgr.setJsonValue(widget, MOCK_JSON, {
        fromUi: true,
      })
      expect(widgetMgr.getJsonValue(widget)).toBe(JSON.stringify(MOCK_JSON))
      assertCallbacks({ insideForm })
    }
  )

  it.each([false, true])(
    "sets bytes value correctly (insideForm=%p)",
    insideForm => {
      const widget = getWidget({ insideForm })
      widgetMgr.setBytesValue(widget, MOCK_BYTES, { fromUi: true })
      expect(widgetMgr.getBytesValue(widget)).toEqual(MOCK_BYTES)
      assertCallbacks({ insideForm })
    }
  )

  describe("Primitive types as JSON values", () => {
    it("sets string value as JSON correctly", () => {
      widgetMgr.setJsonValue(MOCK_WIDGET, "mockStringValue", { fromUi: true })
      expect(widgetMgr.getJsonValue(MOCK_WIDGET)).toBe(
        JSON.stringify("mockStringValue")
      )
    })

    it("sets int value as JSON correctly", () => {
      widgetMgr.setJsonValue(MOCK_WIDGET, 45, { fromUi: true })
      expect(widgetMgr.getJsonValue(MOCK_WIDGET)).toBe(JSON.stringify(45))
    })

    it("sets float value as JSON correctly", () => {
      widgetMgr.setJsonValue(MOCK_WIDGET, 3.14, { fromUi: true })
      expect(widgetMgr.getJsonValue(MOCK_WIDGET)).toBe(JSON.stringify(3.14))
    })

    it("sets string array value as JSON correctly", () => {
      widgetMgr.setJsonValue(MOCK_WIDGET, ["foo", "bar", "baz"], {
        fromUi: true,
      })
      expect(widgetMgr.getJsonValue(MOCK_WIDGET)).toBe(
        JSON.stringify(["foo", "bar", "baz"])
      )
    })

    it("sets int array value as JSON correctly", () => {
      widgetMgr.setJsonValue(MOCK_WIDGET, [5, 6, 7], { fromUi: true })
      expect(widgetMgr.getJsonValue(MOCK_WIDGET)).toBe(
        JSON.stringify([5, 6, 7])
      )
    })

    it("sets float array value as JSON correctly", () => {
      widgetMgr.setJsonValue(MOCK_WIDGET, [1.1, 2.2, 3.3], { fromUi: true })
      expect(widgetMgr.getJsonValue(MOCK_WIDGET)).toBe(
        JSON.stringify([1.1, 2.2, 3.3])
      )
    })

    it("setIntValue can handle MIN_ and MAX_SAFE_INTEGER", () => {
      widgetMgr.setIntValue(MOCK_WIDGET, Number.MAX_SAFE_INTEGER, {
        fromUi: true,
      })

      expect(widgetMgr.getIntValue(MOCK_WIDGET)).toBe(Number.MAX_SAFE_INTEGER)

      widgetMgr.setIntValue(MOCK_WIDGET, Number.MIN_SAFE_INTEGER, {
        fromUi: true,
      })

      expect(widgetMgr.getIntValue(MOCK_WIDGET)).toBe(Number.MIN_SAFE_INTEGER)
    })

    it("setIntArrayValue can handle MIN_ and MAX_SAFE_INTEGER", () => {
      const values = [Number.MAX_SAFE_INTEGER, Number.MIN_SAFE_INTEGER]
      widgetMgr.setIntArrayValue(MOCK_WIDGET, values, {
        fromUi: true,
      })

      expect(widgetMgr.getIntArrayValue(MOCK_WIDGET)).toStrictEqual(values)
    })
  })

  describe("submitForm", () => {
    it("calls sendBackMsg with expected data", () => {
      // Populate a form
      const formId = "mockFormId"
      widgetMgr.setStringValue({ id: "widget1", formId }, "foo", {
        fromUi: true,
      })
      widgetMgr.setStringValue({ id: "widget2", formId }, "bar", {
        fromUi: true,
      })

      // We have a single pending form.
      expect(pendingFormsChanged).toHaveBeenLastCalledWith(new Set([formId]))

      // Submit the form
      widgetMgr.submitForm({ id: "submitButton", formId })

      // Our backMsg should be populated with our two widget values,
      // plus the submitButton's triggerValue.
      expect(sendBackMsg).toHaveBeenCalledWith({
        widgets: [
          { id: "widget1", stringValue: "foo" },
          { id: "widget2", stringValue: "bar" },
          { id: "submitButton", triggerValue: true },
        ],
      })

      // We have no more pending form.
      expect(pendingFormsChanged).toHaveBeenLastCalledWith(new Set<string>())
    })

    it("throws on invalid formId", () => {
      expect(() => widgetMgr.submitForm(MOCK_WIDGET)).toThrowError(
        `invalid formID ${MOCK_WIDGET.formId}`
      )
    })
  })
})<|MERGE_RESOLUTION|>--- conflicted
+++ resolved
@@ -15,9 +15,8 @@
  * limitations under the License.
  */
 
-<<<<<<< HEAD
-import { ArrowTable } from "autogen/proto"
-import { WidgetInfo, WidgetStateManager } from "lib/WidgetStateManager"
+import { ArrowTable } from "src/autogen/proto"
+import { WidgetInfo, WidgetStateManager } from "src/lib/WidgetStateManager"
 
 const MOCK_ARROW_TABLE = new ArrowTable({
   data: new Uint8Array(),
@@ -43,36 +42,6 @@
   let sendBackMsg: jest.Mock
   let pendingFormsChanged: jest.Mock
   let widgetMgr: WidgetStateManager
-=======
-import { ArrowTable } from "src/autogen/proto"
-import { WidgetStateManager } from "src/lib/WidgetStateManager"
-
-const MOCK_DATA = {
-  widgetId: "NOT_A_REAL_ID",
-  stringValue: "NOT_A_REAL_STRING_VALUE",
-  booleanValue: true,
-  intValue: 10,
-  doubleValue: 0.1,
-  stringArray: ["foo", "bar", "baz"],
-  intArray: [1, 25, 50],
-  doubleArray: [0.1, 0.25, 5],
-  jsonValue: {
-    foo: "bar",
-    baz: "qux",
-  },
-  bytesValue: new Uint8Array([0, 1, 2, 3]),
-  arrowValue: new ArrowTable({
-    data: new Uint8Array(),
-    index: new Uint8Array(),
-    columns: new Uint8Array(),
-  }),
-}
-
-describe("Widget State Manager", () => {
-  jest.mock("src/lib/WidgetStateManager")
-  const sendBackMsg = jest.fn()
-  const widgetMgr = new WidgetStateManager(sendBackMsg)
->>>>>>> 1e8ae653
 
   beforeEach(() => {
     sendBackMsg = jest.fn()
