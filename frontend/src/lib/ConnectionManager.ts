--- conflicted
+++ resolved
@@ -114,13 +114,8 @@
     try {
       if (IS_SHARED_REPORT) {
         const { query } = url.parse(window.location.href, true)
-<<<<<<< HEAD
-        const sessionId = query.id as string
-        this.connection = await this.connectBasedOnManifest(sessionId)
-=======
         const scriptRunId = query.id as string
         this.connection = await this.connectBasedOnManifest(scriptRunId)
->>>>>>> 749c40f0
       } else {
         this.connection = await this.connectToRunningServer()
       }
@@ -172,15 +167,6 @@
    * the manifest says.
    */
   private async connectBasedOnManifest(
-<<<<<<< HEAD
-    sessionId: string
-  ): Promise<WebsocketConnection | StaticConnection> {
-    const manifest = await ConnectionManager.fetchManifest(sessionId)
-
-    return manifest.serverStatus === StaticManifest.ServerStatus.RUNNING
-      ? this.connectToRunningServerFromManifest(manifest)
-      : this.connectToStaticReportFromManifest(sessionId, manifest)
-=======
     scriptRunId: string
   ): Promise<WebsocketConnection | StaticConnection> {
     const manifest = await ConnectionManager.fetchManifest(scriptRunId)
@@ -188,7 +174,6 @@
     return manifest.serverStatus === StaticManifest.ServerStatus.RUNNING
       ? this.connectToRunningServerFromManifest(manifest)
       : this.connectToStaticReportFromManifest(scriptRunId, manifest)
->>>>>>> 749c40f0
   }
 
   private connectToRunningServerFromManifest(
@@ -220,37 +205,22 @@
   }
 
   private connectToStaticReportFromManifest(
-<<<<<<< HEAD
-    sessionId: string,
-=======
     scriptRunId: string,
->>>>>>> 749c40f0
     manifest: StaticManifest
   ): StaticConnection {
     return new StaticConnection({
       manifest,
-<<<<<<< HEAD
-      sessionId,
-=======
       scriptRunId,
->>>>>>> 749c40f0
       onMessage: this.props.onMessage,
       onConnectionStateChange: s => this.setConnectionState(s),
     })
   }
 
   private static async fetchManifest(
-<<<<<<< HEAD
-    sessionId: string
-  ): Promise<StaticManifest> {
-    try {
-      const data = await getReportObject(sessionId, "manifest.pb")
-=======
     scriptRunId: string
   ): Promise<StaticManifest> {
     try {
       const data = await getReportObject(scriptRunId, "manifest.pb")
->>>>>>> 749c40f0
       const arrayBuffer = await data.arrayBuffer()
 
       return StaticManifest.decode(new Uint8Array(arrayBuffer))
