/**
 * @license
 * Copyright 2018-2021 Streamlit Inc.
 *
 * Licensed under the Apache License, Version 2.0 (the "License");
 * you may not use this file except in compliance with the License.
 * You may obtain a copy of the License at
 *
 *    http://www.apache.org/licenses/LICENSE-2.0
 *
 * Unless required by applicable law or agreed to in writing, software
 * distributed under the License is distributed on an "AS IS" BASIS,
 * WITHOUT WARRANTIES OR CONDITIONS OF ANY KIND, either express or implied.
 * See the License for the specific language governing permissions and
 * limitations under the License.
 */

import { CancelToken } from "axios"
import HttpClient from "lib/HttpClient"
import { SessionInfo } from "lib/SessionInfo"
import _ from "lodash"
import { BaseUriParts } from "./UriUtil"

<<<<<<< HEAD
interface FileWithId {
  file: File
  id: string
}

/** Common widget protobuf fields that are used by the FileUploadClient. */
interface WidgetInfo {
  id: string
  formId: string
}

interface Props {
  getServerUri: () => BaseUriParts | undefined
  csrfEnabled: boolean
  formsWithPendingRequestsChanged: (formIds: Set<string>) => void
}

=======
>>>>>>> 6d9750bb
/**
 * Handles uploading files to the server.
 */
export class FileUploadClient extends HttpClient {
  /**
   * Map of <formId: number of outstanding requests>. Updated whenever
   * a widget in a form creates are completes a request.
   */
  private readonly formsWithPendingRequests = new Map<string, number>()

  /**
   * Called when the set of forms that have pending file requests changes.
   */
  private readonly pendingFormUploadsChanged: (formIds: Set<string>) => void

  public constructor(props: Props) {
    super(props.getServerUri, props.csrfEnabled)
    this.pendingFormUploadsChanged = props.formsWithPendingRequestsChanged
  }

  /**
   * Upload a file to the server. It will be associated with this browser's sessionID.
   *
<<<<<<< HEAD
   * @param widget: the ID of the FileUploader widget that's doing the upload.
   * @param fileWithId: the file to upload.
=======
   * @param widgetId: the ID of the FileUploader widget that's doing the upload.
   * @param file: the files to upload.
>>>>>>> 6d9750bb
   * @param onUploadProgress: an optional function that will be called repeatedly with progress events during the upload.
   * @param cancelToken: an optional axios CancelToken that can be used to cancel the in-progress upload.
   *
   * @return a Promise<number> that resolves with the file's unique ID, as assigned by the server.
   */
  public async uploadFile(
<<<<<<< HEAD
    widget: WidgetInfo,
    fileWithId: FileWithId,
=======
    widgetId: string,
    file: File,
>>>>>>> 6d9750bb
    onUploadProgress?: (progressEvent: any) => void,
    cancelToken?: CancelToken
  ): Promise<number> {
    const form = new FormData()
    form.append("sessionId", SessionInfo.current.sessionId)
<<<<<<< HEAD
    form.append("widgetId", widget.id)

    if (replace) {
      form.append("replace", "true")
    }
    form.append(fileWithId.id, fileWithId.file, fileWithId.file.name)

    this.offsetPendingRequestCount(widget.formId, 1)
    await this.request("upload_file", {
=======
    form.append("widgetId", widgetId)
    form.append(file.name, file)

    return this.request<number>("upload_file", {
>>>>>>> 6d9750bb
      cancelToken,
      method: "POST",
      data: form,
      responseType: "text",
      onUploadProgress,
<<<<<<< HEAD
    }).finally(() => this.offsetPendingRequestCount(widget.formId, -1))
  }

  public async delete(widget: WidgetInfo, fileId: string): Promise<void> {
    this.offsetPendingRequestCount(widget.formId, 1)
    await this.request(
      `upload_file/${SessionInfo.current.sessionId}/${widget.id}/${fileId}`,
      { method: "DELETE" }
    ).finally(() => this.offsetPendingRequestCount(widget.formId, -1))
  }

  private getFormIdSet(): Set<string> {
    return new Set(this.formsWithPendingRequests.keys())
  }

  private offsetPendingRequestCount(formId: string, offset: number): void {
    if (offset === 0) {
      return
    }

    const curCount = this.formsWithPendingRequests.get(formId) ?? 0
    const newCount = curCount + offset
    if (newCount < 0) {
      throw new Error(
        `Can't offset pendingRequestCount below 0 (formId=${formId}, curCount=${curCount}, offset=${offset})`
      )
    }

    const prevWidgetIds = this.getFormIdSet()

    if (newCount === 0) {
      this.formsWithPendingRequests.delete(formId)
    } else {
      this.formsWithPendingRequests.set(formId, newCount)
    }

    const newWidgetIds = this.getFormIdSet()
    if (!_.isEqual(newWidgetIds, prevWidgetIds)) {
      this.pendingFormUploadsChanged(newWidgetIds)
    }
=======
    }).then(rsp => {
      // Sanity check. Axios should be returning a number here.
      if (typeof rsp.data === "number") {
        return rsp.data
      }

      throw new Error(
        `Bad uploadFile response: expected a number but got '${rsp.data}'`
      )
    })
>>>>>>> 6d9750bb
  }
}<|MERGE_RESOLUTION|>--- conflicted
+++ resolved
@@ -18,140 +18,38 @@
 import { CancelToken } from "axios"
 import HttpClient from "lib/HttpClient"
 import { SessionInfo } from "lib/SessionInfo"
-import _ from "lodash"
-import { BaseUriParts } from "./UriUtil"
 
-<<<<<<< HEAD
-interface FileWithId {
-  file: File
-  id: string
-}
-
-/** Common widget protobuf fields that are used by the FileUploadClient. */
-interface WidgetInfo {
-  id: string
-  formId: string
-}
-
-interface Props {
-  getServerUri: () => BaseUriParts | undefined
-  csrfEnabled: boolean
-  formsWithPendingRequestsChanged: (formIds: Set<string>) => void
-}
-
-=======
->>>>>>> 6d9750bb
 /**
  * Handles uploading files to the server.
  */
 export class FileUploadClient extends HttpClient {
   /**
-   * Map of <formId: number of outstanding requests>. Updated whenever
-   * a widget in a form creates are completes a request.
-   */
-  private readonly formsWithPendingRequests = new Map<string, number>()
-
-  /**
-   * Called when the set of forms that have pending file requests changes.
-   */
-  private readonly pendingFormUploadsChanged: (formIds: Set<string>) => void
-
-  public constructor(props: Props) {
-    super(props.getServerUri, props.csrfEnabled)
-    this.pendingFormUploadsChanged = props.formsWithPendingRequestsChanged
-  }
-
-  /**
    * Upload a file to the server. It will be associated with this browser's sessionID.
    *
-<<<<<<< HEAD
-   * @param widget: the ID of the FileUploader widget that's doing the upload.
-   * @param fileWithId: the file to upload.
-=======
    * @param widgetId: the ID of the FileUploader widget that's doing the upload.
    * @param file: the files to upload.
->>>>>>> 6d9750bb
    * @param onUploadProgress: an optional function that will be called repeatedly with progress events during the upload.
    * @param cancelToken: an optional axios CancelToken that can be used to cancel the in-progress upload.
    *
    * @return a Promise<number> that resolves with the file's unique ID, as assigned by the server.
    */
   public async uploadFile(
-<<<<<<< HEAD
-    widget: WidgetInfo,
-    fileWithId: FileWithId,
-=======
     widgetId: string,
     file: File,
->>>>>>> 6d9750bb
     onUploadProgress?: (progressEvent: any) => void,
     cancelToken?: CancelToken
   ): Promise<number> {
     const form = new FormData()
     form.append("sessionId", SessionInfo.current.sessionId)
-<<<<<<< HEAD
-    form.append("widgetId", widget.id)
-
-    if (replace) {
-      form.append("replace", "true")
-    }
-    form.append(fileWithId.id, fileWithId.file, fileWithId.file.name)
-
-    this.offsetPendingRequestCount(widget.formId, 1)
-    await this.request("upload_file", {
-=======
     form.append("widgetId", widgetId)
     form.append(file.name, file)
 
     return this.request<number>("upload_file", {
->>>>>>> 6d9750bb
       cancelToken,
       method: "POST",
       data: form,
       responseType: "text",
       onUploadProgress,
-<<<<<<< HEAD
-    }).finally(() => this.offsetPendingRequestCount(widget.formId, -1))
-  }
-
-  public async delete(widget: WidgetInfo, fileId: string): Promise<void> {
-    this.offsetPendingRequestCount(widget.formId, 1)
-    await this.request(
-      `upload_file/${SessionInfo.current.sessionId}/${widget.id}/${fileId}`,
-      { method: "DELETE" }
-    ).finally(() => this.offsetPendingRequestCount(widget.formId, -1))
-  }
-
-  private getFormIdSet(): Set<string> {
-    return new Set(this.formsWithPendingRequests.keys())
-  }
-
-  private offsetPendingRequestCount(formId: string, offset: number): void {
-    if (offset === 0) {
-      return
-    }
-
-    const curCount = this.formsWithPendingRequests.get(formId) ?? 0
-    const newCount = curCount + offset
-    if (newCount < 0) {
-      throw new Error(
-        `Can't offset pendingRequestCount below 0 (formId=${formId}, curCount=${curCount}, offset=${offset})`
-      )
-    }
-
-    const prevWidgetIds = this.getFormIdSet()
-
-    if (newCount === 0) {
-      this.formsWithPendingRequests.delete(formId)
-    } else {
-      this.formsWithPendingRequests.set(formId, newCount)
-    }
-
-    const newWidgetIds = this.getFormIdSet()
-    if (!_.isEqual(newWidgetIds, prevWidgetIds)) {
-      this.pendingFormUploadsChanged(newWidgetIds)
-    }
-=======
     }).then(rsp => {
       // Sanity check. Axios should be returning a number here.
       if (typeof rsp.data === "number") {
@@ -162,6 +60,5 @@
         `Bad uploadFile response: expected a number but got '${rsp.data}'`
       )
     })
->>>>>>> 6d9750bb
   }
 }