--- conflicted
+++ resolved
@@ -56,15 +56,12 @@
       method: "POST",
       data: form,
       onUploadProgress,
-<<<<<<< HEAD
       withCredentials: true,
       headers: {
         // This works whether XSRF protection is on or off in the server. If off, this is set to
         // undefined.
         "X-XSRFToken": getCookie("_xsrf"),
       },
-=======
->>>>>>> 73dc179a
     })
   }
 }