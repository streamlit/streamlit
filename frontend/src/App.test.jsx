--- conflicted
+++ resolved
@@ -15,45 +15,19 @@
  * limitations under the License.
  */
 
-<<<<<<< HEAD
-import React from "react";
-import ReactDOM from "react-dom";
-import { SessionInfo } from "./lib/SessionInfo";
-import { MetricsManager } from "./lib/MetricsManager";
-import { getMetricsManagerForTest } from "./lib/MetricsManagerTestUtils";
-import App from "./App";
-=======
 import React from "react"
 import ReactDOM from "react-dom"
 import { SessionInfo } from "./lib/SessionInfo"
 import { MetricsManager } from "./lib/MetricsManager"
 import { getMetricsManagerForTest } from "./lib/MetricsManagerTestUtils"
 import App from "./App"
->>>>>>> 7d0805db
 
 beforeEach(() => {
   SessionInfo.current = new SessionInfo({
     streamlitVersion: "sv",
     installationId: "iid",
     authorEmail: "ae",
-<<<<<<< HEAD
-    maxCachedMessageAge: 2
-  });
-  MetricsManager.current = getMetricsManagerForTest();
-});
-
-afterEach(() => {
-  SessionInfo["singleton"] = null;
-});
-
-it("renders without crashing", () => {
-  const mountPoint = document.createElement("div");
-  mountPoint.setAttribute("id", "ConnectionStatus");
-  document.body.appendChild(mountPoint);
-  ReactDOM.render(<App />, mountPoint);
-  ReactDOM.unmountComponentAtNode(mountPoint);
-});
-=======
+    maxCachedMessageAge: 2,
   })
   MetricsManager.current = getMetricsManagerForTest()
 })
@@ -68,5 +42,4 @@
   document.body.appendChild(mountPoint)
   ReactDOM.render(<App />, mountPoint)
   ReactDOM.unmountComponentAtNode(mountPoint)
-})
->>>>>>> 7d0805db
+})