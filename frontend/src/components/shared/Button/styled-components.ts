--- conflicted
+++ resolved
@@ -26,12 +26,7 @@
   LINK = "link",
   ICON = "icon",
   MINIMAL = "minimal",
-<<<<<<< HEAD
   FORM_SUBMIT = "formSubmit",
-=======
-  FORM_SUBMIT_HAS_PENDING_CHANGES = "formSubmitHasPendingChanges",
-  FORM_SUBMIT_NO_PENDING_CHANGES = "formSubmitNoPendingChanges",
->>>>>>> 18a1659a
 }
 
 export enum Size {
@@ -177,23 +172,9 @@
   },
 }))
 
-<<<<<<< HEAD
 export const StyledFormSubmitButton = styled(StyledPrimaryButton)<
   RequiredButtonProps
 >()
-=======
-export const StyledFormSubmitHasPendingChangesButton = styled(
-  StyledPrimaryButton
-)<RequiredButtonProps>(() => ({
-  backgroundColor: "#00ff00",
-}))
-
-export const StyledFormSubmitNoPendingChangesButton = styled(
-  StyledPrimaryButton
-)<RequiredButtonProps>(() => ({
-  backgroundColor: "#00ffff",
-}))
->>>>>>> 18a1659a
 
 export const StyledIconButton = styled(StyledBaseButton)<RequiredButtonProps>(
   ({ size, theme }) => {
