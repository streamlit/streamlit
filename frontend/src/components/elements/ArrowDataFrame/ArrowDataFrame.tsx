--- conflicted
+++ resolved
@@ -122,10 +122,7 @@
         element.types.data[columnIndex - headerColumns]?.pandas_type
       const isNumeric = cellDataType === "int64" || cellDataType === "float64"
 
-<<<<<<< HEAD
-=======
       const hasData = dataRows !== 0
->>>>>>> db8fe46a
       const isLastRow = rowIndex === dataRows
       const isLastCol = columnIndex === columns - headerColumns
 
@@ -133,11 +130,7 @@
       // styles returned by the cellContentsGetter
       const style: React.CSSProperties = {
         ...baseStyle,
-<<<<<<< HEAD
-        borderBottom: isLastRow ? "none" : undefined,
-=======
         borderBottom: isLastRow && hasData ? "none" : undefined,
->>>>>>> db8fe46a
         borderRight: isLastCol ? "none" : undefined,
         justifyContent: isNumeric ? "flex-end" : undefined,
       }
