--- conflicted
+++ resolved
@@ -98,40 +98,8 @@
     }
   }
 
-<<<<<<< HEAD
-=======
   public componentWillUnmount(): void {
     this.finalizeView()
-  }
-
-  private generateSpec = (): any => {
-    const el = this.props.element
-    const spec = JSON.parse(el.get("spec"))
-    const useContainerWidth = JSON.parse(el.get("useContainerWidth"))
-
-    if (this.props.height) {
-      //fullscreen
-      spec.width = this.props.width - EMBED_PADDING
-      spec.height = this.props.height
-    } else {
-      if (useContainerWidth) {
-        spec.width = this.props.width - EMBED_PADDING
-      }
-    }
-
-    if (!spec.padding) {
-      spec.padding = {}
-    }
-
-    if (spec.padding.bottom == null) {
-      spec.padding.bottom = BOTTOM_PADDING
-    }
-
-    if (spec.datasets) {
-      throw new Error("Datasets should not be passed as part of the spec")
-    }
-
-    return spec
   }
 
   /**
@@ -146,7 +114,6 @@
     this.vegaView = undefined
   }
 
->>>>>>> 02adf654
   public async componentDidUpdate(prevProps: PropsWithHeight): Promise<void> {
     const prevElement = prevProps.element
     const element = this.props.element
