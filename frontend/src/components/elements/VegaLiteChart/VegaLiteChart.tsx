/**
 * @license
 * Copyright 2018-2019 Streamlit Inc.
 *
 * Licensed under the Apache License, Version 2.0 (the "License");
 * you may not use this file except in compliance with the License.
 * You may obtain a copy of the License at
 *
 *    http://www.apache.org/licenses/LICENSE-2.0
 *
 * Unless required by applicable law or agreed to in writing, software
 * distributed under the License is distributed on an "AS IS" BASIS,
 * WITHOUT WARRANTIES OR CONDITIONS OF ANY KIND, either express or implied.
 * See the License for the specific language governing permissions and
 * limitations under the License.
 */

import React from "react"
import { logMessage } from "lib/log"
import { Map as ImmutableMap } from "immutable"
import withFullScreenWrapper from "hocs/withFullScreenWrapper"
import { tableGetRowsAndCols, indexGet, tableGet } from "lib/dataFrameProto"
<<<<<<< HEAD
import FullScreenWrapper from "components/shared/FullScreenWrapper"
import { logMessage } from "lib/log"
=======

>>>>>>> b5276f49
import embed from "vega-embed"
import * as vega from "vega"
import "./VegaLiteChart.scss"

const MagicFields = {
  DATAFRAME_INDEX: "(index)",
}

const DEFAULT_DATA_NAME = "source"

/**
 * Horizontal space needed for the embed actions button.
 */
const EMBED_PADDING = 38

/**
 * Fix bug where Vega Lite was vertically-cropping the x-axis in some cases.
 * For example, in e2e/scripts/add_rows.py
 */
const BOTTOM_PADDING = 20

/** Types of dataframe-indices that are supported as x axes. */
const SUPPORTED_INDEX_TYPES = new Set([
  "datetimeIndex",
  "float_64Index",
  "int_64Index",
  "rangeIndex",
  "timedeltaIndex",
  "uint_64Index",
])

interface Props {
  width: number
  element: ImmutableMap<string, any>
}

interface PropsWithHeight extends Props {
  height: number | undefined
}

interface State {
  error?: Error
}

class VegaLiteChart extends React.PureComponent<PropsWithHeight, State> {
  /**
   * The Vega view object
   */
  private vegaView: vega.View | undefined

  /**
   * The default data name to add to.
   */
  private defaultDataName = DEFAULT_DATA_NAME

  /**
   * The html element we attach the Vega view to.
   */
  private element: HTMLDivElement | null = null

  public constructor(props: PropsWithHeight) {
    super(props)

    this.state = {
      error: undefined,
    }
  }

  public render(): JSX.Element {
    if (this.state.error) {
      throw this.state.error
    }

    return (
      // Create the container Vega draws inside.
      <div className="stVegaLiteChart" ref={c => (this.element = c)} />
    )
  }

  public async componentDidMount(): Promise<void> {
    try {
      await this.createView()
    } catch (error) {
      this.setState({ error })
    }
  }

  public generateSpec = (): any => {
    const el = this.props.element
    const spec = JSON.parse(el.get("spec"))
    const useContainerWidth = JSON.parse(el.get("useContainerWidth"))

    if (this.props.height) {
      //fullscreen
      spec.width = this.props.width - EMBED_PADDING
      spec.height = this.props.height
    } else {
      if (useContainerWidth) {
        spec.width = this.props.width - EMBED_PADDING
      }
    }

    if (!spec.padding) {
      spec.padding = {}
    }

    if (spec.padding.bottom == null) {
      spec.padding.bottom = BOTTOM_PADDING
    }

    if (spec.datasets) {
      throw new Error("Datasets should not be passed as part of the spec")
    }

    return spec
  }

  public async componentDidUpdate(prevProps: PropsWithHeight): Promise<void> {
    const prevElement = prevProps.element
    const element = this.props.element

    const prevSpec = prevElement.get("spec")
    const spec = element.get("spec")

    if (
      !this.vegaView ||
      prevSpec !== spec ||
      prevProps.width !== this.props.width ||
      prevProps.height !== this.props.height
    ) {
      logMessage("Vega spec changed.")
      try {
        await this.createView()
      } catch (error) {
        this.setState({ error })
      }
      return
    }

    const prevData = prevElement.get("data")
    const data = element.get("data")

    if (prevData || data) {
      this.updateData(this.defaultDataName, prevData, data)
    }

    const prevDataSets = getDataSets(prevElement) || {}
    const dataSets = getDataSets(element) || {}

    for (const [name, dataset] of Object.entries(dataSets)) {
      const datasetName = name ? name : this.defaultDataName
      const prevDataset = prevDataSets[datasetName]
      this.updateData(datasetName, prevDataset, dataset)
    }

    // Remove all datasets that are in the previous but not the current datasets.
    for (const name of Object.keys(prevDataSets)) {
      if (!dataSets.hasOwnProperty(name) && name !== this.defaultDataName) {
        this.updateData(name, null, null)
      }
    }

    this.vegaView.resize().runAsync()
  }

  /**
   * Update the dataset in the Vega view. This method tried to minimize changes
   * by automatically creating and applying diffs.
   *
   * @param name The name of the dataset.
   * @param prevData The dataset before the update.
   * @param data The dataset at the current state.
   */
  private updateData(
    name: string,
    prevData: ImmutableMap<string, any> | null,
    data: ImmutableMap<string, any> | null
  ): void {
    if (!this.vegaView) {
      throw new Error("Chart has not been drawn yet")
    }

    if (!data || !data.get("data")) {
      const viewHasDataWithName = (this
        .vegaView as any)._runtime.data.hasOwnProperty(name)
      if (viewHasDataWithName) {
        this.vegaView.remove(name, vega.truthy)
      }
      return
    }

    if (!prevData || !prevData.get("data")) {
      this.vegaView.insert(name, getDataArray(data))
      return
    }

    const [prevNumRows, prevNumCols] = tableGetRowsAndCols(
      prevData.get("data")
    )
    const [numRows, numCols] = tableGetRowsAndCols(data.get("data"))

    // Check if dataframes have same "shape" but the new one has more rows.
    if (
      dataIsAnAppendOfPrev(
        prevData,
        prevNumRows,
        prevNumCols,
        data,
        numRows,
        numCols
      )
    ) {
      if (prevNumRows < numRows) {
        this.vegaView.insert(name, getDataArray(data, prevNumRows))
      }
    } else {
      // Clean the dataset and insert from scratch.
      const cs = vega
        .changeset()
        .remove(vega.truthy)
        .insert(getDataArray(data))
      this.vegaView.change(name, cs)
      logMessage(
        `Had to clear the ${name} dataset before inserting data through Vega view.`
      )
    }
  }

  /**
   * Create a new Vega view and add the data.
   */
  private async createView(): Promise<void> {
    logMessage("Creating a new Vega view.")

    if (!this.element) {
      throw Error("Element missing.")
    }

    if (this.vegaView) {
      // Finalize the previous view so it can be garbage collected.
      this.vegaView.finalize()
    }

    const el = this.props.element
    const spec = this.generateSpec()
    const { vgSpec, view } = await embed(this.element, spec)

    const datasets = getDataArrays(el)

    // Heuristic to determine the default dataset name.
    const datasetNames = datasets ? Object.keys(datasets) : []
    if (datasetNames.length === 1) {
      this.defaultDataName = datasetNames[0]
    } else if (datasetNames.length === 0 && vgSpec.data) {
      this.defaultDataName = DEFAULT_DATA_NAME
    }

    const dataObj = getInlineData(el)
    if (dataObj) {
      view.insert(this.defaultDataName, dataObj)
    }
    if (datasets) {
      for (const [name, data] of Object.entries(datasets)) {
        view.insert(name, data)
      }
    }

    this.vegaView = view

    await view.runAsync()

    // Fix bug where the "..." menu button overlaps with charts where width is
    // set to -1 on first load.
    this.vegaView.resize().runAsync()
  }
}

function getInlineData(
  el: ImmutableMap<string, any>
): { [field: string]: any }[] | null {
  const dataProto = el.get("data")

  if (!dataProto) {
    return null
  }

  return getDataArray(dataProto)
}

function getDataArrays(
  el: ImmutableMap<string, any>
): { [dataset: string]: any[] } | null {
  const datasets = getDataSets(el)

  if (datasets == null) {
    return null
  }

  const datasetArrays: { [dataset: string]: any[] } = {}

  for (const [name, dataset] of Object.entries(datasets)) {
    datasetArrays[name] = getDataArray(dataset)
  }

  return datasetArrays
}

function getDataSets(
  el: ImmutableMap<string, any>
): { [dataset: string]: ImmutableMap<string, any> } | null {
  if (!el.get("datasets") || el.get("datasets").isEmpty()) {
    return null
  }

  const datasets: { [dataset: string]: any } = {}

  el.get("datasets").forEach((x: any, i: number) => {
    if (!x) {
      return
    }
    const name = x.get("hasName") ? x.get("name") : null
    datasets[name] = x.get("data")
  })

  return datasets
}

function getDataArray(
  dataProto: ImmutableMap<string, any>,
  startIndex = 0
): { [field: string]: any }[] {
  if (!dataProto.get("data")) {
    return []
  }
  if (!dataProto.get("index")) {
    return []
  }
  if (!dataProto.get("columns")) {
    return []
  }

  const dataArr = []
  const [rows, cols] = tableGetRowsAndCols(dataProto.get("data"))

  const indexType = dataProto.get("index").get("type")
  const hasSupportedIndex = SUPPORTED_INDEX_TYPES.has(indexType)

  for (let rowIndex = startIndex; rowIndex < rows; rowIndex++) {
    const row: { [field: string]: any } = {}

    if (hasSupportedIndex) {
      row[MagicFields.DATAFRAME_INDEX] = indexGet(
        dataProto.get("index"),
        0,
        rowIndex
      )
    }

    for (let colIndex = 0; colIndex < cols; colIndex++) {
      row[indexGet(dataProto.get("columns"), 0, colIndex)] = tableGet(
        dataProto.get("data"),
        colIndex,
        rowIndex
      )
    }

    dataArr.push(row)
  }

  return dataArr
}

/**
 * Checks if data looks like it's just prevData plus some appended rows.
 */
function dataIsAnAppendOfPrev(
  prevData: ImmutableMap<string, number>,
  prevNumRows: number,
  prevNumCols: number,
  data: ImmutableMap<string, number>,
  numRows: number,
  numCols: number
): boolean {
  // Check whether dataframes have the same shape.

  if (prevNumCols !== numCols) {
    return false
  }

  if (prevNumRows > numRows) {
    return false
  }

  if (prevNumRows === 0) {
    return false
  }

  const df0 = prevData.get("data")
  const df1 = data.get("data")
  const c = numCols - 1
  const r = prevNumRows - 1

  // Check if the new dataframe looks like it's a superset of the old one.
  // (this is a very light check, and not guaranteed to be right!)
  if (
    tableGet(df0, c, 0) !== tableGet(df1, c, 0) ||
    tableGet(df0, c, r) !== tableGet(df1, c, r)
  ) {
    return false
  }

  return true
}

export default withFullScreenWrapper(VegaLiteChart)<|MERGE_RESOLUTION|>--- conflicted
+++ resolved
@@ -20,12 +20,6 @@
 import { Map as ImmutableMap } from "immutable"
 import withFullScreenWrapper from "hocs/withFullScreenWrapper"
 import { tableGetRowsAndCols, indexGet, tableGet } from "lib/dataFrameProto"
-<<<<<<< HEAD
-import FullScreenWrapper from "components/shared/FullScreenWrapper"
-import { logMessage } from "lib/log"
-=======
-
->>>>>>> b5276f49
 import embed from "vega-embed"
 import * as vega from "vega"
 import "./VegaLiteChart.scss"
