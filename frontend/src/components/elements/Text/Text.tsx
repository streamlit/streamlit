/**
 * @license
 * Copyright 2018-2019 Streamlit Inc.
 *
 * Licensed under the Apache License, Version 2.0 (the "License");
 * you may not use this file except in compliance with the License.
 * You may obtain a copy of the License at
 *
 *    http://www.apache.org/licenses/LICENSE-2.0
 *
 * Unless required by applicable law or agreed to in writing, software
 * distributed under the License is distributed on an "AS IS" BASIS,
 * WITHOUT WARRANTIES OR CONDITIONS OF ANY KIND, either express or implied.
 * See the License for the specific language governing permissions and
 * limitations under the License.
 */

import React, { ReactNode } from "react"

import classNames from "classnames"
import { Map as ImmutableMap } from "immutable"
<<<<<<< HEAD

import "assets/css/write.scss"
=======
// Ignoring typeScript for this module as it has no ts support
// eslint-disable-next-line @typescript-eslint/ban-ts-ignore
// @ts-ignore
import htmlParser from "react-markdown/plugins/html-parser"
// @ts-ignore
import { InlineMath, BlockMath } from "react-katex"
// @ts-ignore
import RemarkMathPlugin from "remark-math"

import { Text as TextProto } from "autogen/proto"
import CodeBlock from "../CodeBlock"
import "katex/dist/katex.min.css"
import "./Text.scss"

function getAlertCSSClass(format: TextProto.Format): string | undefined {
  switch (format) {
    case TextProto.Format.ERROR:
      return "alert-danger"
    case TextProto.Format.WARNING:
      return "alert-warning"
    case TextProto.Format.INFO:
      return "alert-info"
    case TextProto.Format.SUCCESS:
      return "alert-success"
  }
  return undefined
}

interface LinkProps {
  href: string
  children: ReactElement
}

interface LinkReferenceProps {
  href: string
  children: [ReactElement]
}

// Using target="_blank" without rel="noopener noreferrer" is a security risk:
// see https://mathiasbynens.github.io/rel-noopener
const linkWithTargetBlank = (props: LinkProps): ReactElement => (
  <a href={props.href} target="_blank" rel="noopener noreferrer">
    {props.children}
  </a>
)

// Handle rendering a link through a reference, ex [text](href)
// Don't convert to a link if only `[text]` and missing `(href)`
const linkReferenceHasParens = (props: LinkReferenceProps): any => {
  const { href, children } = props

  if (!href) {
    return children.length ? `[${children[0].props.children}]` : ""
  }

  return (
    <a href={href} target="_blank" rel="noopener noreferrer">
      {children}
    </a>
  )
}
>>>>>>> 98fc7908

export interface Props {
  width: number
  element: ImmutableMap<string, any>
}

/**
 * Functional element representing preformatted (plain) text.
 */
class Text extends React.PureComponent<Props> {
  public render(): ReactNode {
    const { element, width } = this.props
    const body = element.get("body")
<<<<<<< HEAD
    const styleProp = { width }

    return (
      <div className={classNames("fixed-width", "stText")} style={styleProp}>
        {body}
      </div>
    )
=======
    const format = element.get("format")
    const renderers = {
      code: CodeBlock,
      link: linkWithTargetBlank,
      linkReference: linkReferenceHasParens,
      inlineMath: (props: { value: string }) => (
        <InlineMath>{props.value}</InlineMath>
      ),
      math: (props: { value: string }) => <BlockMath>{props.value}</BlockMath>,
    }
    const plugins = [RemarkMathPlugin]

    switch (format) {
      // Plain, fixed width text.
      case TextProto.Format.PLAIN: {
        const props = {
          className: classNames("fixed-width", "stText"),
          style: { width },
        }

        return <div {...props}>{body}</div>
      }

      // Markdown.
      case TextProto.Format.MARKDOWN: {
        const allowHTML = element.get("allowHtml")
        const astPlugins = allowHTML ? [htmlParser()] : []

        return (
          <div className="markdown-text-container stText" style={{ width }}>
            <ReactMarkdown
              source={body}
              escapeHtml={!allowHTML}
              astPlugins={astPlugins}
              plugins={plugins}
              renderers={renderers}
            />
          </div>
        )
      }

      // A JSON object. Stored as a string.
      case TextProto.Format.JSON: {
        let bodyObject = undefined
        try {
          bodyObject = JSON.parse(body)
        } catch (e) {
          const pos = parseInt(e.message.replace(/[^0-9]/g, ""), 10)
          e.message += `\n${body.substr(0, pos + 1)} ← here`
          throw e
        }
        return (
          <div className="json-text-container stText" style={{ width }}>
            <ReactJson
              src={bodyObject}
              displayDataTypes={false}
              displayObjectSize={false}
              name={false}
              style={{ font: "" }} // Unset so we can style via a CSS file.
            />
          </div>
        )
      }

      case TextProto.Format.ERROR:
      case TextProto.Format.WARNING:
      case TextProto.Format.INFO:
      case TextProto.Format.SUCCESS: {
        return (
          <div
            className={classNames("alert", getAlertCSSClass(format), "stText")}
            style={{ width }}
          >
            <div className="markdown-text-container">
              <ReactMarkdown
                source={body}
                renderers={renderers}
                plugins={plugins}
              />
            </div>
          </div>
        )
      }

      default:
        throw new Error(`Invalid Text format:${format}`)
    }
>>>>>>> 98fc7908
  }
}

export default Text<|MERGE_RESOLUTION|>--- conflicted
+++ resolved
@@ -19,72 +19,16 @@
 
 import classNames from "classnames"
 import { Map as ImmutableMap } from "immutable"
-<<<<<<< HEAD
 
 import "assets/css/write.scss"
-=======
-// Ignoring typeScript for this module as it has no ts support
-// eslint-disable-next-line @typescript-eslint/ban-ts-ignore
-// @ts-ignore
-import htmlParser from "react-markdown/plugins/html-parser"
+
+/* Move to MARKDOWN
 // @ts-ignore
 import { InlineMath, BlockMath } from "react-katex"
 // @ts-ignore
 import RemarkMathPlugin from "remark-math"
-
-import { Text as TextProto } from "autogen/proto"
-import CodeBlock from "../CodeBlock"
 import "katex/dist/katex.min.css"
-import "./Text.scss"
-
-function getAlertCSSClass(format: TextProto.Format): string | undefined {
-  switch (format) {
-    case TextProto.Format.ERROR:
-      return "alert-danger"
-    case TextProto.Format.WARNING:
-      return "alert-warning"
-    case TextProto.Format.INFO:
-      return "alert-info"
-    case TextProto.Format.SUCCESS:
-      return "alert-success"
-  }
-  return undefined
-}
-
-interface LinkProps {
-  href: string
-  children: ReactElement
-}
-
-interface LinkReferenceProps {
-  href: string
-  children: [ReactElement]
-}
-
-// Using target="_blank" without rel="noopener noreferrer" is a security risk:
-// see https://mathiasbynens.github.io/rel-noopener
-const linkWithTargetBlank = (props: LinkProps): ReactElement => (
-  <a href={props.href} target="_blank" rel="noopener noreferrer">
-    {props.children}
-  </a>
-)
-
-// Handle rendering a link through a reference, ex [text](href)
-// Don't convert to a link if only `[text]` and missing `(href)`
-const linkReferenceHasParens = (props: LinkReferenceProps): any => {
-  const { href, children } = props
-
-  if (!href) {
-    return children.length ? `[${children[0].props.children}]` : ""
-  }
-
-  return (
-    <a href={href} target="_blank" rel="noopener noreferrer">
-      {children}
-    </a>
-  )
-}
->>>>>>> 98fc7908
+*/
 
 export interface Props {
   width: number
@@ -98,7 +42,6 @@
   public render(): ReactNode {
     const { element, width } = this.props
     const body = element.get("body")
-<<<<<<< HEAD
     const styleProp = { width }
 
     return (
@@ -106,8 +49,8 @@
         {body}
       </div>
     )
-=======
-    const format = element.get("format")
+
+    /* move to Markdown
     const renderers = {
       code: CodeBlock,
       link: linkWithTargetBlank,
@@ -118,20 +61,7 @@
       math: (props: { value: string }) => <BlockMath>{props.value}</BlockMath>,
     }
     const plugins = [RemarkMathPlugin]
-
-    switch (format) {
-      // Plain, fixed width text.
-      case TextProto.Format.PLAIN: {
-        const props = {
-          className: classNames("fixed-width", "stText"),
-          style: { width },
-        }
-
-        return <div {...props}>{body}</div>
-      }
-
-      // Markdown.
-      case TextProto.Format.MARKDOWN: {
+      
         const allowHTML = element.get("allowHtml")
         const astPlugins = allowHTML ? [htmlParser()] : []
 
@@ -146,55 +76,7 @@
             />
           </div>
         )
-      }
-
-      // A JSON object. Stored as a string.
-      case TextProto.Format.JSON: {
-        let bodyObject = undefined
-        try {
-          bodyObject = JSON.parse(body)
-        } catch (e) {
-          const pos = parseInt(e.message.replace(/[^0-9]/g, ""), 10)
-          e.message += `\n${body.substr(0, pos + 1)} ← here`
-          throw e
-        }
-        return (
-          <div className="json-text-container stText" style={{ width }}>
-            <ReactJson
-              src={bodyObject}
-              displayDataTypes={false}
-              displayObjectSize={false}
-              name={false}
-              style={{ font: "" }} // Unset so we can style via a CSS file.
-            />
-          </div>
-        )
-      }
-
-      case TextProto.Format.ERROR:
-      case TextProto.Format.WARNING:
-      case TextProto.Format.INFO:
-      case TextProto.Format.SUCCESS: {
-        return (
-          <div
-            className={classNames("alert", getAlertCSSClass(format), "stText")}
-            style={{ width }}
-          >
-            <div className="markdown-text-container">
-              <ReactMarkdown
-                source={body}
-                renderers={renderers}
-                plugins={plugins}
-              />
-            </div>
-          </div>
-        )
-      }
-
-      default:
-        throw new Error(`Invalid Text format:${format}`)
-    }
->>>>>>> 98fc7908
+    */
   }
 }
 
