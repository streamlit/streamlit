/**
 * @license
 * Copyright 2018-2020 Streamlit Inc.
 *
 * Licensed under the Apache License, Version 2.0 (the "License");
 * you may not use this file except in compliance with the License.
 * You may obtain a copy of the License at
 *
 *    http://www.apache.org/licenses/LICENSE-2.0
 *
 * Unless required by applicable law or agreed to in writing, software
 * distributed under the License is distributed on an "AS IS" BASIS,
 * WITHOUT WARRANTIES OR CONDITIONS OF ANY KIND, either express or implied.
 * See the License for the specific language governing permissions and
 * limitations under the License.
 */

<<<<<<< HEAD
import React, { PureComponent, ReactNode } from "react"
=======
import React, { ReactNode } from "react"
import classNames from "classnames"
>>>>>>> 1355b69a
import { Map as ImmutableMap } from "immutable"
import { StreamlitMarkdown } from "components/shared/StreamlitMarkdown"
import "./ExceptionElement.scss"

export interface Props {
  width: number
  element: ImmutableMap<string, any>
}

/**
 * Functional element representing formatted text.
 */
class ExceptionElement extends PureComponent<Props> {
  public render(): ReactNode {
    const { element, width } = this.props

    const type = element.get("type")
    const message = element.get("message")
    const stackTrace = element.get("stackTrace")
    const isWarning = element.get("isWarning")

    // Build the message display.
    // On the backend, we use the StreamlitException type for errors that
    // originate from inside Streamlit. These errors have Markdown-formatted
    // messages, and so we wrap those messages inside our Markdown renderer.
    let messageNode: ReactNode
    if (element.get("messageIsMarkdown")) {
      let markdown = `**${type}**`
      if (message) {
        markdown += `: ${message}`
      }
      messageNode = <StreamlitMarkdown source={markdown} allowHTML={false} />
    } else {
      messageNode = (
        <>
          <span className="type">{type}</span>
          {message != null ? `: ${message}` : null}
        </>
      )
    }

    // Build the stack trace display, if we got a stack trace.
    let stackTraceNode: ReactNode = null
    if (stackTrace && stackTrace.size > 0) {
      stackTraceNode = (
        <>
          <div className="stack-trace-title">Traceback:</div>
          <pre className="stack-trace">
            <code>
              {stackTrace.map((row: string, indx: string) => (
                <div className="stack-trace-row" key={indx}>
                  {row}
                </div>
              ))}
            </code>
          </pre>
        </>
      )
    }

    const wrapperClasses = classNames("alert", "exception", "stException", {
      "alert-danger": !isWarning,
      "alert-warning": isWarning,
    })

    return (
      <div className={wrapperClasses} style={{ width }}>
        <div className="message">{messageNode}</div>
        {stackTraceNode}
      </div>
    )
  }
}

export default ExceptionElement<|MERGE_RESOLUTION|>--- conflicted
+++ resolved
@@ -15,12 +15,8 @@
  * limitations under the License.
  */
 
-<<<<<<< HEAD
-import React, { PureComponent, ReactNode } from "react"
-=======
-import React, { ReactNode } from "react"
+import React, { ReactNode, PureComponent } from "react"
 import classNames from "classnames"
->>>>>>> 1355b69a
 import { Map as ImmutableMap } from "immutable"
 import { StreamlitMarkdown } from "components/shared/StreamlitMarkdown"
 import "./ExceptionElement.scss"
