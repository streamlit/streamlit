--- conflicted
+++ resolved
@@ -15,21 +15,6 @@
  * limitations under the License.
  */
 
-<<<<<<< HEAD
-import React from "react";
-import { Map as ImmutableMap } from "immutable";
-import { MultiGrid } from "react-virtualized";
-import DataFrameCell from "./DataFrameCell";
-import { SortDirection } from "./SortDirection";
-import {
-  dataFrameGet,
-  dataFrameGetDimensions,
-  getSortedDataRowIndices
-} from "lib/dataFrameProto";
-import { toFormattedString } from "lib/format";
-import { ElementDimensionSpec } from "autogen/proto";
-import "./DataFrame.scss";
-=======
 import React from "react"
 import { Map as ImmutableMap } from "immutable"
 import { MultiGrid } from "react-virtualized"
@@ -43,38 +28,31 @@
 import { toFormattedString } from "lib/format"
 import { ElementDimensionSpec } from "autogen/proto"
 import "./DataFrame.scss"
->>>>>>> 7d0805db
 
 /**
  * Size of the optional sort icon displayed in column headers
  */
-const SORT_ICON_WIDTH_PX = 10;
+const SORT_ICON_WIDTH_PX = 10
 
 /**
  * Minimum size of a dataframe cell.
  */
-const MIN_CELL_WIDTH_PX = 25;
+const MIN_CELL_WIDTH_PX = 25
 
 /**
  * Maximum size of a dataframe cell.
  */
-const MAX_CELL_WIDTH_PX = 200;
+const MAX_CELL_WIDTH_PX = 200
 
 /**
  * Maximum size of a dataframe cell in a 1-column dataframe.
  */
-const MAX_LONELY_CELL_WIDTH_PX = 400;
+const MAX_LONELY_CELL_WIDTH_PX = 400
 
 interface Props {
-<<<<<<< HEAD
-  width: number;
-  elementDimensionSpec: ElementDimensionSpec;
-  element: ImmutableMap<string, any>;
-=======
   width: number
   elementDimensionSpec: ElementDimensionSpec
   element: ImmutableMap<string, any>
->>>>>>> 7d0805db
 }
 
 interface State {
@@ -95,15 +73,6 @@
 }
 
 interface Dimensions {
-<<<<<<< HEAD
-  rowHeight: number;
-  headerHeight: number;
-  border: number;
-  height: number;
-  elementWidth: number;
-  columnWidth: ({ index }: { index: number }) => number;
-  headerWidth: number;
-=======
   rowHeight: number
   headerHeight: number
   border: number
@@ -111,7 +80,6 @@
   elementWidth: number
   columnWidth: ({ index }: { index: number }) => number
   headerWidth: number
->>>>>>> 7d0805db
 }
 
 interface CellContents {
@@ -125,15 +93,9 @@
 }
 
 interface ComputedWidths {
-<<<<<<< HEAD
-  elementWidth: number;
-  columnWidth: ({ index }: { index: number }) => number;
-  headerWidth: number;
-=======
   elementWidth: number
   columnWidth: ({ index }: { index: number }) => number
   headerWidth: number
->>>>>>> 7d0805db
 }
 
 interface CellRendererInput {
@@ -154,7 +116,7 @@
   private multiGridRef = React.createRef<MultiGrid>()
 
   public constructor(props: Props) {
-    super(props);
+    super(props)
     this.state = {
       /**
        * If true, then the user manually clicked on a column header to sort the
@@ -169,10 +131,10 @@
       sortColumn: 0,
 
       /** Sort direction for table sorting. */
-      sortDirection: SortDirection.ASCENDING
-    };
-
-    this.toggleSortOrder = this.toggleSortOrder.bind(this);
+      sortDirection: SortDirection.ASCENDING,
+    }
+
+    this.toggleSortOrder = this.toggleSortOrder.bind(this)
   }
 
   /**
@@ -185,25 +147,11 @@
       columnIndex,
       key,
       rowIndex,
-<<<<<<< HEAD
-      style: baseStyle
-=======
       style: baseStyle,
->>>>>>> 7d0805db
     }: CellRendererInput): React.ReactNode => {
       const {
         classes,
         styles: additionalStyles,
-<<<<<<< HEAD
-        contents
-      } = cellContentsGetter(columnIndex, rowIndex);
-      const headerClickedCallback =
-        rowIndex === 0 ? this.toggleSortOrder : undefined;
-      const sortDirection =
-        columnIndex === this.state.sortColumn
-          ? this.state.sortDirection
-          : undefined;
-=======
         contents,
       } = cellContentsGetter(columnIndex, rowIndex)
       const headerClickedCallback =
@@ -212,11 +160,10 @@
         columnIndex === this.state.sortColumn
           ? this.state.sortDirection
           : undefined
->>>>>>> 7d0805db
 
       // Merge our base styles with any additional cell-specific
       // styles returned by the cellContentsGetter
-      const styles = { ...baseStyle, ...additionalStyles };
+      const styles = { ...baseStyle, ...additionalStyles }
 
       return (
         <DataFrameCell
@@ -230,8 +177,8 @@
           columnSortDirection={sortDirection}
           headerClickedCallback={headerClickedCallback}
         />
-      );
-    };
+      )
+    }
   }
 
   /**
@@ -239,24 +186,20 @@
    * Changes the sort order of the table.
    */
   private toggleSortOrder(columnIndex: number): void {
-    let sortDirection = SortDirection.ASCENDING;
+    let sortDirection = SortDirection.ASCENDING
     if (this.state.sortColumn === columnIndex) {
       // Clicking the same header toggles between ascending and descending
       sortDirection =
         this.state.sortDirection !== SortDirection.ASCENDING
           ? SortDirection.ASCENDING
-<<<<<<< HEAD
-          : SortDirection.DESCENDING;
-=======
           : SortDirection.DESCENDING
->>>>>>> 7d0805db
     }
 
     this.setState({
       sortColumn: columnIndex,
       sortDirection,
-      sortedByUser: true
-    });
+      sortedByUser: true,
+    })
   }
 
   /**
@@ -264,68 +207,41 @@
    * given its sortColumn and sortDirection.
    */
   private getDataRowIndices(): number[] {
-<<<<<<< HEAD
-    const { element } = this.props;
-    const { sortColumn, sortDirection } = this.state;
-    const { headerCols, dataRows } = dataFrameGetDimensions(element);
-=======
     const { element } = this.props
     const { sortColumn, sortDirection } = this.state
     const { headerCols, dataRows } = dataFrameGetDimensions(element)
->>>>>>> 7d0805db
-
-    const sortAscending = sortDirection !== SortDirection.DESCENDING;
+
+    const sortAscending = sortDirection !== SortDirection.DESCENDING
 
     // If we're sorting a header column, our sorted row indices are just the
     // row indices themselves (reversed, if SortDirection == DESCENDING)
     if (sortColumn < headerCols) {
-<<<<<<< HEAD
-      let rowIndices = new Array(dataRows);
-=======
       const rowIndices = new Array(dataRows)
->>>>>>> 7d0805db
       for (let i = 0; i < dataRows; i += 1) {
-        rowIndices[i] = sortAscending ? i : dataRows - (i + 1);
-      }
-
-      return rowIndices;
+        rowIndices[i] = sortAscending ? i : dataRows - (i + 1)
+      }
+
+      return rowIndices
     }
 
     return getSortedDataRowIndices(
       element,
       sortColumn - headerCols,
       sortAscending
-<<<<<<< HEAD
-    );
-=======
     )
->>>>>>> 7d0805db
   }
 
   /**
    * Returns rendering dimensions for this DataFrame
    */
   private getDimensions(cellContentsGetter: CellContentsGetter): Dimensions {
-<<<<<<< HEAD
-    const { element, width, elementDimensionSpec } = this.props;
-=======
     const { element, width, elementDimensionSpec } = this.props
->>>>>>> 7d0805db
 
     const {
       headerRows,
       headerCols,
       dataRows,
       cols,
-<<<<<<< HEAD
-      rows
-    } = dataFrameGetDimensions(element);
-
-    // Rendering constants.
-    const rowHeight = 25;
-    const headerHeight = rowHeight * headerRows;
-    const border = 3;
-=======
       rows,
     } = dataFrameGetDimensions(element)
 
@@ -333,7 +249,6 @@
     const rowHeight = 25
     const headerHeight = rowHeight * headerRows
     const border = 3
->>>>>>> 7d0805db
     const height =
       border +
       Math.min(
@@ -341,11 +256,7 @@
         elementDimensionSpec && elementDimensionSpec.height > 0
           ? elementDimensionSpec.height
           : 300
-<<<<<<< HEAD
-      );
-=======
       )
->>>>>>> 7d0805db
 
     let { elementWidth, columnWidth, headerWidth } = getWidths(
       cols,
@@ -354,30 +265,19 @@
       headerRows,
       width - border,
       cellContentsGetter
-<<<<<<< HEAD
-    );
-
-    // Add space for the "empty" text when the table is empty.
-    const EMPTY_WIDTH = 60; // px
-=======
     )
 
     // Add space for the "empty" text when the table is empty.
     const EMPTY_WIDTH = 60 // px
->>>>>>> 7d0805db
     if (dataRows === 0 && elementWidth < EMPTY_WIDTH) {
-      elementWidth = EMPTY_WIDTH;
-      headerWidth = EMPTY_WIDTH;
-      let totalWidth = 0;
+      elementWidth = EMPTY_WIDTH
+      headerWidth = EMPTY_WIDTH
+      let totalWidth = 0
       for (let i = 0; i < cols; i++) {
-<<<<<<< HEAD
-        totalWidth += columnWidth({ index: i });
-=======
         totalWidth += columnWidth({ index: i })
->>>>>>> 7d0805db
       }
       if (totalWidth < EMPTY_WIDTH) {
-        columnWidth = () => EMPTY_WIDTH / cols;
+        columnWidth = () => EMPTY_WIDTH / cols
       }
     }
 
@@ -388,8 +288,8 @@
       height,
       elementWidth,
       columnWidth,
-      headerWidth
-    };
+      headerWidth,
+    }
   }
 
   /**
@@ -399,18 +299,14 @@
   private recomputeSizeIfNeeded(): void {
     setTimeout(() => {
       if (this.multiGridRef.current != null) {
-        this.multiGridRef.current.recomputeGridSize();
-      }
-    }, 0);
+        this.multiGridRef.current.recomputeGridSize()
+      }
+    }, 0)
   }
 
   public render(): React.ReactNode {
     // Get the properties.
-<<<<<<< HEAD
-    const { element } = this.props;
-=======
     const { element } = this.props
->>>>>>> 7d0805db
 
     // Calculate the dimensions of this array.
     const {
@@ -418,15 +314,10 @@
       headerCols,
       dataRows,
       cols,
-<<<<<<< HEAD
-      rows
-    } = dataFrameGetDimensions(element);
-=======
       rows,
     } = dataFrameGetDimensions(element)
->>>>>>> 7d0805db
-
-    const sortedDataRowIndices = this.getDataRowIndices();
+
+    const sortedDataRowIndices = this.getDataRowIndices()
 
     // Get the cell renderer.
     const cellContentsGetter = getCellContentsGetter(
@@ -434,13 +325,8 @@
       headerRows,
       headerCols,
       sortedDataRowIndices
-<<<<<<< HEAD
-    );
-    const cellRenderer = this.getCellRenderer(cellContentsGetter);
-=======
     )
     const cellRenderer = this.getCellRenderer(cellContentsGetter)
->>>>>>> 7d0805db
 
     // Determine our rendering dimensions
     const {
@@ -450,13 +336,13 @@
       height,
       elementWidth,
       columnWidth,
-      headerWidth
-    } = this.getDimensions(cellContentsGetter);
+      headerWidth,
+    } = this.getDimensions(cellContentsGetter)
 
     // Since this is a PureComponent, finding ourselves in this method
     // means that the props have changed, so we should force a rerender of the
     // widths.
-    this.recomputeSizeIfNeeded();
+    this.recomputeSizeIfNeeded()
 
     // Put it all together.
     return (
@@ -485,27 +371,19 @@
           className="fixup fixup-top-right"
           style={{
             width: border,
-<<<<<<< HEAD
-            height: headerHeight
-=======
             height: headerHeight,
->>>>>>> 7d0805db
           }}
         />
         <div
           className="fixup fixup-bottom-left"
           style={{
             width: headerWidth,
-<<<<<<< HEAD
-            height: border
-=======
             height: border,
->>>>>>> 7d0805db
           }}
         />
         {dataRows === 0 ? <div className="empty-dataframe">empty</div> : null}
       </div>
-    );
+    )
   }
 }
 
@@ -535,37 +413,16 @@
     if (sortedDataRowIndices != null && rowIndex >= headerRows) {
       // If we have a sortedDataRowIndices Array, it contains a mapping of row indices for
       // all *data* (non-header) rows.
-      const sortIdx = rowIndex - headerRows;
+      const sortIdx = rowIndex - headerRows
       if (sortIdx >= 0 && sortIdx < sortedDataRowIndices.length) {
-        rowIndex = sortedDataRowIndices[sortIdx];
-        rowIndex += headerRows;
+        rowIndex = sortedDataRowIndices[sortIdx]
+        rowIndex += headerRows
       } else {
         console.warn(
           `Bad sortedDataRowIndices (` +
             `rowIndex=${rowIndex}, ` +
             `headerRows=${headerRows}, ` +
             `sortedDataRowIndices.length=${sortedDataRowIndices.length}`
-<<<<<<< HEAD
-        );
-      }
-    }
-
-    let { contents, styles, type } = dataFrameGet(
-      element,
-      columnIndex,
-      rowIndex
-    );
-
-    // All table elements have class 'dataframe'.
-    let classes = `dataframe ${type}`;
-
-    // Format floating point numbers nicely.
-    contents = toFormattedString(contents);
-
-    // Put it all together
-    return { classes, styles, contents };
-  };
-=======
         )
       }
     }
@@ -585,7 +442,6 @@
     // Put it all together
     return { classes, styles, contents: fsContents }
   }
->>>>>>> 7d0805db
 }
 
 /**
@@ -601,17 +457,6 @@
 ): ComputedWidths {
   // Calculate column width based on character count alone.
   let columnWidth = ({ index }: { index: number }): number => {
-<<<<<<< HEAD
-    const colIndex = index;
-    const fontSize = 10;
-    const charWidth = (fontSize * 8) / 10;
-    const padding = 14 + SORT_ICON_WIDTH_PX; // 14 for whitespace; an extra 10 for the optional sort arrow icon
-    const minWidth = MIN_CELL_WIDTH_PX;
-    const maxWidth =
-      cols > 2 // 2 because 1 column is the index.
-        ? MAX_CELL_WIDTH_PX
-        : MAX_LONELY_CELL_WIDTH_PX;
-=======
     const colIndex = index
     const fontSize = 10
     const charWidth = (fontSize * 8) / 10
@@ -621,69 +466,57 @@
       cols > 2 // 2 because 1 column is the index.
         ? MAX_CELL_WIDTH_PX
         : MAX_LONELY_CELL_WIDTH_PX
->>>>>>> 7d0805db
 
     // Set the colWidth to the maximum width of a column.
-    const maxRows = 100;
-    let colWidth = minWidth;
+    const maxRows = 100
+    let colWidth = minWidth
     for (let i = 0; i < Math.min(rows, maxRows); i++) {
-      let rowIndex = -1;
+      let rowIndex = -1
       if (i < headerRows) {
         // Always measure all the header rows.
-        rowIndex = i;
+        rowIndex = i
       } else if (rows > maxRows) {
         // If there are a lot of rows, then pick some at random.
-        rowIndex = Math.floor(Math.random() * rows);
+        rowIndex = Math.floor(Math.random() * rows)
       } else {
         // Otherwise, just measure every row.
-        rowIndex = i;
-      }
-      const contents = cellContentsGetter(colIndex, rowIndex).contents;
-      const nChars = contents ? contents.length : 0;
-      const cellWidth = nChars * charWidth + padding;
+        rowIndex = i
+      }
+      const contents = cellContentsGetter(colIndex, rowIndex).contents
+      const nChars = contents ? contents.length : 0
+      const cellWidth = nChars * charWidth + padding
       if (cellWidth > maxWidth) {
-        return maxWidth;
+        return maxWidth
       } else if (cellWidth > colWidth) {
-        colWidth = cellWidth;
-      }
-    }
-    return colWidth;
-  };
+        colWidth = cellWidth
+      }
+    }
+    return colWidth
+  }
 
   // Increase column with if the table is somewhat narrow (but not super narrow)
 
-  let tableWidth = 0;
-  let headerWidth = 0;
+  let tableWidth = 0
+  let headerWidth = 0
 
   for (let colIndex = 0; colIndex < cols; colIndex++) {
-    const colWidth = columnWidth({ index: colIndex });
-    tableWidth += colWidth;
+    const colWidth = columnWidth({ index: colIndex })
+    tableWidth += colWidth
     if (colIndex < headerCols) {
-      headerWidth += colWidth;
+      headerWidth += colWidth
     } else if (tableWidth >= width) {
       // No need to continue. We already know the followign "if" condition will fail.
-      break;
-    }
-  }
-
-  let elementWidth = Math.min(tableWidth, width);
+      break
+    }
+  }
+
+  let elementWidth = Math.min(tableWidth, width)
 
   if (tableWidth > width * (2 / 3) && tableWidth < width) {
     const widthArray = Array.from(
       { length: cols },
       (_, colIndex) =>
         columnWidth({ index: colIndex }) + (width - tableWidth) / cols
-<<<<<<< HEAD
-    );
-    columnWidth = ({ index }) => widthArray[index];
-    elementWidth = width;
-  }
-
-  return { elementWidth, columnWidth, headerWidth };
-}
-
-export default DataFrame;
-=======
     )
     columnWidth = ({ index }) => widthArray[index]
     elementWidth = width
@@ -692,5 +525,4 @@
   return { elementWidth, columnWidth, headerWidth }
 }
 
-export default DataFrame
->>>>>>> 7d0805db
+export default DataFrame