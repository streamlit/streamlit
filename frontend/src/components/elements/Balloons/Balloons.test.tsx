/**
 * @license
 * Copyright 2018-2021 Streamlit Inc.
 *
 * Licensed under the Apache License, Version 2.0 (the "License");
 * you may not use this file except in compliance with the License.
 * You may obtain a copy of the License at
 *
 *    http://www.apache.org/licenses/LICENSE-2.0
 *
 * Unless required by applicable law or agreed to in writing, software
 * distributed under the License is distributed on an "AS IS" BASIS,
 * WITHOUT WARRANTIES OR CONDITIONS OF ANY KIND, either express or implied.
 * See the License for the specific language governing permissions and
 * limitations under the License.
 */

import React from "react"
import { mount } from "src/lib/test_util"

import Balloons, { Props, NUM_BALLOONS } from "./Balloons"

const getProps = (): Props => ({
<<<<<<< HEAD
  sessionId: "51522269",
=======
  scriptRunId: "51522269",
>>>>>>> 749c40f0
})

describe("Balloons element", () => {
  jest.useFakeTimers()

  beforeEach(() => {
    jest.clearAllMocks()
    jest.clearAllTimers()
  })

  it("renders without crashing", () => {
    const props = getProps()
    const wrapper = mount(<Balloons {...props} />)

    expect(wrapper).toBeDefined()
    expect(wrapper.find("StyledBalloon").length).toBe(NUM_BALLOONS)

    wrapper.find("StyledBalloon").forEach(node => {
      expect(node.prop("src")).toBeTruthy()
    })
  })

  it("renders as hidden element", () => {
    const props = getProps()
    const wrapper = mount(<Balloons {...props} />)

    expect(wrapper.find("div").prop("className")).toContain("stHidden")
  })
})<|MERGE_RESOLUTION|>--- conflicted
+++ resolved
@@ -21,11 +21,7 @@
 import Balloons, { Props, NUM_BALLOONS } from "./Balloons"
 
 const getProps = (): Props => ({
-<<<<<<< HEAD
-  sessionId: "51522269",
-=======
   scriptRunId: "51522269",
->>>>>>> 749c40f0
 })
 
 describe("Balloons element", () => {
