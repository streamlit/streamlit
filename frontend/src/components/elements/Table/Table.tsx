--- conflicted
+++ resolved
@@ -16,12 +16,12 @@
  */
 
 import React, { ReactElement } from "react"
+import { Map as ImmutableMap } from "immutable"
+import { range } from "lodash"
 import { toFormattedString } from "lib/format"
-import { Map as ImmutableMap } from "immutable"
 import { dataFrameGet, dataFrameGetDimensions } from "lib/dataFrameProto"
 import withFullScreenWrapper from "hocs/withFullScreenWrapper"
 import "./Table.scss"
-import { range } from "lodash"
 
 type DataFrame = ImmutableMap<string, any>
 
@@ -109,82 +109,4 @@
   )
 }
 
-<<<<<<< HEAD
-/**
- * Purely functional component returning a list of rows.
- *
- * df         - The dataFrame to display.
- * header     - Whether to display the header.
- * headerRows - Number of rows in the header.
- * rows       - Number of rows in the table (header + data).
- * cols       - Number of colums in the table.
- */
-interface TableRowsProps {
-  df: ImmutableMap<string, any>
-  header?: boolean | false
-  headerRows: number
-  rows: number
-  cols: number
-}
-
-function TableRows(props: TableRowsProps): ReactElement {
-  const { df, header, headerRows, rows, cols } = props
-  const startRow = header ? 0 : headerRows
-  const endRow = header ? headerRows : rows
-  const rowArray = []
-  for (let rowIdx = startRow; rowIdx < endRow; rowIdx++) {
-    rowArray.push(
-      <tr key={rowIdx}>
-        <TableRow df={df} rowIdx={rowIdx} cols={cols} />
-      </tr>
-    )
-  }
-  return <React.Fragment>{rowArray}</React.Fragment>
-}
-
-/**
- * Purely functional component returning a list entries for a row.
- *
- * df     - The dataFrame to display.
- * rowIdx - The row index.
- * cols   - numver of colums in the table.
- */
-
-interface TableRowProps {
-  df: ImmutableMap<string, any>
-  rowIdx: number
-  cols: number
-}
-
-function TableRow(props: TableRowProps): ReactElement {
-  const { df, rowIdx, cols } = props
-  const entries = []
-  for (let colIdx = 0; colIdx < cols; colIdx++) {
-    const { contents, styles, type } = dataFrameGet(df, colIdx, rowIdx)
-    const formattedContents = toFormattedString(contents)
-    if (type === "corner") {
-      entries.push(<th key={colIdx}>&nbsp;</th>)
-    } else if (type === "row-header") {
-      entries.push(
-        <th key={colIdx} scope="row">
-          {formattedContents}
-        </th>
-      )
-    } else if (type === "col-header") {
-      entries.push(<th key={colIdx}>{formattedContents}</th>)
-    } else if (type === "data") {
-      entries.push(
-        <td style={styles} key={colIdx}>
-          {formattedContents}
-        </td>
-      )
-    } else {
-      throw new Error(`Cannot parse type "${type}".`)
-    }
-  }
-  return <React.Fragment>{entries}</React.Fragment>
-}
-
-=======
->>>>>>> 40c78841
 export default withFullScreenWrapper(Table)