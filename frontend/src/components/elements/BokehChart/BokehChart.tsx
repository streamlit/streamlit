--- conflicted
+++ resolved
@@ -15,12 +15,7 @@
  * limitations under the License.
  */
 
-<<<<<<< HEAD
 import React, { PureComponent, ReactNode } from "react"
-import { embed as BokehEmbed } from "bokehjs"
-=======
-import React from "react"
->>>>>>> f5ae8aaa
 import { Map as ImmutableMap } from "immutable"
 import { embed as BokehEmbed } from "@bokeh/bokehjs"
 import withFullScreenWrapper from "hocs/withFullScreenWrapper"
