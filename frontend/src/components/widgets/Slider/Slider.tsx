/**
 * @license
 * Copyright 2018-2021 Streamlit Inc.
 *
 * Licensed under the Apache License, Version 2.0 (the "License");
 * you may not use this file except in compliance with the License.
 * You may obtain a copy of the License at
 *
 *    http://www.apache.org/licenses/LICENSE-2.0
 *
 * Unless required by applicable law or agreed to in writing, software
 * distributed under the License is distributed on an "AS IS" BASIS,
 * WITHOUT WARRANTIES OR CONDITIONS OF ANY KIND, either express or implied.
 * See the License for the specific language governing permissions and
 * limitations under the License.
 */

import React from "react"
import { pick } from "lodash"
import { SharedProps, Slider as UISlider } from "baseui/slider"
import { withTheme } from "emotion-theming"
import { sprintf } from "sprintf-js"
import { WidgetStateManager, Source } from "lib/WidgetStateManager"
import { Slider as SliderProto } from "autogen/proto"
import { debounce } from "lib/utils"
import moment from "moment"
<<<<<<< HEAD
import {
  StyledWidgetLabel,
  StyledWidgetLabelHelp,
} from "components/widgets/BaseWidget"
import TooltipIcon from "components/shared/TooltipIcon"
import { Placement } from "components/shared/Tooltip"
import { transparentize } from "color2k"
=======
import { StyledWidgetLabel } from "components/widgets/BaseWidget"
>>>>>>> cf8e3844
import { Theme } from "theme"
import {
  StyledThumb,
  StyledThumbValue,
  StyledTickBar,
  StyledTickBarItem,
} from "./styled-components"

const DEBOUNCE_TIME_MS = 200

export interface Props {
  disabled: boolean
  element: SliderProto
  theme: Theme
  widgetMgr: WidgetStateManager
  width: number
}

interface State {
  /**
   * The value specified by the user via the UI. If the user didn't touch this
   * widget's UI, the default value is used.
   */
  value: number[]
}

class Slider extends React.PureComponent<Props, State> {
  public state: State

  private sliderRef = React.createRef<HTMLDivElement>()

  private readonly setWidgetValueDebounced: (source: Source) => void

  public constructor(props: Props) {
    super(props)
    this.setWidgetValueDebounced = debounce(
      DEBOUNCE_TIME_MS,
      this.setWidgetValueImmediately.bind(this)
    )
    this.state = { value: this.initialValue }
  }

  get initialValue(): number[] {
    const widgetId = this.props.element.id
    const storedValue = this.props.widgetMgr.getDoubleArrayValue(widgetId)
    return storedValue !== undefined ? storedValue : this.props.element.default
  }

  public componentDidMount = (): void => {
    this.setWidgetValueImmediately({ fromUi: false })
  }

  private setWidgetValueImmediately = (source: Source): void => {
    const widgetId = this.props.element.id
    this.props.widgetMgr.setDoubleArrayValue(
      widgetId,
      this.state.value,
      source
    )
  }

  private handleChange = ({ value }: { value: number[] }): void => {
    this.setState({ value }, () =>
      this.setWidgetValueDebounced({ fromUi: true })
    )
  }

  /**
   * Return the value of the slider. This will either be an array with
   * one value (for a single value slider), or an array with two
   * values (for a range slider).
   */
  private get value(): number[] {
    const { min, max } = this.props.element
    const { value } = this.state
    let start = value[0]
    let end = value.length > 1 ? value[1] : value[0]
    // Adjust the value if it's out of bounds.
    if (start > end) {
      start = end
    }
    if (start < min) {
      start = min
    }
    if (start > max) {
      start = max
    }
    if (end < min) {
      end = min
    }
    if (end > max) {
      end = max
    }
    return value.length > 1 ? [start, end] : [start]
  }

  private isDateTimeType(): boolean {
    const { dataType } = this.props.element
    return (
      dataType === SliderProto.DataType.DATETIME ||
      dataType === SliderProto.DataType.DATE ||
      dataType === SliderProto.DataType.TIME
    )
  }

  private formatValue(value: number): string {
    const { format, options } = this.props.element
    if (this.isDateTimeType()) {
      // Python datetime uses microseconds, but JS & Moment uses milliseconds
      return moment(value / 1000).format(format)
    }

    if (options.length > 0) {
      return sprintf(format, options[value])
    }

    return sprintf(format, value)
  }

  // eslint-disable-next-line react/display-name
  private renderThumb = React.forwardRef<HTMLDivElement, SharedProps>(
    (props: SharedProps, ref): JSX.Element => {
      const { $value, $thumbIndex } = props
      const formattedValue = this.formatValue($value[$thumbIndex])
      const passThrough = pick(props, [
        "role",
        "style",
        "aria-valuemax",
        "aria-valuemin",
        "aria-valuenow",
        "tabIndex",
        "onKeyUp",
        "onKeyDown",
        "onMouseEnter",
        "onMouseLeave",
        "draggable",
      ])
      const ariaValueText: Record<string, string> = {}

      if (this.props.element.options.length > 0 || this.isDateTimeType()) {
        ariaValueText["aria-valuetext"] = formattedValue
      }

      return (
        <StyledThumb
          {...passThrough}
          isDisabled={props.$disabled}
          ref={ref}
          aria-valuetext={formattedValue}
        >
          <StyledThumbValue
            data-testid="stThumbValue"
            isDisabled={props.$disabled}
          >
            {formattedValue}
          </StyledThumbValue>
        </StyledThumb>
      )
    }
  )

  private renderTickBar = (): JSX.Element => {
    const { max, min } = this.props.element

    return (
      <StyledTickBar data-testid="stTickBar">
        <StyledTickBarItem data-testid="stTickBarMin">
          {this.formatValue(min)}
        </StyledTickBarItem>
        <StyledTickBarItem data-testid="stTickBarMax">
          {this.formatValue(max)}
        </StyledTickBarItem>
      </StyledTickBar>
    )
  }

  public render = (): React.ReactNode => {
    const { disabled, element, theme, width } = this.props
    const { colors, fonts, fontSizes } = theme
    const style = { width }

    return (
      <div ref={this.sliderRef} className="stSlider" style={style}>
        <StyledWidgetLabel>{element.label}</StyledWidgetLabel>
        {element.help && (
          <StyledWidgetLabelHelp>
            <TooltipIcon
              content={element.help}
              placement={Placement.TOP_RIGHT}
            />
          </StyledWidgetLabelHelp>
        )}
        <UISlider
          min={element.min}
          max={element.max}
          step={element.step}
          value={this.value}
          onChange={this.handleChange}
          disabled={disabled}
          overrides={{
            Root: {
              style: {
                paddingTop: fontSizes.twoThirdSmDefault,
              },
            },
            Thumb: this.renderThumb,
            Tick: {
              style: {
                fontFamily: fonts.mono,
                fontSize: fontSizes.smDefault,
              },
            },
            Track: {
              style: {
                paddingBottom: 0,
                paddingLeft: 0,
                paddingRight: 0,
                paddingTop: fontSizes.twoThirdSmDefault,
              },
            },
            InnerTrack: {
              style: ({ $disabled }: SharedProps) => ({
                height: "4px",
                ...($disabled ? { background: colors.lightGray } : {}),
              }),
            },
            TickBar: this.renderTickBar,
          }}
        />
      </div>
    )
  }
}

export default withTheme(Slider)<|MERGE_RESOLUTION|>--- conflicted
+++ resolved
@@ -24,17 +24,12 @@
 import { Slider as SliderProto } from "autogen/proto"
 import { debounce } from "lib/utils"
 import moment from "moment"
-<<<<<<< HEAD
 import {
   StyledWidgetLabel,
   StyledWidgetLabelHelp,
 } from "components/widgets/BaseWidget"
 import TooltipIcon from "components/shared/TooltipIcon"
 import { Placement } from "components/shared/Tooltip"
-import { transparentize } from "color2k"
-=======
-import { StyledWidgetLabel } from "components/widgets/BaseWidget"
->>>>>>> cf8e3844
 import { Theme } from "theme"
 import {
   StyledThumb,
