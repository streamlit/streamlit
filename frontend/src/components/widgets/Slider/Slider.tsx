/**
 * @license
 * Copyright 2018-2019 Streamlit Inc.
 *
 * Licensed under the Apache License, Version 2.0 (the "License");
 * you may not use this file except in compliance with the License.
 * You may obtain a copy of the License at
 *
 *    http://www.apache.org/licenses/LICENSE-2.0
 *
 * Unless required by applicable law or agreed to in writing, software
 * distributed under the License is distributed on an "AS IS" BASIS,
 * WITHOUT WARRANTIES OR CONDITIONS OF ANY KIND, either express or implied.
 * See the License for the specific language governing permissions and
 * limitations under the License.
 */

import React from "react"
import { Slider as UISlider } from "baseui/slider"
import { Map as ImmutableMap } from "immutable"
import { WidgetStateManager } from "lib/WidgetStateManager"
import { sliderOverrides } from "lib/widgetTheme"
<<<<<<< HEAD
import { debounce } from "lib/utils"
=======
import { sprintf } from "sprintf-js"
>>>>>>> 97e8e0f1

interface Props {
  disabled: boolean
  element: ImmutableMap<string, any>
  widgetMgr: WidgetStateManager
  width: number
}

interface State {
  /**
   * The value specified by the user via the UI. If the user didn't touch this
   * widget's UI, the default value is used.
   */
  value: number[]
}

class Slider extends React.PureComponent<Props, State> {
  private sliderRef = React.createRef<HTMLDivElement>()
  private setWidgetValue: () => void
  public state: State = {
    value: this.props.element.get("default").toJS(),
  }

  public constructor(props: Props) {
    super(props)
    this.setWidgetValue = debounce(200, this.setWidgetValueRaw.bind(this))
  }

  public componentDidMount = (): void => {
    // Attach click event listener to slider knobs.
    if (this.sliderRef.current) {
      const knobSelector = '[role="slider"]'
      const knobs = this.sliderRef.current.querySelectorAll(knobSelector)
      knobs.forEach(knob => knob.addEventListener("click", this.handleClick))
    }
    this.setWidgetValue()
  }

  public componentWillUnmount = (): void => {
    // Remove click event listener from slider knobs.
    if (this.sliderRef.current) {
      const knobSelector = '[role="slider"]'
      const knobs = this.sliderRef.current.querySelectorAll(knobSelector)
      knobs.forEach(knob =>
        knob.removeEventListener("click", this.handleClick)
      )
    }
  }

  private setWidgetValueRaw = (): void => {
    const widgetId: string = this.props.element.get("id")
    this.props.widgetMgr.setFloatArrayValue(widgetId, this.state.value)
  }

  private handleChange = ({ value }: { value: number[] }): void => {
    this.setState({ value }, this.setWidgetValue)
  }

  private handleClick = (e: Event): void => {
    ;(e.target as HTMLElement).focus()
  }

  private get value(): number[] {
    const min = this.props.element.get("min")
    const max = this.props.element.get("max")
    const value = this.state.value
    let start = value[0]
    let end = value.length > 1 ? value[1] : value[0]
    // Adjust the value if it's out of bounds.
    if (start > end) {
      start = end
    }
    if (start < min) {
      start = min
    }
    if (start > max) {
      start = max
    }
    if (end < min) {
      end = min
    }
    if (end > max) {
      end = max
    }
    return value.length > 1 ? [start, end] : [start]
  }

<<<<<<< HEAD
  public render = (): React.ReactNode => {
    const style = { width: this.props.width }
    const label = this.props.element.get("label")
    const min = this.props.element.get("min")
    const max = this.props.element.get("max")
    const step = this.props.element.get("step")
=======
  private handleClick = (e: Event): void => {
    ;(e.target as HTMLElement).focus()
  }

  private handleChange = ({ value }: SliderValue): void => {
    this.setState({ value })
    this.setWidgetValue()
  }

  private setWidgetValueRaw(): void {
    if (!this.state.value) {
      throw new Error("Assert error: value is undefined")
    }
    const widgetId = this.props.element.get("id")
    this.props.widgetMgr.setFloatArrayValue(widgetId, this.state.value)
  }

  renderThumbValue = (data: { $thumbIndex: number; $value: any }) => {
    const { element } = this.props
    const format = element.get("format")
    const thumbValueStyle = sliderOverrides.ThumbValue.style(
      this.props.disabled
    ) as React.CSSProperties
    return (
      <div style={thumbValueStyle}>
        {sprintf(format, data.$value[data.$thumbIndex])}
      </div>
    )
  }

  renderTickBar = () => {
    const { element } = this.props
    const format = element.get("format")
    const max = element.get("max")
    const min = element.get("min")
    const tickBarItemStyle = sliderOverrides.TickBarItem
      .style as React.CSSProperties
    return (
      <div style={sliderOverrides.TickBar.style}>
        <div style={tickBarItemStyle}>{sprintf(format, min)}</div>
        <div style={tickBarItemStyle}>{sprintf(format, max)}</div>
      </div>
    )
  }

  public render(): React.ReactNode {
    const { element, width } = this.props
    const label = element.get("label")
    const min = element.get("min")
    const max = element.get("max")
    const step = element.get("step")
    const style = { width }
>>>>>>> 97e8e0f1

    return (
      <div ref={this.sliderRef} className="Widget stSlider" style={style}>
        <label>{label}</label>
        <UISlider
          min={min}
          max={max}
          step={step}
          value={this.value}
          onChange={this.handleChange}
          disabled={this.props.disabled}
          overrides={{
            ...sliderOverrides,
            ThumbValue: this.renderThumbValue,
            TickBar: this.renderTickBar,
          }}
        />
      </div>
    )
  }
}

export default Slider<|MERGE_RESOLUTION|>--- conflicted
+++ resolved
@@ -18,13 +18,10 @@
 import React from "react"
 import { Slider as UISlider } from "baseui/slider"
 import { Map as ImmutableMap } from "immutable"
+import { sprintf } from "sprintf-js"
 import { WidgetStateManager } from "lib/WidgetStateManager"
 import { sliderOverrides } from "lib/widgetTheme"
-<<<<<<< HEAD
 import { debounce } from "lib/utils"
-=======
-import { sprintf } from "sprintf-js"
->>>>>>> 97e8e0f1
 
 interface Props {
   disabled: boolean
@@ -84,7 +81,8 @@
   }
 
   private handleClick = (e: Event): void => {
-    ;(e.target as HTMLElement).focus()
+    const knob = e.target as HTMLElement
+    knob.focus()
   }
 
   private get value(): number[] {
@@ -112,37 +110,15 @@
     return value.length > 1 ? [start, end] : [start]
   }
 
-<<<<<<< HEAD
-  public render = (): React.ReactNode => {
-    const style = { width: this.props.width }
-    const label = this.props.element.get("label")
-    const min = this.props.element.get("min")
-    const max = this.props.element.get("max")
-    const step = this.props.element.get("step")
-=======
-  private handleClick = (e: Event): void => {
-    ;(e.target as HTMLElement).focus()
-  }
-
-  private handleChange = ({ value }: SliderValue): void => {
-    this.setState({ value })
-    this.setWidgetValue()
-  }
-
-  private setWidgetValueRaw(): void {
-    if (!this.state.value) {
-      throw new Error("Assert error: value is undefined")
-    }
-    const widgetId = this.props.element.get("id")
-    this.props.widgetMgr.setFloatArrayValue(widgetId, this.state.value)
-  }
-
-  renderThumbValue = (data: { $thumbIndex: number; $value: any }) => {
-    const { element } = this.props
-    const format = element.get("format")
+  private renderThumbValue = (data: {
+    $thumbIndex: number
+    $value: any
+  }): JSX.Element => {
+    const format = this.props.element.get("format")
     const thumbValueStyle = sliderOverrides.ThumbValue.style(
       this.props.disabled
     ) as React.CSSProperties
+
     return (
       <div style={thumbValueStyle}>
         {sprintf(format, data.$value[data.$thumbIndex])}
@@ -150,13 +126,13 @@
     )
   }
 
-  renderTickBar = () => {
-    const { element } = this.props
-    const format = element.get("format")
-    const max = element.get("max")
-    const min = element.get("min")
+  private renderTickBar = (): JSX.Element => {
+    const format = this.props.element.get("format")
+    const max = this.props.element.get("max")
+    const min = this.props.element.get("min")
     const tickBarItemStyle = sliderOverrides.TickBarItem
       .style as React.CSSProperties
+
     return (
       <div style={sliderOverrides.TickBar.style}>
         <div style={tickBarItemStyle}>{sprintf(format, min)}</div>
@@ -165,14 +141,12 @@
     )
   }
 
-  public render(): React.ReactNode {
-    const { element, width } = this.props
-    const label = element.get("label")
-    const min = element.get("min")
-    const max = element.get("max")
-    const step = element.get("step")
-    const style = { width }
->>>>>>> 97e8e0f1
+  public render = (): React.ReactNode => {
+    const style = { width: this.props.width }
+    const label = this.props.element.get("label")
+    const min = this.props.element.get("min")
+    const max = this.props.element.get("max")
+    const step = this.props.element.get("step")
 
     return (
       <div ref={this.sliderRef} className="Widget stSlider" style={style}>
