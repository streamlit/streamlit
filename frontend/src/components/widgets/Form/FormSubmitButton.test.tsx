/**
 * @license
 * Copyright 2018-2021 Streamlit Inc.
 *
 * Licensed under the Apache License, Version 2.0 (the "License");
 * you may not use this file except in compliance with the License.
 * You may obtain a copy of the License at
 *
 *    http://www.apache.org/licenses/LICENSE-2.0
 *
 * Unless required by applicable law or agreed to in writing, software
 * distributed under the License is distributed on an "AS IS" BASIS,
 * WITHOUT WARRANTIES OR CONDITIONS OF ANY KIND, either express or implied.
 * See the License for the specific language governing permissions and
 * limitations under the License.
 */

import React from "react"
import { shallow } from "src/lib/test_util"
import { WidgetStateManager } from "src/lib/WidgetStateManager"

import UIButton from "src/components/shared/Button"

<<<<<<< HEAD
import { Button as ButtonProto } from "autogen/proto"
import { FormSubmitButton, Props } from "./FormSubmitButton"
=======
import { Button as ButtonProto } from "src/autogen/proto"
import FormSubmitButton, { Props } from "./FormSubmitButton"
>>>>>>> 1c55467a

jest.mock("src/lib/WidgetStateManager")

const getProps = (props: Partial<Props> = {}): Props => ({
  element: ButtonProto.create({
    id: "1",
    label: "Submit",
    formId: "mockFormId",
  }),
  disabled: false,
  hasPendingChanges: false,
  hasInProgressUpload: false,
  width: 0,
  widgetMgr: new WidgetStateManager({
    sendRerunBackMsg: jest.fn(),
    pendingFormsChanged: jest.fn(),
  }),
  ...props,
})

describe("FormSubmitButton", () => {
  it("renders without crashing", () => {
    const props = getProps()
    const wrapper = shallow(<FormSubmitButton {...props} />)

    expect(wrapper).toBeDefined()
  })

  it("has correct className and style", () => {
    const wrapper = shallow(<FormSubmitButton {...getProps()} />)

    const wrappedDiv = wrapper.find("div").first()

    const { className, style } = wrappedDiv.props()
    // @ts-ignore
    const classNameParts = className.split(" ")

    expect(classNameParts).toContain("stButton")

    // @ts-ignore
    expect(style.width).toBe(getProps().width)
  })

  it("renders a label", () => {
    const wrapper = shallow(<FormSubmitButton {...getProps()} />)

    const wrappedUIButton = wrapper.find(UIButton)

    expect(wrappedUIButton.length).toBe(1)
    expect(wrappedUIButton.props().children).toBe(getProps().element.label)
  })

  it("calls submitForm when clicked", () => {
    const props = getProps()
    const wrapper = shallow(<FormSubmitButton {...props} />)

    const wrappedUIButton = wrapper.find(UIButton)

    wrappedUIButton.simulate("click")

    expect(props.widgetMgr.submitForm).toHaveBeenCalledWith(props.element)
  })

  it("is disabled when form has pending upload", () => {
    const props = getProps({ hasInProgressUpload: true })
    const wrapper = shallow(<FormSubmitButton {...props} />)

    const wrappedUIButton = wrapper.find(UIButton)
    expect(wrappedUIButton.props().disabled).toBe(true)
  })
})<|MERGE_RESOLUTION|>--- conflicted
+++ resolved
@@ -21,13 +21,8 @@
 
 import UIButton from "src/components/shared/Button"
 
-<<<<<<< HEAD
-import { Button as ButtonProto } from "autogen/proto"
+import { Button as ButtonProto } from "src/autogen/proto"
 import { FormSubmitButton, Props } from "./FormSubmitButton"
-=======
-import { Button as ButtonProto } from "src/autogen/proto"
-import FormSubmitButton, { Props } from "./FormSubmitButton"
->>>>>>> 1c55467a
 
 jest.mock("src/lib/WidgetStateManager")
 
