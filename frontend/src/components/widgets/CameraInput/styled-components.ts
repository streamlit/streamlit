import styled, { CSSObject } from "@emotion/styled"
import { transparentize } from "color2k"
import { Theme } from "src/theme"
import { MouseEvent, ReactNode } from "react"

export interface CameraInputButtonProps {
  size?: Size
  onClick?: (event: MouseEvent<HTMLButtonElement>) => any
  disabled?: boolean
  fluidWidth?: boolean
  children: ReactNode
  autoFocus?: boolean
  progress?: number | null
}

export interface StyledCameraInputProps {
  width: number
}

export enum Size {
  XSMALL = "xsmall",
  SMALL = "small",
  MEDIUM = "medium",
  LARGE = "large",
}

function getSizeStyle(size: Size, theme: Theme): CSSObject {
  switch (size) {
    case Size.XSMALL:
      return {
        padding: `${theme.spacing.twoXS} ${theme.spacing.sm}`,
        fontSize: theme.fontSizes.sm,
      }
    case Size.SMALL:
      return {
        padding: `${theme.spacing.twoXS} ${theme.spacing.md}`,
      }
    case Size.LARGE:
      return {
        padding: `${theme.spacing.md} ${theme.spacing.md}`,
      }
    default:
      return {
        padding: `${theme.spacing.xs} ${theme.spacing.md}`,
      }
  }
}

type RequiredCameraInputButtonProps = Required<CameraInputButtonProps>

export const StyledCameraInput = styled.div<StyledCameraInputProps>(
  ({ theme, width }) => ({
    // This is used to position the "Switch facing mode" button
    // with respect to the webcam block.
    position: "relative",
    width: "100%",
    objectFit: "contain",
  })
)

export interface StyledBoxProps {
  width: number
}

export const StyledBox = styled.div<StyledBoxProps>(({ theme, width }) => ({
  backgroundColor: theme.colors.secondaryBg,
  borderRadius: `${theme.radii.md} ${theme.radii.md} 0 0`,
  width,
  height: (width * 9) / 16,
  display: "flex",
  flexDirection: "column",
  justifyContent: "center",
  alignItems: "center",
}))

export const StyledDescription = styled.p(({ theme }) => ({
  marginTop: theme.spacing.sm,
  textAlign: "center",
}))

export const StyledLink = styled.a(({ theme }) => ({
  color: theme.colors.primary,
  display: "block",
  textDecoration: "none",
}))

export const StyledSpan = styled.span(({ theme }) => ({
  display: "flex",
  alignItems: "center",
}))

export const StyledSwitchFacingModeButton = styled.div(({ theme }) => ({
  position: "absolute",
  top: theme.spacing.lg,
  right: theme.spacing.lg,
  zIndex: 1,
  color: theme.colors.fadedText40,
  mixBlendMode: "difference",
  opacity: 0.6,
}))

export const StyledWebcamWrapper = styled.div(({ theme }) => ({
  display: "flex",
}))

<<<<<<< HEAD
export const StyledCameraInputBaseButton = styled.button<
  RequiredCameraInputButtonProps
>(({ fluidWidth, size, theme }) => ({
  position: "relative",
  display: "inline-flex", // maybe inline-flex (in normal button it is inline flex)
  flexDirection: "column",
  alignItems: "center",
  justifyContent: "center",
  backgroundColor: theme.colors.lightenedBg05,
  border: `1px solid ${theme.colors.fadedText10}`,
  borderRadius: `0 0 ${theme.radii.md} ${theme.radii.md}`,
  "&:hover": {
    borderColor: theme.colors.primary,
    color: theme.colors.primary,
  },
  "&:active": {
    color: theme.colors.white,
    borderColor: theme.colors.primary,
    backgroundColor: theme.colors.primary,
  },
  "&:focus:not(:active)": {
    borderColor: theme.colors.primary,
    color: theme.colors.primary,
  },
  "&:disabled, &:disabled:hover, &:disabled:active": {
    color: theme.colors.fadedText40,
  },
  fontWeight: theme.fontWeights.normal,
  padding: `${theme.spacing.xs} ${theme.spacing.md}`,
  margin: 0,
  lineHeight: theme.lineHeights.base,
  color: "inherit",
  width: fluidWidth ? "100%" : "auto",
  userSelect: "none",
  "&:focus": {
    boxShadow: `0 0 0 0.2rem ${transparentize(theme.colors.primary, 0.5)}`,
    outline: "none",
  },
  ...getSizeStyle(size, theme),
=======
export const StyledProgressBar = styled.div(({ theme }) => ({
  height: "fit-content",
  width: "100%",
  position: "absolute",
  bottom: 0,
>>>>>>> 4f9a793f
}))<|MERGE_RESOLUTION|>--- conflicted
+++ resolved
@@ -103,51 +103,9 @@
   display: "flex",
 }))
 
-<<<<<<< HEAD
-export const StyledCameraInputBaseButton = styled.button<
-  RequiredCameraInputButtonProps
->(({ fluidWidth, size, theme }) => ({
-  position: "relative",
-  display: "inline-flex", // maybe inline-flex (in normal button it is inline flex)
-  flexDirection: "column",
-  alignItems: "center",
-  justifyContent: "center",
-  backgroundColor: theme.colors.lightenedBg05,
-  border: `1px solid ${theme.colors.fadedText10}`,
-  borderRadius: `0 0 ${theme.radii.md} ${theme.radii.md}`,
-  "&:hover": {
-    borderColor: theme.colors.primary,
-    color: theme.colors.primary,
-  },
-  "&:active": {
-    color: theme.colors.white,
-    borderColor: theme.colors.primary,
-    backgroundColor: theme.colors.primary,
-  },
-  "&:focus:not(:active)": {
-    borderColor: theme.colors.primary,
-    color: theme.colors.primary,
-  },
-  "&:disabled, &:disabled:hover, &:disabled:active": {
-    color: theme.colors.fadedText40,
-  },
-  fontWeight: theme.fontWeights.normal,
-  padding: `${theme.spacing.xs} ${theme.spacing.md}`,
-  margin: 0,
-  lineHeight: theme.lineHeights.base,
-  color: "inherit",
-  width: fluidWidth ? "100%" : "auto",
-  userSelect: "none",
-  "&:focus": {
-    boxShadow: `0 0 0 0.2rem ${transparentize(theme.colors.primary, 0.5)}`,
-    outline: "none",
-  },
-  ...getSizeStyle(size, theme),
-=======
 export const StyledProgressBar = styled.div(({ theme }) => ({
   height: "fit-content",
   width: "100%",
   position: "absolute",
   bottom: 0,
->>>>>>> 4f9a793f
 }))