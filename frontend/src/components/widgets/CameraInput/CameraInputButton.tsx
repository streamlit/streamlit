--- conflicted
+++ resolved
@@ -2,13 +2,6 @@
 import ProgressBar, {
   Size as ProgressBarSize,
 } from "src/components/shared/ProgressBar"
-<<<<<<< HEAD
-import {
-  Size,
-  StyledCameraInputBaseButton,
-  CameraInputButtonProps,
-} from "./styled-components"
-=======
 import { transparentize } from "color2k"
 import { Theme } from "src/theme"
 import { StyledProgressBar } from "./styled-components"
@@ -94,7 +87,6 @@
   },
   ...getSizeStyle(size, theme),
 }))
->>>>>>> 4f9a793f
 
 function CameraInputButton({
   size,
