--- conflicted
+++ resolved
@@ -33,66 +33,39 @@
    * The value specified by the user via the UI. If the user didn't touch this
    * widget's UI, the default value is used.
    */
-<<<<<<< HEAD
-  value: boolean;
-=======
-  value?: boolean
->>>>>>> f38a7c53
+  value: boolean
 }
 
 class Checkbox extends React.PureComponent<Props, State> {
   public state: State = {
-    value: this.props.element.get('default'),
+    value: this.props.element.get("default"),
   }
 
-<<<<<<< HEAD
   public componentDidMount(): void {
     this.setWidgetValue()
   }
 
   private setWidgetValue = (): void => {
-    const widgetId: string = this.props.element.get('id')
+    const widgetId: string = this.props.element.get("id")
     this.props.widgetMgr.setBoolValue(widgetId, this.state.value)
   }
-=======
-  /**
-   * Return the user-entered value, or the widget's default value
-   * if the user hasn't interacted with it yet.
-   */
-  private get valueOrDefault(): boolean {
-    if (this.state.value === undefined) {
-      return this.props.element.get("value") as boolean
-    } else {
-      return this.state.value
-    }
-  }
-
-  private handleChange = (e: any) => {
-    const widgetId = this.props.element.get("id")
-    const value = (e.target as HTMLInputElement).checked
->>>>>>> f38a7c53
 
   private onChange = (e: React.ChangeEvent<HTMLInputElement>): void => {
     const value = e.target.checked
     this.setState({ value }, this.setWidgetValue)
   }
 
-<<<<<<< HEAD
   public render = (): React.ReactNode => {
-    const label = this.props.element.get('label')
-=======
-  public render(): React.ReactNode {
     const label = this.props.element.get("label")
->>>>>>> f38a7c53
     const style = { width: this.props.width }
 
     return (
       <div className="Widget row-widget stCheckbox" style={style}>
         <UICheckbox
+          checked={this.state.value}
+          disabled={this.props.disabled}
+          onChange={this.onChange}
           overrides={checkboxOverrides}
-          checked={this.state.value}
-          onChange={this.onChange}
-          disabled={this.props.disabled}
         >
           {label}
         </UICheckbox>
