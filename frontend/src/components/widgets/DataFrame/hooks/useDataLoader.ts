--- conflicted
+++ resolved
@@ -20,17 +20,10 @@
 import { useTheme } from "@emotion/react"
 
 import { Quiver } from "src/lib/Quiver"
-<<<<<<< HEAD
-import { logError, logWarning } from "src/lib/log"
-import { Arrow as ArrowProto } from "src/autogen/proto"
-import { notNullOrUndefined } from "src/lib/utils"
-import { Theme } from "src/theme"
-=======
 import { Arrow as ArrowProto } from "src/autogen/proto"
 import { notNullOrUndefined } from "src/lib/utils"
 import { Theme } from "src/theme"
 import { logWarning, logError } from "src/lib/log"
->>>>>>> b96f6c32
 
 import {
   getColumnTypeFromQuiver,
@@ -211,10 +204,7 @@
         const ColumnType = getColumnType(updatedColumn)
         return ColumnType(updatedColumn)
       }
-<<<<<<< HEAD
-=======
       // Apply column configurations to non-index columns:
->>>>>>> b96f6c32
       let updatedColumn = {
         ...column,
         ...applyColumnConfig(column, columnsConfig),
