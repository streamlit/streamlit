--- conflicted
+++ resolved
@@ -114,19 +114,6 @@
           position: "relative",
         }}
       >
-<<<<<<< HEAD
-        <StyledWidgetLabel>
-          {element.label}
-          {element.help && (
-            <div>
-              <TooltipIcon
-                content={element.help}
-                placement={Placement.BOTTOM_RIGHT}
-              />
-            </div>
-          )}
-        </StyledWidgetLabel>
-=======
         <StyledWidgetLabel>{element.label}</StyledWidgetLabel>
         {element.help && (
           <StyledWidgetLabelHelp>
@@ -136,7 +123,6 @@
             />
           </StyledWidgetLabelHelp>
         )}
->>>>>>> babfdb59
         <UIInput
           value={value}
           onBlur={this.onBlur}
