--- conflicted
+++ resolved
@@ -23,10 +23,7 @@
   GridColumn,
   DataEditorProps,
   CompactSelection,
-<<<<<<< HEAD
   Rectangle,
-=======
->>>>>>> dbc32aec
 } from "@glideapps/glide-data-grid"
 
 import withFullScreenWrapper from "src/hocs/withFullScreenWrapper"
@@ -156,7 +153,6 @@
 
   // Calculate min height for the resizable container. header + one column, and +3 pixels for borders
   const minHeight = 2 * ROW_HEIGHT + 3
-<<<<<<< HEAD
 
   /**
    * Implements the callback used by glide-data-grid to get all the cells selected by the user.
@@ -178,8 +174,6 @@
     },
     [getCellContent]
   )
-=======
->>>>>>> dbc32aec
 
   return (
     <ThemedDataGridContainer
@@ -188,39 +182,20 @@
       minHeight={minHeight}
     >
       <GlideDataEditor
-<<<<<<< HEAD
-        // Callback to get the content of a given cell location:
-        getCellContent={getCellContent}
-        // List with column configurations:
-        columns={columns}
-        // Number of rows:
-        rows={numRows}
-        // The height in pixel of a row:
-        rowHeight={ROW_HEIGHT}
-        // The height in pixels of the column headers:
-        headerHeight={ROW_HEIGHT}
-        // Deactivate row markers and numbers:
-        rowMarkers={"none"}
-        // Always activate smooth mode for horizontal scrolling:
-=======
         getCellContent={getCellContent}
         columns={columns}
         rows={numRows}
         rowHeight={ROW_HEIGHT}
         headerHeight={ROW_HEIGHT}
->>>>>>> dbc32aec
         smoothScrollX={true}
         // Only activate smooth mode for vertical scrolling for large tables:
         smoothScrollY={numRows < 100000}
         // Show borders between cells:
         verticalBorder={true}
-<<<<<<< HEAD
         // Activate copy to clipboard functionality:
         getCellsForSelection={getCellsForSelection}
-=======
         // Deactivate row markers and numbers:
         rowMarkers={"none"}
->>>>>>> dbc32aec
         // Deactivate column selection:
         selectedColumns={CompactSelection.empty()}
         onSelectedColumnsChange={() => {}}
