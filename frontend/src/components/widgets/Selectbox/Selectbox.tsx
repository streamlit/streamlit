--- conflicted
+++ resolved
@@ -15,19 +15,11 @@
  * limitations under the License.
  */
 
-<<<<<<< HEAD
-import React from 'react'
-import { Select as UISelect, OnChangeParams } from 'baseui/select'
-import { Map as ImmutableMap } from 'immutable'
-import { WidgetStateManager } from 'lib/WidgetStateManager'
-import { logWarning } from 'lib/log'
-=======
-import { logWarning } from "lib/log"
 import React from "react"
-import { Select as UISelect } from "baseui/select"
+import { Select as UISelect, OnChangeParams } from "baseui/select"
 import { Map as ImmutableMap } from "immutable"
 import { WidgetStateManager } from "lib/WidgetStateManager"
->>>>>>> f38a7c53
+import { logWarning } from "lib/log"
 
 interface Props {
   disabled: boolean
@@ -41,11 +33,7 @@
    * The value specified by the user via the UI. If the user didn't touch this
    * widget's UI, the default value is used.
    */
-<<<<<<< HEAD
-  value: number;
-=======
-  value?: number
->>>>>>> f38a7c53
+  value: number
 }
 
 interface SelectOption {
@@ -54,9 +42,8 @@
 }
 
 class Selectbox extends React.PureComponent<Props, State> {
-<<<<<<< HEAD
   public state: State = {
-    value: this.props.element.get('default'),
+    value: this.props.element.get("default"),
   }
 
   public componentDidMount(): void {
@@ -64,37 +51,13 @@
   }
 
   private setWidgetValue = (): void => {
-    const widgetId: string = this.props.element.get('id')
+    const widgetId: string = this.props.element.get("id")
     this.props.widgetMgr.setIntValue(widgetId, this.state.value)
   }
 
   private onChange = (params: OnChangeParams) => {
     if (params.value.length === 0) {
-      logWarning('No value selected!')
-=======
-  public state: State = {}
-
-  private get valueOrDefault(): SelectOption[] | undefined {
-    const value =
-      this.state.value === undefined
-        ? (this.props.element.get("value") as number)
-        : this.state.value
-
-    return [
-      {
-        value: value.toString(),
-        label: this.props.element.get("options")[value],
-      },
-    ]
-  }
-
-  private onChange = (data: any) => {
-    const widgetId = this.props.element.get("id")
-    const selectedValue: SelectOption[] = data["value"]
-
-    if (selectedValue.length === 0) {
       logWarning("No value selected!")
->>>>>>> f38a7c53
       return
     }
 
@@ -102,25 +65,21 @@
     this.setState({ value: parseInt(selected.value, 10) }, this.setWidgetValue)
   }
 
-<<<<<<< HEAD
   public render = (): React.ReactNode => {
     const style = { width: this.props.width }
-    const label = this.props.element.get('label')
-    let options = this.props.element.get('options')
-=======
-  public render(): React.ReactNode {
-    const { element, width } = this.props
-
-    const style = { width }
-    const label = element.get("label")
-    let options = element.get("options")
->>>>>>> f38a7c53
+    const label = this.props.element.get("label")
+    let options = this.props.element.get("options")
     let disabled = this.props.disabled
 
-    const value = [{
-      label: options.size > 0 ? options[this.state.value] : 'No options to select.',
-      value: this.state.value.toString(),
-    }]
+    const value = [
+      {
+        label:
+          options.size > 0
+            ? options[this.state.value]
+            : "No options to select.",
+        value: this.state.value.toString(),
+      },
+    ]
 
     if (options.size === 0) {
       options = ["No options to select."]
@@ -128,14 +87,10 @@
     }
 
     const selectOptions: SelectOption[] = []
-<<<<<<< HEAD
-    options.forEach((option: string, idx: number) => (
-=======
-    options.forEach((option: string, idx: number) =>
->>>>>>> f38a7c53
+    options.forEach((option: string, index: number) =>
       selectOptions.push({
         label: option,
-        value: idx.toString(),
+        value: index.toString(),
       })
     )
 
@@ -143,13 +98,13 @@
       <div className="Widget row-widget stSelectbox" style={style}>
         <label>{label}</label>
         <UISelect
-          options={selectOptions}
-          labelKey="label"
-          valueKey="value"
-          value={value}
-          onChange={this.onChange}
           clearable={false}
           disabled={disabled}
+          labelKey="label"
+          onChange={this.onChange}
+          options={selectOptions}
+          value={value}
+          valueKey="value"
         />
       </div>
     )
