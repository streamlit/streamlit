/**
 * @license
 * Copyright 2018-2021 Streamlit Inc.
 *
 * Licensed under the Apache License, Version 2.0 (the "License");
 * you may not use this file except in compliance with the License.
 * You may obtain a copy of the License at
 *
 *    http://www.apache.org/licenses/LICENSE-2.0
 *
 * Unless required by applicable law or agreed to in writing, software
 * distributed under the License is distributed on an "AS IS" BASIS,
 * WITHOUT WARRANTIES OR CONDITIONS OF ANY KIND, either express or implied.
 * See the License for the specific language governing permissions and
 * limitations under the License.
 */

import React, { ReactElement } from "react"
import UIButton, { Kind, Size } from "components/shared/Button"
import { Button as ButtonProto } from "autogen/proto"
import { WidgetStateManager } from "lib/WidgetStateManager"
import TooltipIcon from "components/shared/TooltipIcon"
import { Placement } from "components/shared/Tooltip"
import { StyledTooltipNormal, StyledTooltipMobile } from "./styled-components"

export interface ButtonProps {
  disabled: boolean
  element: ButtonProto
  widgetMgr: WidgetStateManager
  width: number
}

interface ButtonTooltipProps {
  children: ReactElement
  help?: string
}

function ButtonTooltip({ children, help }: ButtonTooltipProps): ReactElement {
  if (!help) {
    return children
  }
  return (
    <div className="stTooltipIcon">
      <StyledTooltipNormal>
        <TooltipIcon content={help} placement={Placement.TOP}>
          {children}
        </TooltipIcon>
      </StyledTooltipNormal>
      <StyledTooltipMobile>{children}</StyledTooltipMobile>
    </div>
  )
}

function Button(props: ButtonProps): ReactElement {
  const { disabled, element, widgetMgr, width } = props
  const style = { width }

  return (
    <div className="row-widget stButton" style={style}>
<<<<<<< HEAD
      <UIButton
        kind={Kind.PRIMARY}
        size={Size.SMALL}
        disabled={disabled}
        onClick={() => widgetMgr.setTriggerValue(element, { fromUi: true })}
      >
        {element.label}
      </UIButton>
=======
      <ButtonTooltip help={element.help}>
        <UIButton
          kind={Kind.PRIMARY}
          size={Size.SMALL}
          disabled={disabled}
          onClick={handleClick}
        >
          {element.label}
        </UIButton>
      </ButtonTooltip>
>>>>>>> 1a711a3a
    </div>
  )
}

export default Button<|MERGE_RESOLUTION|>--- conflicted
+++ resolved
@@ -57,27 +57,16 @@
 
   return (
     <div className="row-widget stButton" style={style}>
-<<<<<<< HEAD
-      <UIButton
-        kind={Kind.PRIMARY}
-        size={Size.SMALL}
-        disabled={disabled}
-        onClick={() => widgetMgr.setTriggerValue(element, { fromUi: true })}
-      >
-        {element.label}
-      </UIButton>
-=======
       <ButtonTooltip help={element.help}>
         <UIButton
           kind={Kind.PRIMARY}
           size={Size.SMALL}
           disabled={disabled}
-          onClick={handleClick}
+          onClick={() => widgetMgr.setTriggerValue(element, { fromUi: true })}
         >
           {element.label}
         </UIButton>
       </ButtonTooltip>
->>>>>>> 1a711a3a
     </div>
   )
 }
