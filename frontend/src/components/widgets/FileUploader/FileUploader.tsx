/**
 * @license
 * Copyright 2018-2021 Streamlit Inc.
 *
 * Licensed under the Apache License, Version 2.0 (the "License");
 * you may not use this file except in compliance with the License.
 * You may obtain a copy of the License at
 *
 *    http://www.apache.org/licenses/LICENSE-2.0
 *
 * Unless required by applicable law or agreed to in writing, software
 * distributed under the License is distributed on an "AS IS" BASIS,
 * WITHOUT WARRANTIES OR CONDITIONS OF ANY KIND, either express or implied.
 * See the License for the specific language governing permissions and
 * limitations under the License.
 */

import { FileUploader as FileUploaderProto } from "autogen/proto"
import axios from "axios"
import { StyledWidgetLabel } from "components/widgets/BaseWidget"

import { FileSize, getSizeDisplay, sizeConverter } from "lib/FileHelper"
import { FileUploadClient } from "lib/FileUploadClient"
import { WidgetStateManager } from "lib/WidgetStateManager"
import _ from "lodash"
import React from "react"
import { FileRejection } from "react-dropzone"
import FileDropzone from "./FileDropzone"
import { StyledFileUploader } from "./styled-components"
import UploadedFiles from "./UploadedFiles"
import { UploadFileInfo } from "./UploadFileInfo"

export interface Props {
  disabled: boolean
  element: FileUploaderProto
  widgetStateManager: WidgetStateManager
  uploadClient: FileUploadClient
  width: number
}

type FileUploaderStatus =
  | "ready" // FileUploader can upload or delete files
  | "updating" // at least one file is being uploaded or deleted

export interface State {
  /**
   * List of files dropped on the FileUploader by the user. This list includes
   * rejected files that will not be updated.
   */
  files: UploadFileInfo[]

  /**
   * The most recent file ID we've received from the server. This gets sent
   * back to the server during widget update so that it clean up
   * orphaned files. File IDs start at 1 and only ever increase, so a
   * file with a higher ID is guaranteed to be newer than one with a lower ID.
   */
  newestServerFileId: number
}

class FileUploader extends React.PureComponent<Props, State> {
  /**
   * A counter for assigning unique internal IDs to each file tracked
   * by the uploader. These IDs are used to update file state internally,
   * and are separate from the serverFileIds that are returned by the server.
   */
  private localFileIdCounter = 1

  public constructor(props: Props) {
    super(props)
    this.state = { files: [], newestServerFileId: 0 }
  }

  /**
   * Return this.props.element.maxUploadSizeMb, converted to bytes.
   */
  private get maxUploadSizeInBytes(): number {
    const maxMbs = this.props.element.maxUploadSizeMb
    return sizeConverter(maxMbs, FileSize.Megabyte, FileSize.Byte)
  }

  /**
   * Return the FileUploader's current status, which is derived from
   * its state.
   */
  public get status(): FileUploaderStatus {
    const isFileUpdating = (file: UploadFileInfo): boolean =>
      file.status.type === "uploading"

    // If any of our files is Uploading or Deleting, then we're currently
    // updating.
    if (this.state.files.some(isFileUpdating)) {
      return "updating"
    }

    return "ready"
  }

<<<<<<< HEAD
  public componentDidUpdate = (prevProps: Props, prevState: State): void => {
=======
  public componentDidUpdate = (prevProps: Props): void => {
    const widgetId = this.props.element.id
    const { widgetStateManager } = this.props

>>>>>>> 6d9750bb
    // Widgets are disabled if the app is not connected anymore.
    // If the app disconnects from the server, a new session is created and users
    // will lose access to the files they uploaded in their previous session.
    // If we are reconnecting, reset the file uploader so that the widget is
    // in sync with the new session.
    if (prevProps.disabled !== this.props.disabled && this.props.disabled) {
      this.reset()
<<<<<<< HEAD
      this.props.widgetStateManager.setStringArrayValue(
        this.props.element,
        [],
        {
          fromUi: false,
        }
      )
      return
    }

    // If there are no files updating or deleting, we pass the list
    // of uploaded fileIDs to widgetStateManager, to trigger a re-run.
    const prevStatus = getFileUploaderStatus(prevState)
    if (this.status === "ready" && prevStatus !== "ready") {
      this.props.widgetStateManager.setStringArrayValue(
        this.props.element,
        this.uploadedFileIds,
        { fromUi: true }
      )
=======
      widgetStateManager.setStringArrayValue(widgetId, [], {
        fromUi: false,
      })
      return
    }

    // Maybe send a widgetValue update to the widgetStateManager.

    // If our status is not "ready", then we have uploads in progress.
    // We won't submit a new widgetValue until all uploads have resolved.
    if (this.status !== "ready") {
      return
    }

    // If we have had no completed uploads, our widgetValue will be
    // undefined, and we can early-out of the state update.
    const newWidgetValue = this.createWidgetValue()
    if (newWidgetValue === undefined) {
      return
    }

    const prevWidgetValue = widgetStateManager.getIntArrayValue(widgetId)
    if (!_.isEqual(newWidgetValue, prevWidgetValue)) {
      widgetStateManager.setIntArrayValue(widgetId, newWidgetValue, {
        fromUi: true,
      })
>>>>>>> 6d9750bb
    }
  }

  /**
   * FileUploader's widget value is an array of numbers that has two parts:
   * - The first number is always 'this.state.newestServerFileId'.
   * - The remaining 0 or more numbers are the serverFileIDs of all
   *   uploaded files.
   *
   * When the server receives the widget value, it deletes "orphaned" uploaded
   * files. An orphaned file is any file, associated with this uploader,
   * whose file ID is not in the file ID list, and whose
   * ID is <= `newestServerFileId`. This logic ensures that a FileUploader
   * within a form doesn't have any of its "unsubmitted" uploads prematurely
   * deleted when the script is re-run.
   */
  private createWidgetValue(): number[] | undefined {
    if (this.state.newestServerFileId === 0) {
      // If newestServerFileId is 0, we've had no transaction with the server,
      // and therefore no widget value.
      return undefined
    }

    const widgetValue = [this.state.newestServerFileId]
    for (const file of this.state.files) {
      if (file.status.type === "uploaded") {
        widgetValue.push(file.status.serverFileId)
      }
    }
    return widgetValue
  }

  /**
   * Clear files and errors, and reset the widget to its READY state.
   */
  private reset = (): void => {
    this.setState({ files: [] })
  }

  /**
   * Called by react-dropzone when files and drag-and-dropped onto the widget.
   *
   * @param acceptedFiles an array of files.
   * @param rejectedFiles an array of FileRejections. A FileRejection
   * encapsulates a File and an error indicating why it was rejected by
   * the dropzone widget.
   */
  private dropHandler = (
    acceptedFiles: File[],
    rejectedFiles: FileRejection[]
  ): void => {
    const { element } = this.props
    const { multipleFiles } = element

    // If this is a single-file uploader and multiple files were dropped,
    // all the files will be rejected. In this case, we pull out the first
    // valid file into acceptedFiles, and reject the rest.
    if (
      !multipleFiles &&
      acceptedFiles.length === 0 &&
      rejectedFiles.length > 1
    ) {
      const firstFileIndex = rejectedFiles.findIndex(
        file =>
          file.errors.length === 1 && file.errors[0].code === "too-many-files"
      )

      if (firstFileIndex >= 0) {
        acceptedFiles.push(rejectedFiles[firstFileIndex].file)
        rejectedFiles.splice(firstFileIndex, 1)
      }
    }

    // If this is a single-file uploader that already has a file,
    // remove that file so that it can be replaced with our new one.
    if (
      !multipleFiles &&
      acceptedFiles.length > 0 &&
      this.state.files.length > 0
    ) {
      this.removeFile(this.state.files[0].id)
    }

    // Upload each accepted file.
    acceptedFiles.forEach(this.uploadFile)

    // Create an UploadFileInfo for each of our rejected files, and add them to
    // our state.
    if (rejectedFiles.length > 0) {
      const rejectedInfos = rejectedFiles.map(rejected => {
        return new UploadFileInfo(rejected.file, this.nextLocalFileId(), {
          type: "error",
          errorMessage: this.getErrorMessage(
            rejected.errors[0].code,
            rejected.file
          ),
        })
      })
      this.addFiles(rejectedInfos)
    }
  }

  public uploadFile = (file: File): void => {
    // Create an UploadFileInfo for this file and add it to our state.
    const cancelToken = axios.CancelToken.source()
    const uploadingFile = new UploadFileInfo(file, this.nextLocalFileId(), {
      type: "uploading",
      cancelToken,
      progress: 1,
    })
    this.addFile(uploadingFile)

    this.props.uploadClient
      .uploadFile(
<<<<<<< HEAD
        this.props.element,
        uploadingFile,
=======
        this.props.element.id,
        uploadingFile.file,
>>>>>>> 6d9750bb
        e => this.onUploadProgress(e, uploadingFile.id),
        cancelToken.token
      )
      .then(newFileId => this.onUploadComplete(uploadingFile.id, newFileId))
      .catch(err => {
        // If this was a cancel error, we don't show the user an error -
        // the cancellation was in response to an action they took.
        if (!axios.isCancel(err)) {
          this.updateFile(
            uploadingFile.id,
            uploadingFile.setStatus({
              type: "error",
              errorMessage: err ? err.toString() : "Unknown error",
            })
          )
        }
      })
  }

  /**
   * Called when an upload has completed. Updates the file's status, and
   * assigns it the new file ID returned from the server.
   */
  private onUploadComplete = (
    localFileId: number,
    serverFileId: number
  ): void => {
    // "state.newestServerFileId" must always hold the max fileID
    // returned from the server.
    this.setState(state => ({
      newestServerFileId: Math.max(state.newestServerFileId, serverFileId),
    }))

    const curFile = this.getFile(localFileId)
    if (curFile == null || curFile.status.type !== "uploading") {
      // The file may have been canceled right before the upload
      // completed. In this case, we just bail.
      return
    }

    this.updateFile(
      curFile.id,
      curFile.setStatus({ type: "uploaded", serverFileId })
    )
  }

  /**
   * Return a human-readable message for the given error.
   */
  private getErrorMessage = (errorCode: string, file: File): string => {
    switch (errorCode) {
      case "file-too-large":
        return `File must be ${getSizeDisplay(
          this.maxUploadSizeInBytes,
          FileSize.Byte
        )} or smaller.`
      case "file-invalid-type":
        return `${file.type} files are not allowed.`
      case "file-too-small":
        // This should not fire.
        return `File size is too small.`
      case "too-many-files":
        return "Only one file is allowed."
      default:
        return "Unexpected error. Please try again."
    }
  }

  /**
   * Delete the file with the given ID:
   * - Cancel the file upload if it's in progress
   * - Remove the fileID from our local state
   * We don't actually tell the server to delete the file. It will garbage
   * collect it.
   */
  public deleteFile = (fileId: number): void => {
    const file = this.getFile(fileId)
    if (file == null) {
      return
    }

    if (file.status.type === "uploading") {
      // The file hasn't been uploaded. Let's cancel the request.
      // However, it may have been received by the server so we'll still
      // send out a request to delete.
      file.status.cancelToken.cancel()
    }

<<<<<<< HEAD
    // Update the file's status to "deleting"
    this.updateFile(fileId, file.setStatus({ type: "deleting" }))

    this.props.uploadClient
      .delete(this.props.element, fileId)
      .then(() => this.removeFile(fileId))
      .catch(err => {
        // The deletion failed for some reason.
        logWarning(`uploadClient.delete error: ${err}`)
        this.updateFile(
          fileId,
          file.setStatus({ type: "error", errorMessage: `${err}` })
        )
      })
=======
    this.removeFile(fileId)
>>>>>>> 6d9750bb
  }

  /** Append the given file to `state.files`. */
  private addFile = (file: UploadFileInfo): void => {
    this.setState(state => ({ files: [...state.files, file] }))
  }

  /** Append the given files to `state.files`. */
  private addFiles = (files: UploadFileInfo[]): void => {
    this.setState(state => ({ files: [...state.files, ...files] }))
  }

  /** Remove the file with the given ID from `state.files`. */
  private removeFile = (idToRemove: number): void => {
    this.setState(state => ({
      files: state.files.filter(file => file.id !== idToRemove),
    }))
  }

  /**
   * Return the file with the given ID, if one exists.
   */
  private getFile = (fileId: number): UploadFileInfo | undefined => {
    return this.state.files.find(file => file.id === fileId)
  }

  /** Replace the file with the given id in `state.files`. */
  private updateFile = (curFileId: number, newFile: UploadFileInfo): void => {
    this.setState(curState => {
      return {
        files: curState.files.map(file =>
          file.id === curFileId ? newFile : file
        ),
      }
    })
  }

  /**
   * Callback for file upload progress. Updates a single file's local `progress`
   * state.
   */
  private onUploadProgress = (event: ProgressEvent, fileId: number): void => {
    const file = this.getFile(fileId)
    if (file == null || file.status.type !== "uploading") {
      return
    }

    const newProgress = Math.round((event.loaded * 100) / event.total)
    if (file.status.progress === newProgress) {
      return
    }

    // Update file.progress
    this.updateFile(
      fileId,
      file.setStatus({
        type: "uploading",
        cancelToken: file.status.cancelToken,
        progress: newProgress,
      })
    )
  }

  public render = (): React.ReactNode => {
    const { files } = this.state
    const { element, disabled } = this.props
    const acceptedExtensions = element.type

    // We display files in the reverse order they were added.
    // This way, if you have multiple pages of uploaded files and then drop
    // another one, you'll see that newest file at the top of the first page.
    const newestToOldestFiles = files.slice().reverse()

    return (
      <StyledFileUploader data-testid="stFileUploader">
        <StyledWidgetLabel>{element.label}</StyledWidgetLabel>
        <FileDropzone
          onDrop={this.dropHandler}
          multiple={element.multipleFiles}
          acceptedExtensions={acceptedExtensions}
          maxSizeBytes={this.maxUploadSizeInBytes}
          disabled={disabled}
        />
        <UploadedFiles
          items={newestToOldestFiles}
          pageSize={3}
          onDelete={this.deleteFile}
          resetOnAdd
        />
      </StyledFileUploader>
    )
  }

  private nextLocalFileId(): number {
    return this.localFileIdCounter++
  }
}

export default FileUploader<|MERGE_RESOLUTION|>--- conflicted
+++ resolved
@@ -96,14 +96,10 @@
     return "ready"
   }
 
-<<<<<<< HEAD
-  public componentDidUpdate = (prevProps: Props, prevState: State): void => {
-=======
   public componentDidUpdate = (prevProps: Props): void => {
     const widgetId = this.props.element.id
     const { widgetStateManager } = this.props
 
->>>>>>> 6d9750bb
     // Widgets are disabled if the app is not connected anymore.
     // If the app disconnects from the server, a new session is created and users
     // will lose access to the files they uploaded in their previous session.
@@ -111,27 +107,6 @@
     // in sync with the new session.
     if (prevProps.disabled !== this.props.disabled && this.props.disabled) {
       this.reset()
-<<<<<<< HEAD
-      this.props.widgetStateManager.setStringArrayValue(
-        this.props.element,
-        [],
-        {
-          fromUi: false,
-        }
-      )
-      return
-    }
-
-    // If there are no files updating or deleting, we pass the list
-    // of uploaded fileIDs to widgetStateManager, to trigger a re-run.
-    const prevStatus = getFileUploaderStatus(prevState)
-    if (this.status === "ready" && prevStatus !== "ready") {
-      this.props.widgetStateManager.setStringArrayValue(
-        this.props.element,
-        this.uploadedFileIds,
-        { fromUi: true }
-      )
-=======
       widgetStateManager.setStringArrayValue(widgetId, [], {
         fromUi: false,
       })
@@ -158,7 +133,6 @@
       widgetStateManager.setIntArrayValue(widgetId, newWidgetValue, {
         fromUi: true,
       })
->>>>>>> 6d9750bb
     }
   }
 
@@ -273,13 +247,8 @@
 
     this.props.uploadClient
       .uploadFile(
-<<<<<<< HEAD
-        this.props.element,
-        uploadingFile,
-=======
         this.props.element.id,
         uploadingFile.file,
->>>>>>> 6d9750bb
         e => this.onUploadProgress(e, uploadingFile.id),
         cancelToken.token
       )
@@ -368,24 +337,7 @@
       file.status.cancelToken.cancel()
     }
 
-<<<<<<< HEAD
-    // Update the file's status to "deleting"
-    this.updateFile(fileId, file.setStatus({ type: "deleting" }))
-
-    this.props.uploadClient
-      .delete(this.props.element, fileId)
-      .then(() => this.removeFile(fileId))
-      .catch(err => {
-        // The deletion failed for some reason.
-        logWarning(`uploadClient.delete error: ${err}`)
-        this.updateFile(
-          fileId,
-          file.setStatus({ type: "error", errorMessage: `${err}` })
-        )
-      })
-=======
     this.removeFile(fileId)
->>>>>>> 6d9750bb
   }
 
   /** Append the given file to `state.files`. */
