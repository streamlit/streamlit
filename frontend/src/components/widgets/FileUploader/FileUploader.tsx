--- conflicted
+++ resolved
@@ -101,14 +101,9 @@
     return "ready"
   }
 
-<<<<<<< HEAD
-  public componentDidUpdate = (prevProps: Props, prevState: State): void => {
-=======
   public componentDidUpdate = (prevProps: Props): void => {
-    const widgetId = this.props.element.id
-    const { widgetStateManager } = this.props
-
->>>>>>> f70c2db9
+    const { element, widgetStateManager } = this.props
+
     // Widgets are disabled if the app is not connected anymore.
     // If the app disconnects from the server, a new session is created and users
     // will lose access to the files they uploaded in their previous session.
@@ -116,28 +111,7 @@
     // in sync with the new session.
     if (prevProps.disabled !== this.props.disabled && this.props.disabled) {
       this.reset()
-<<<<<<< HEAD
-      this.props.widgetStateManager.setStringArrayValue(
-        this.props.element,
-        [],
-        {
-          fromUi: false,
-        }
-      )
-      return
-    }
-
-    // If there are no files updating or deleting, we pass the list
-    // of uploaded fileIDs to widgetStateManager, to trigger a re-run.
-    const prevStatus = getFileUploaderStatus(prevState)
-    if (this.status === "ready" && prevStatus !== "ready") {
-      this.props.widgetStateManager.setStringArrayValue(
-        this.props.element,
-        this.uploadedFileIds,
-        { fromUi: true }
-      )
-=======
-      widgetStateManager.setIntArrayValue(widgetId, [], {
+      widgetStateManager.setIntArrayValue(element, [], {
         fromUi: false,
       })
       return
@@ -158,12 +132,11 @@
       return
     }
 
-    const prevWidgetValue = widgetStateManager.getIntArrayValue(widgetId)
+    const prevWidgetValue = widgetStateManager.getIntArrayValue(element)
     if (!_.isEqual(newWidgetValue, prevWidgetValue)) {
-      widgetStateManager.setIntArrayValue(widgetId, newWidgetValue, {
+      widgetStateManager.setIntArrayValue(element, newWidgetValue, {
         fromUi: true,
       })
->>>>>>> f70c2db9
     }
   }
 
