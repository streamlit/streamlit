--- conflicted
+++ resolved
@@ -18,15 +18,10 @@
 import React from "react"
 import { FileError } from "react-dropzone"
 import { shallow } from "enzyme"
-<<<<<<< HEAD
-import { FileUploader as FileUploaderBaseui } from "baseui/file-uploader"
-import { FileUploader as FileUploaderProto } from "autogen/proto"
-=======
-import { fromJS } from "immutable"
->>>>>>> 38a72a23
 
 import { ExtendedFile } from "lib/FileHelper"
 
+import { FileUploader as FileUploaderProto } from "autogen/proto"
 import FileDropzone from "./FileDropzone"
 import FileUploader, { Props } from "./FileUploader"
 
@@ -35,10 +30,6 @@
   lastModified: 0,
 })
 
-<<<<<<< HEAD
-const getProps = (elementProps: Partial<FileUploaderProto> = {}): Props => ({
-  element: FileUploaderProto.create({
-=======
 const INVALID_TYPE_ERROR: FileError = {
   message: "error message",
   code: "file-invalid-type",
@@ -55,8 +46,7 @@
 }
 
 const getProps = (elementProps: Record<string, unknown> = {}): Props => ({
-  element: fromJS({
->>>>>>> 38a72a23
+  element: FileUploaderProto.create({
     type: [],
     maxUploadSizeMb: 50,
     ...elementProps,
