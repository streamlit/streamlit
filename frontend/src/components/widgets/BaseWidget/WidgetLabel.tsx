/**
 * @license
 * Copyright 2018-2021 Streamlit Inc.
 *
 * Licensed under the Apache License, Version 2.0 (the "License");
 * you may not use this file except in compliance with the License.
 * You may obtain a copy of the License at
 *
 *    http://www.apache.org/licenses/LICENSE-2.0
 *
 * Unless required by applicable law or agreed to in writing, software
 * distributed under the License is distributed on an "AS IS" BASIS,
 * WITHOUT WARRANTIES OR CONDITIONS OF ANY KIND, either express or implied.
 * See the License for the specific language governing permissions and
 * limitations under the License.
 */

import React from "react"
import {
  StyledWidgetLabel,
  LabelProps as LabelPropsT,
} from "./styled-components"

<<<<<<< HEAD
export interface LabelProps {
  // Label body text. If nullsy, WidgetLabel won't show. But if empty string it will.
  label?: string | null

  // Used to specify other elements that should go inside the label container, like a help icon.
  children?: React.ReactNode

  // Used to specify whether widget disabled or enabled.
  disabled?: boolean | null
}

=======
>>>>>>> b72a5528
export function WidgetLabel({
  label,
  children,
  disabled,
<<<<<<< HEAD
}: LabelProps): React.ReactElement {
=======
}: LabelPropsT): React.ReactElement {
>>>>>>> b72a5528
  if (label == null) {
    return <></>
  }

  return (
    <StyledWidgetLabel disabled={disabled}>
      {label}
      {children}
    </StyledWidgetLabel>
  )
}<|MERGE_RESOLUTION|>--- conflicted
+++ resolved
@@ -21,7 +21,6 @@
   LabelProps as LabelPropsT,
 } from "./styled-components"
 
-<<<<<<< HEAD
 export interface LabelProps {
   // Label body text. If nullsy, WidgetLabel won't show. But if empty string it will.
   label?: string | null
@@ -33,17 +32,12 @@
   disabled?: boolean | null
 }
 
-=======
->>>>>>> b72a5528
 export function WidgetLabel({
   label,
   children,
   disabled,
-<<<<<<< HEAD
 }: LabelProps): React.ReactElement {
-=======
-}: LabelPropsT): React.ReactElement {
->>>>>>> b72a5528
+
   if (label == null) {
     return <></>
   }
