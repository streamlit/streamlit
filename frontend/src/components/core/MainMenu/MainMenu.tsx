--- conflicted
+++ resolved
@@ -120,23 +120,6 @@
 
           <DropdownItem divider />
 
-<<<<<<< HEAD
-          <DropdownItem
-            onClick={this.getOpenInWindowCallback(ONLINE_DOCS_URL)}
-          >
-            Documentation
-          </DropdownItem>
-
-          <DropdownItem onClick={this.getOpenInWindowCallback(COMMUNITY_URL)}>
-            Ask a question
-          </DropdownItem>
-
-          <DropdownItem onClick={this.getOpenInWindowCallback(BUG_URL)}>
-            Report a bug
-          </DropdownItem>
-
-          <DropdownItem divider />
-
           {this.props.screenCastState !== "RECORDING" &&
             this.props.screenCastState !== "COUNTDOWN" && (
               <DropdownItem onClick={this.props.screencastCallback}>
@@ -145,9 +128,6 @@
             )}
 
           {this.props.screenCastState === "COUNTDOWN" && (
-=======
-          {!this.props.isScreencastRecording && (
->>>>>>> 94e567f0
             <DropdownItem onClick={this.props.screencastCallback}>
               <span>Cancel screencast</span>
               <span className="shortcut">ESC</span>
