/**
 * @license
 * Copyright 2018-2020 Streamlit Inc.
 *
 * Licensed under the Apache License, Version 2.0 (the "License");
 * you may not use this file except in compliance with the License.
 * You may obtain a copy of the License at
 *
 *    http://www.apache.org/licenses/LICENSE-2.0
 *
 * Unless required by applicable law or agreed to in writing, software
 * distributed under the License is distributed on an "AS IS" BASIS,
 * WITHOUT WARRANTIES OR CONDITIONS OF ANY KIND, either express or implied.
 * See the License for the specific language governing permissions and
 * limitations under the License.
 */

import React, { ReactElement, memo, forwardRef, MouseEvent } from "react"
import classNames from "classnames"
import { StatefulPopover, PLACEMENT } from "baseui/popover"
import { StatefulMenu } from "baseui/menu"
import Button, { Kind } from "components/shared/Button"

import Icon from "components/shared/Icon"
import {
  IMenuItem,
  IGuestToHostMessage,
} from "hocs/withS4ACommunication/types"

import "./MainMenu.scss"
import { IDeployParams } from "autogen/proto"

const DEPLOY_URL = "https://share.streamlit.io/deploy"
const STREAMLIT_SHARE_URL = "https://streamlit.io/share"
const ONLINE_DOCS_URL = "https://docs.streamlit.io"
const COMMUNITY_URL = "https://discuss.streamlit.io"
const TEAMS_URL = "https://streamlit.io/forteams"
const BUG_URL = "https://github.com/streamlit/streamlit/issues/new/choose"

const SCREENCAST_LABEL: { [s: string]: string } = {
  COUNTDOWN: "Cancel screencast",
  RECORDING: "Stop recording",
}

export interface Props {
  /** True if report sharing is properly configured and enabled. */
  sharingEnabled: boolean

  /** True if we're connected to the Streamlit server. */
  isServerConnected: boolean

  /** Rerun the report. */
  quickRerunCallback: () => void

  /** Clear the cache. */
  clearCacheCallback: () => void

  /** Show the screen recording dialog. */
  screencastCallback: () => void

  /** Share the report to S3. */
  shareCallback: () => void

  /** Show the Settings dialog. */
  settingsCallback: () => void

  /** Show the About dialog. */
  aboutCallback: () => void

  screenCastState: string

  s4aMenuItems: IMenuItem[]

  sendS4AMessage: (message: IGuestToHostMessage) => void

  deployParams?: IDeployParams | null
}

const getOpenInWindowCallback = (url: string) => (): void => {
  window.open(url, "_blank")
}

const getDeployAppUrl = (
  deployParams: IDeployParams | null | undefined
): (() => void) => {
  // If the app was run inside a GitHub repo, autofill for a one-click deploy.
  // E.g.: https://share.streamlit.io/deploy?repository=melon&branch=develop&mainModule=streamlit_app.py
  if (deployParams) {
    const deployUrl = new URL(DEPLOY_URL)

    deployUrl.searchParams.set("repository", deployParams.repository || "")
    deployUrl.searchParams.set("branch", deployParams.branch || "")
    deployUrl.searchParams.set("mainModule", deployParams.module || "")

    return getOpenInWindowCallback(deployUrl.toString())
  }

  // Otherwise, just direct them to the Streamlit Share page.
  return getOpenInWindowCallback(STREAMLIT_SHARE_URL)
}

const isLocalhost = (): boolean => {
  return (
    window.location.hostname === "localhost" ||
    window.location.hostname === "127.0.0.1"
  )
}

export interface MenuListItemProps {
  item: any
  "aria-selected": boolean
  onClick: (e: MouseEvent<HTMLLIElement>) => void
  onMouseEnter: (e: MouseEvent<HTMLLIElement>) => void
  $disabled: boolean
  $isHighlighted: boolean
}

// BaseWeb provides a very basic list item (or option) for its dropdown
// menus. We want to customize it to our liking. We want to support:
//  * Shortcuts
//  * Red coloring for the stop recording
//  * Dividers (There's no special MenuListItem divider, so items have
//    a hasDividerAbove property to add the border properly.
// Unfortunately, because we are overriding the component, we need to
// implement some of the built in-features, namely:
//  * A11y for selected and disabled
//  * $disabled field (BaseWeb does not use CSS :disabled here)
//  * $isHighlighted field (BaseWeb does not use CSS :hover here)
//  * creating a forward ref to add properties to the DOM element.
const MenuListItem = forwardRef<HTMLLIElement, MenuListItemProps>(
  (
    {
      item,
      "aria-selected": ariaSelected,
      onClick,
      onMouseEnter,
      $disabled,
      $isHighlighted,
    },
    ref
  ) => {
    const { label, shortcut, hasDividerAbove } = item
    const className = classNames({
      "menu-item": true,
      "menu-item-highlighted": $isHighlighted,
      "menu-item-disabled": $disabled,
      "menu-item-stop-recording": Boolean(item.stopRecordingIndicator),
    })
    const interactiveProps = $disabled
      ? {}
      : {
          onClick,
          onMouseEnter,
        }

    return (
      <>
        {hasDividerAbove && <div className="menu-divider" />}
        <li
          ref={ref}
          role="option"
          className={className}
          aria-selected={ariaSelected}
          aria-disabled={$disabled}
          {...interactiveProps}
        >
          <span className="menu-item-label">{label}</span>
          {shortcut && <span className="menu-item-shortcut">{shortcut}</span>}
        </li>
      </>
    )
  }
)

function MainMenu(props: Props): ReactElement {
  const isServerDisconnected = !props.isServerConnected

  const coreMenuOptions = {
    DIVIDER: { isDivider: true },
    rerun: {
      disabled: isServerDisconnected,
      onClick: props.quickRerunCallback,
      label: "Rerun",
      shortcut: "r",
    },
    clearCache: {
      disabled: isServerDisconnected,
      onClick: props.clearCacheCallback,
      label: "Clear cache",
      shortcut: "c",
    },
    recordScreencast: {
      onClick: props.screencastCallback,
      label: SCREENCAST_LABEL[props.screenCastState] || "Record a screencast",
      shortcut: SCREENCAST_LABEL[props.screenCastState] ? "esc" : "",
      stopRecordingIndicator: Boolean(SCREENCAST_LABEL[props.screenCastState]),
    },
    deployApp: {
      onClick: getDeployAppUrl(props.deployParams),
      label: "Deploy this app",
    },
    saveSnapshot: {
      disabled: isServerDisconnected,
      onClick: props.shareCallback,
      label: "Save a snapshot",
    },
    documentation: {
      onClick: getOpenInWindowCallback(ONLINE_DOCS_URL),
      label: "Documentation",
    },
    community: {
      onClick: getOpenInWindowCallback(COMMUNITY_URL),
      label: "Ask a question",
    },
    report: {
      onClick: getOpenInWindowCallback(BUG_URL),
      label: "Report a bug",
    },
    s4t: {
      onClick: getOpenInWindowCallback(TEAMS_URL),
      label: "Streamlit for Teams",
    },
    settings: { onClick: props.settingsCallback, label: "Settings" },
    about: { onClick: props.aboutCallback, label: "About" },
  }

<<<<<<< HEAD
  const S4AMenuOptions = props.s4aMenuItems.map(item => {
    if (item.type === "separator") {
      return coreMenuOptions.DIVIDER
    }

    return {
      onClick: () =>
        props.sendS4AMessage({
          type: "MENU_ITEM_CALLBACK",
          key: item.key,
        }),
      label: item.label,
    }
  }, [] as any[])

  const shouldShowS4AMenu = !!S4AMenuOptions.length

  const showDeploy = props.deployParams && isLocalhost() && !shouldShowS4AMenu
  const showSnapshot = !shouldShowS4AMenu && props.sharingEnabled
  const preferredMenuOrder: any[] = [
    coreMenuOptions.rerun,
    coreMenuOptions.clearCache,
    coreMenuOptions.DIVIDER,
    showDeploy && coreMenuOptions.deployApp,
    showSnapshot && coreMenuOptions.saveSnapshot,
    coreMenuOptions.recordScreencast,
    ...(shouldShowS4AMenu
      ? S4AMenuOptions
      : [
          coreMenuOptions.DIVIDER,
          coreMenuOptions.documentation,
          coreMenuOptions.community,
          coreMenuOptions.report,
          coreMenuOptions.DIVIDER,
          coreMenuOptions.s4t,
          coreMenuOptions.settings,
          coreMenuOptions.about,
        ]),
  ]

  // Remove empty entries, and add dividers into menu options as needed.
  const menuOptions: any[] = []
  let lastMenuItem = null
  for (const menuItem of preferredMenuOrder) {
    if (menuItem) {
      if (menuItem !== coreMenuOptions.DIVIDER) {
        if (lastMenuItem === coreMenuOptions.DIVIDER) {
          menuOptions.push({ ...menuItem, hasDividerAbove: true })
        } else {
          menuOptions.push(menuItem)
        }
      }

      lastMenuItem = menuItem
=======
  let menuOptions: any[] = [coreMenuOptions.rerun]

  if (shouldShowS4AMenu) {
    menuOptions = [
      ...menuOptions,
      coreMenuOptions.settings,
      { ...coreMenuOptions.recordScreencast, hasDividerAbove: true },
      ...S4AMenuOptions,
    ]
  } else {
    menuOptions = [
      ...menuOptions,
      coreMenuOptions.clearCache,
      { ...coreMenuOptions.recordScreencast, hasDividerAbove: true },
      { ...coreMenuOptions.documentation, hasDividerAbove: true },
      coreMenuOptions.community,
      coreMenuOptions.report,
      { ...coreMenuOptions.s4t, hasDividerAbove: true },
      coreMenuOptions.settings,
      coreMenuOptions.about,
    ]
    // Insert an extra menu item if Static Embedded Apps are enabled
    if (props.sharingEnabled) {
      menuOptions.splice(3, 0, coreMenuOptions.saveSnapshot)
>>>>>>> 38a72a23
    }
  }

  return (
    <StatefulPopover
      focusLock
      placement={PLACEMENT.bottomRight}
      content={({ close }) => (
        <StatefulMenu
          items={menuOptions}
          onItemSelect={({ item }) => {
            item.onClick()
            close()
          }}
          overrides={{
            Option: MenuListItem,
            List: {
              props: {
                "data-test": "main-menu-list",
              },
              style: {
                ":focus": {
                  outline: "none",
                },
              },
            },
          }}
        />
      )}
      overrides={{
        Body: {
          props: {
            "data-test": "main-menu-popover",
          },
        },
      }}
    >
      <span id="MainMenu">
        <Button kind={Kind.ICON}>
          <Icon type="menu" />
        </Button>
        {props.screenCastState === "RECORDING" && (
          <span className="recording-indicator" />
        )}
      </span>
    </StatefulPopover>
  )
}

export default memo(MainMenu)<|MERGE_RESOLUTION|>--- conflicted
+++ resolved
@@ -224,7 +224,6 @@
     about: { onClick: props.aboutCallback, label: "About" },
   }
 
-<<<<<<< HEAD
   const S4AMenuOptions = props.s4aMenuItems.map(item => {
     if (item.type === "separator") {
       return coreMenuOptions.DIVIDER
@@ -244,9 +243,10 @@
 
   const showDeploy = props.deployParams && isLocalhost() && !shouldShowS4AMenu
   const showSnapshot = !shouldShowS4AMenu && props.sharingEnabled
+  const showClearCache = !shouldShowS4AMenu
   const preferredMenuOrder: any[] = [
     coreMenuOptions.rerun,
-    coreMenuOptions.clearCache,
+    showClearCache && coreMenuOptions.clearCache,
     coreMenuOptions.DIVIDER,
     showDeploy && coreMenuOptions.deployApp,
     showSnapshot && coreMenuOptions.saveSnapshot,
@@ -279,32 +279,6 @@
       }
 
       lastMenuItem = menuItem
-=======
-  let menuOptions: any[] = [coreMenuOptions.rerun]
-
-  if (shouldShowS4AMenu) {
-    menuOptions = [
-      ...menuOptions,
-      coreMenuOptions.settings,
-      { ...coreMenuOptions.recordScreencast, hasDividerAbove: true },
-      ...S4AMenuOptions,
-    ]
-  } else {
-    menuOptions = [
-      ...menuOptions,
-      coreMenuOptions.clearCache,
-      { ...coreMenuOptions.recordScreencast, hasDividerAbove: true },
-      { ...coreMenuOptions.documentation, hasDividerAbove: true },
-      coreMenuOptions.community,
-      coreMenuOptions.report,
-      { ...coreMenuOptions.s4t, hasDividerAbove: true },
-      coreMenuOptions.settings,
-      coreMenuOptions.about,
-    ]
-    // Insert an extra menu item if Static Embedded Apps are enabled
-    if (props.sharingEnabled) {
-      menuOptions.splice(3, 0, coreMenuOptions.saveSnapshot)
->>>>>>> 38a72a23
     }
   }
 
