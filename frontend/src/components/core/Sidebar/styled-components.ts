--- conflicted
+++ resolved
@@ -95,11 +95,7 @@
     },
 
     "& h3": {
-<<<<<<< HEAD
-      fontSize: "1.125rem",
-=======
       fontSize: theme.fontSizes.mdLg,
->>>>>>> 984bdb27
       fontWeight: 600,
     },
 
