/**
 * @license
 * Copyright 2018-2021 Streamlit Inc.
 *
 * Licensed under the Apache License, Version 2.0 (the "License");
 * you may not use this file except in compliance with the License.
 * You may obtain a copy of the License at
 *
 *    http://www.apache.org/licenses/LICENSE-2.0
 *
 * Unless required by applicable law or agreed to in writing, software
 * distributed under the License is distributed on an "AS IS" BASIS,
 * WITHOUT WARRANTIES OR CONDITIONS OF ANY KIND, either express or implied.
 * See the License for the specific language governing permissions and
 * limitations under the License.
 */

import React, { ChangeEvent, PureComponent, ReactNode } from "react"
import { Kind } from "components/shared/Button"
import UISelectbox from "components/shared/Dropdown"
import Modal, {
  ModalHeader,
  ModalBody,
  ModalFooter,
  ModalButton,
} from "components/shared/Modal"
<<<<<<< HEAD
import { CustomThemeConfig } from "autogen/proto"
import { createTheme, ThemeConfig } from "theme"
import { UserSettings } from "./UserSettings"
import ThemeCreator from "./ThemeCreator"
=======
import { Small } from "components/shared/TextElements"
import { ThemeConfig } from "theme"
import { UserSettings } from "./UserSettings"
import { StyledHeader, StyledLabel, StyledSmall } from "./styled-components"
>>>>>>> 523303d2

export interface Props {
  isServerConnected: boolean
  onClose: () => void
  onSave: (settings: UserSettings) => void
  settings: UserSettings
  allowRunOnSave: boolean
  allowedThemes: ThemeConfig[]
}

/**
 * Implements a dialog that is used to configure user settings.
 */
export class SettingsDialog extends PureComponent<Props, UserSettings> {
  private activeSettings: UserSettings

  constructor(props: Props) {
    super(props)
    // Holds the settings that will be saved when the "save" button is clicked.
    this.state = { ...this.props.settings }

    // Holds the actual settings that Streamlit is using.
    this.activeSettings = { ...this.props.settings }
  }

  public render = (): ReactNode => {
    const themeIndex = this.props.allowedThemes.findIndex(
      theme => theme.name === this.activeSettings.activeTheme.name
    )
    return (
      <Modal isOpen onClose={this.handleCancelButtonClick}>
        <ModalHeader>Settings</ModalHeader>
        <ModalBody>
          {this.props.allowRunOnSave ? (
            <>
              <StyledHeader>Development</StyledHeader>
              <label>
                <input
                  disabled={!this.props.isServerConnected}
                  type="checkbox"
                  name="runOnSave"
                  checked={
                    this.state.runOnSave && this.props.isServerConnected
                  }
                  onChange={this.handleCheckboxChange}
                />{" "}
                Run on save
              </label>
              <br />
              <Small>
                Automatically updates the app when the underlying code is
                updated
              </Small>
            </>
          ) : null}
          <h3>Appearance</h3>
          <label>
            <input
              type="checkbox"
              name="wideMode"
              checked={this.state.wideMode}
              onChange={this.handleCheckboxChange}
            />{" "}
            Wide mode
          </label>
          <div>
            <Small>
              Turn on to make this app occupy the entire width of the screen
            </Small>
          </div>
          {this.props.allowedThemes.length > 1 ? (
            <>
              <StyledLabel>Theme</StyledLabel>
              <StyledSmall>Choose app and font colors/styles</StyledSmall>
              <UISelectbox
                options={this.props.allowedThemes.map(theme => theme.name)}
                disabled={false}
                onChange={this.handleThemeChange}
                value={themeIndex}
              />
              {this.state.activeTheme.name === "test" ? (
                <ThemeCreator
                  updateThemeInput={this.handleThemeCreator}
                  themeInput={{
                    name: this.state.activeTheme.name,
                    primaryColor: this.state.activeTheme.emotion.colors
                      .primary,
                    secondaryColor: this.state.activeTheme.emotion.colors
                      .secondary,
                    backgroundColor: this.state.activeTheme.emotion.colors
                      .bgColor,
                    secondaryBackgroundColor: this.state.activeTheme.emotion
                      .colors.secondaryBg,
                    textColor: this.state.activeTheme.emotion.colors.bodyText,
                  }}
                />
              ) : null}
            </>
          ) : null}
        </ModalBody>
        <ModalFooter>
          <ModalButton
            kind={Kind.SECONDARY}
            onClick={this.handleCancelButtonClick}
          >
            Cancel
          </ModalButton>
          <ModalButton
            kind={Kind.PRIMARY}
            onClick={this.handleSaveButtonClick}
          >
            Save
          </ModalButton>
        </ModalFooter>
      </Modal>
    )
  }

  public componentDidMount(): void {
    this.setState({ ...this.activeSettings })
  }

  private changeSingleSetting = (name: string, value: boolean): void => {
    // TypeScript doesn't currently have a good solution for setState with
    // a dynamic key name:
    // https://github.com/DefinitelyTyped/DefinitelyTyped/issues/26635
    this.setState(state => ({ ...state, [name]: value }))
  }

  private handleCheckboxChange = (e: ChangeEvent<HTMLInputElement>): void => {
    this.changeSingleSetting(e.target.name, e.target.checked)
  }

  private handleThemeChange = (index: number): void => {
    this.setState({
      activeTheme: this.props.allowedThemes[index],
    })
  }

  private handleThemeCreator = (
    themeInput: Partial<CustomThemeConfig>
  ): void => {
    this.setState({
      activeTheme: createTheme(themeInput),
    })
  }

  private handleCancelButtonClick = (): void => {
    // Discard settings from this.state by not saving them in this.settings.
    // this.settings = {...this.state};
    this.props.onClose()
  }

  private handleSaveButtonClick = (): void => {
    this.activeSettings = { ...this.state }
    this.props.onSave(this.activeSettings)
    this.props.onClose()
  }
}<|MERGE_RESOLUTION|>--- conflicted
+++ resolved
@@ -24,17 +24,12 @@
   ModalFooter,
   ModalButton,
 } from "components/shared/Modal"
-<<<<<<< HEAD
 import { CustomThemeConfig } from "autogen/proto"
 import { createTheme, ThemeConfig } from "theme"
-import { UserSettings } from "./UserSettings"
+import { Small } from "components/shared/TextElements"
 import ThemeCreator from "./ThemeCreator"
-=======
-import { Small } from "components/shared/TextElements"
-import { ThemeConfig } from "theme"
 import { UserSettings } from "./UserSettings"
 import { StyledHeader, StyledLabel, StyledSmall } from "./styled-components"
->>>>>>> 523303d2
 
 export interface Props {
   isServerConnected: boolean
