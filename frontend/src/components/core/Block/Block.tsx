--- conflicted
+++ resolved
@@ -284,13 +284,8 @@
   ): ReactNode | null {
     const element = this.renderElement(node, index, width)
 
-<<<<<<< HEAD
-    const elementType = element.get("type")
+    const elementType = node.element.type
     const isHidden = elementType === "empty" || elementType === "balloons"
-=======
-    const elementType = node.element.type
-    const isHidden = elementType === "empty"
->>>>>>> 565bd723
     const enable = this.shouldComponentBeEnabled(isHidden)
     const isStale = this.isComponentStale(enable, node)
     const className = Block.getClassNames(isStale, isHidden)
