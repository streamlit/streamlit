--- conflicted
+++ resolved
@@ -58,11 +58,7 @@
     return <></>
   }
 
-<<<<<<< HEAD
-  const enable = shouldComponentBeEnabled(false, props.scriptRunState)
-=======
-  const enable = shouldComponentBeEnabled("", props.reportRunState)
->>>>>>> 70d10b6f
+  const enable = shouldComponentBeEnabled("", props.scriptRunState)
   const isStale = isComponentStale(
     enable,
     node,
