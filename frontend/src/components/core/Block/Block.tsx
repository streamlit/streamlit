--- conflicted
+++ resolved
@@ -105,37 +105,7 @@
       .filter((node: ReactNode | null): ReactNode => node != null)
   }
 
-<<<<<<< HEAD
-  private isElementStale(element: SimpleElement): boolean {
-=======
-  private getElements = (): BlockElement => {
-    let elementsToRender: BlockElement = this.props.elements
-
-    if (this.props.reportRunState === ReportRunState.RUNNING) {
-      // (BUG #739) When the report is running, use our most recent list
-      // of rendered elements as placeholders for any empty elements we encounter.
-      elementsToRender = this.props.elements.map(
-        (reportElement: ReportElement, index: number): ReportElement => {
-          const element = reportElement.get("element")
-
-          if (element instanceof ImmutableMap) {
-            // Repeat the old element if we encounter st.empty()
-            const isEmpty = (element as SimpleElement).get("type") === "empty"
-
-            return isEmpty
-              ? elementsToRender.get(index, reportElement)
-              : reportElement
-          }
-
-          return reportElement
-        }
-      )
-    }
-    return elementsToRender
-  }
-
   private isElementStale(reportElement: ReportElement): boolean {
->>>>>>> 8489d5f2
     if (this.props.reportRunState === ReportRunState.RERUN_REQUESTED) {
       // If a rerun was just requested, all of our current elements
       // are about to become stale.
@@ -171,8 +141,15 @@
     index: number,
     width: number
   ): ReactNode | null {
-<<<<<<< HEAD
-    const component = this.renderElement(element, index, width)
+    const element = reportElement.get("element")
+
+    const component = this.renderElement(
+      element,
+      index,
+      width,
+      reportElement.get("metadata")
+    )
+
     const componentWithMaybe = (
       <Maybe
         enable={
@@ -184,32 +161,11 @@
         {component}{" "}
       </Maybe>
     )
-=======
-    const element = reportElement.get("element")
-
-    if (element.get("type") === "empty") {
-      // Just a plain div -- so we're sure the rendered element has no
-      // height/margin/padding. Also saves some CPU cycles as a side-effect.
-      return <div className="stEmpty" key={index}></div>
-    }
->>>>>>> 8489d5f2
-
-    const component = this.renderElement(
-      element,
-      index,
-      width,
-      reportElement.get("metadata")
-    )
 
     const isStale =
-<<<<<<< HEAD
       !componentWithMaybe.props.enable ||
       (this.props.showStaleElementIndicator &&
-        this.isElementStale(element as SimpleElement))
-=======
-      this.props.showStaleElementIndicator &&
-      this.isElementStale(reportElement)
->>>>>>> 8489d5f2
+        this.isElementStale(reportElement))
 
     const className =
       isStale && !FullScreenWrapper.isFullScreen
@@ -278,7 +234,7 @@
       docString: (el: SimpleElement) => (
         <DocString element={el} width={width} />
       ),
-      empty: () => undefined, // Should never happen since we handled this earlier.
+      empty: () => undefined, // Will happen since we moved the handling into the Maybe
       exception: (el: SimpleElement) => (
         <ExceptionElement element={el} width={width} />
       ),
