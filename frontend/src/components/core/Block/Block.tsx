/**
 * @license
 * Copyright 2018-2021 Streamlit Inc.
 *
 * Licensed under the Apache License, Version 2.0 (the "License");
 * you may not use this file except in compliance with the License.
 * You may obtain a copy of the License at
 *
 *    http://www.apache.org/licenses/LICENSE-2.0
 *
 * Unless required by applicable law or agreed to in writing, software
 * distributed under the License is distributed on an "AS IS" BASIS,
 * WITHOUT WARRANTIES OR CONDITIONS OF ANY KIND, either express or implied.
 * See the License for the specific language governing permissions and
 * limitations under the License.
 */

import {
  Alert as AlertProto,
  Audio as AudioProto,
  BokehChart as BokehChartProto,
  Button as ButtonProto,
  Checkbox as CheckboxProto,
  ColorPicker as ColorPickerProto,
  ComponentInstance as ComponentInstanceProto,
  DateInput as DateInputProto,
  FileUploader as FileUploaderProto,
  MultiSelect as MultiSelectProto,
  NumberInput as NumberInputProto,
  Radio as RadioProto,
  Selectbox as SelectboxProto,
  Slider as SliderProto,
  TextArea as TextAreaProto,
  TextInput as TextInputProto,
  TimeInput as TimeInputProto,
  DeckGlJsonChart as DeckGlJsonChartProto,
  DocString as DocStringProto,
  Exception as ExceptionProto,
  GraphVizChart as GraphVizChartProto,
  IFrame as IFrameProto,
  ImageList as ImageListProto,
  Json as JsonProto,
  Markdown as MarkdownProto,
  PlotlyChart as PlotlyChartProto,
  Progress as ProgressProto,
  Text as TextProto,
  Video as VideoProto,
} from "src/autogen/proto"

import React, { PureComponent, ReactNode, Suspense } from "react"
import { AutoSizer } from "react-virtualized"
// @ts-ignore
import debounceRender from "react-debounce-render"
import { ReportRunState } from "src/lib/ReportRunState"
import { WidgetStateManager } from "src/lib/WidgetStateManager"
import { getElementWidgetID, isValidFormId } from "src/lib/utils"
import { FileUploadClient } from "src/lib/FileUploadClient"
import { BlockNode, ReportNode, ElementNode } from "src/lib/ReportNode"

// Load (non-lazy) elements.
import Alert from "src/components/elements/Alert/"
import { getAlertKind } from "src/components/elements/Alert/Alert"
import { Kind } from "src/components/shared/AlertContainer"
import DocString from "src/components/elements/DocString/"
import ErrorBoundary from "src/components/shared/ErrorBoundary/"
import ExceptionElement from "src/components/elements/ExceptionElement/"
import Json from "src/components/elements/Json/"
import Markdown from "src/components/elements/Markdown/"
import Table from "src/components/elements/Table/"
import Text from "src/components/elements/Text/"
import {
  ComponentInstance,
  ComponentRegistry,
} from "src/components/widgets/CustomComponent/"

import Maybe from "src/components/core/Maybe/"
import withExpandable from "src/hocs/withExpandable"
import {
  Form,
  FormsData,
  FormsManager,
  FormSubmitContent,
} from "src/components/widgets/Form"

import {
  StyledBlock,
  StyledColumn,
  StyledElementContainer,
  StyledHorizontalBlock,
} from "./styled-components"

// Lazy-load elements.
const Audio = React.lazy(() => import("src/components/elements/Audio/"))
const Balloons = React.lazy(() => import("src/components/elements/Balloons/"))

// BokehChart render function is sluggish. If the component is not debounced,
// AutoSizer causes it to rerender multiple times for different widths
// when the sidebar is toggled, which significantly slows down the app.
const BokehChart = React.lazy(() =>
  import("src/components/elements/BokehChart/")
)
const DebouncedBokehChart = debounceRender(BokehChart, 100)

const DataFrame = React.lazy(() =>
  import("src/components/elements/DataFrame/")
)
const DeckGlJsonChart = React.lazy(() =>
  import("src/components/elements/DeckGlJsonChart/")
)
const GraphVizChart = React.lazy(() =>
  import("src/components/elements/GraphVizChart/")
)
const IFrame = React.lazy(() => import("src/components/elements/IFrame/"))
const ImageList = React.lazy(() =>
  import("src/components/elements/ImageList/")
)
const PlotlyChart = React.lazy(() =>
  import("src/components/elements/PlotlyChart/")
)
const VegaLiteChart = React.lazy(() =>
  import("src/components/elements/VegaLiteChart/")
)
const Video = React.lazy(() => import("src/components/elements/Video/"))

// Lazy-load widgets.
const Button = React.lazy(() => import("src/components/widgets/Button/"))
const Checkbox = React.lazy(() => import("src/components/widgets/Checkbox/"))
const ColorPicker = React.lazy(() =>
  import("src/components/widgets/ColorPicker")
)
const DateInput = React.lazy(() => import("src/components/widgets/DateInput/"))
const Multiselect = React.lazy(() =>
  import("src/components/widgets/Multiselect/")
)
const Progress = React.lazy(() => import("src/components/elements/Progress/"))
const Radio = React.lazy(() => import("src/components/widgets/Radio/"))
const Selectbox = React.lazy(() => import("src/components/widgets/Selectbox/"))
const Slider = React.lazy(() => import("src/components/widgets/Slider/"))
const FileUploader = React.lazy(() =>
  import("src/components/widgets/FileUploader/")
)
const TextArea = React.lazy(() => import("src/components/widgets/TextArea/"))
const TextInput = React.lazy(() => import("src/components/widgets/TextInput/"))
const TimeInput = React.lazy(() => import("src/components/widgets/TimeInput/"))
const NumberInput = React.lazy(() =>
  import("src/components/widgets/NumberInput/")
)

interface Props {
  node: BlockNode
  reportId: string
  reportRunState: ReportRunState
  showStaleElementIndicator: boolean
  widgetMgr: WidgetStateManager
  uploadClient: FileUploadClient
  widgetsDisabled: boolean
  componentRegistry: ComponentRegistry
  formsMgr: FormsManager
  formsData: FormsData
}

class Block extends PureComponent<Props> {
  private static readonly WithExpandableBlock = withExpandable(Block)

  /** Recursively transform this BlockElement and all children to React Nodes. */
  private renderElements = (width: number): ReactNode[] => {
    return this.props.node.children.map(
      (node: ReportNode, index: number): ReactNode => {
        if (node instanceof ElementNode) {
          // Base case: render a leaf node.
          return this.renderElementWithErrorBoundary(node, index, width)
        }

        if (node instanceof BlockNode) {
          // Recursive case: render a block, which can contain other blocks
          // and elements.
          return this.renderBlock(node, index, width)
        }

        // We don't have any other node types!
        throw new Error(`Unrecognized ReportNode: ${node}`)
      }
    )
  }

  private isElementStale(node: ReportNode): boolean {
    if (this.props.reportRunState === ReportRunState.RERUN_REQUESTED) {
      // If a rerun was just requested, all of our current elements
      // are about to become stale.
      return true
    }
    if (this.props.reportRunState === ReportRunState.RUNNING) {
      return node.reportId !== this.props.reportId
    }
    return false
  }

  private renderBlock(
    node: BlockNode,
    index: number,
    width: number
  ): ReactNode {
    const BlockType = node.deltaBlock.expandable
      ? Block.WithExpandableBlock
      : Block
    const enable = this.shouldComponentBeEnabled(false)
    const isStale = this.isComponentStale(enable, node)

    const optionalProps = node.deltaBlock.expandable
      ? {
          empty: node.isEmpty,
          isStale,
          ...node.deltaBlock.expandable,
        }
      : {}

    const child = (
      <BlockType
        node={node}
        reportId={this.props.reportId}
        reportRunState={this.props.reportRunState}
        showStaleElementIndicator={this.props.showStaleElementIndicator}
        widgetMgr={this.props.widgetMgr}
        uploadClient={this.props.uploadClient}
        widgetsDisabled={this.props.widgetsDisabled}
        componentRegistry={this.props.componentRegistry}
        formsData={this.props.formsData}
        formsMgr={this.props.formsMgr}
        {...optionalProps}
      />
    )

    if (isValidFormId(node.deltaBlock.formId)) {
      const { formId } = node.deltaBlock
      const submitButtonCount = this.props.formsData.submitButtonCount.get(
        formId
      )
      const hasSubmitButton =
        submitButtonCount !== undefined && submitButtonCount > 0
      return (
        <Form
          formId={formId}
          width={width}
          hasSubmitButton={hasSubmitButton}
<<<<<<< HEAD
          // key={index}
          // data-testid="stForm"
=======
          reportRunState={this.props.reportRunState}
>>>>>>> 3382cbcf
        >
          {child}
        </Form>
      )
    }

    if (node.deltaBlock.column && node.deltaBlock.column.weight) {
      // For columns, `width` contains the total weight of all columns.
      return (
        <StyledColumn
          key={index}
          data-testid="stBlock"
          weight={node.deltaBlock.column.weight}
          totalWeight={width}
          isEmpty={node.isEmpty}
        >
          {child}
        </StyledColumn>
      )
    }

    return (
      <StyledBlock
        key={index}
        data-testid="stBlock"
        width={width}
        isEmpty={node.isEmpty}
      >
        {child}
      </StyledBlock>
    )
  }

  private shouldComponentBeEnabled(isHidden: boolean): boolean {
    return !isHidden || this.props.reportRunState !== ReportRunState.RUNNING
  }

  private isComponentStale(enable: boolean, node: ReportNode): boolean {
    return (
      !enable ||
      (this.props.showStaleElementIndicator && this.isElementStale(node))
    )
  }

  private renderElementWithErrorBoundary(
    node: ElementNode,
    index: number,
    width: number
  ): ReactNode | null {
    const element = this.renderElement(node, index, width)

    const elementType = node.element.type
    const isHidden = elementType === "empty" || elementType === "balloons"
    const enable = this.shouldComponentBeEnabled(isHidden)
    const isStale = this.isComponentStale(enable, node)
    const key = getElementWidgetID(node.element) || index

    return (
      <Maybe enable={enable} key={key}>
        <StyledElementContainer
          data-stale={!!isStale}
          isStale={isStale}
          isHidden={isHidden}
          className={"element-container"}
          style={{ width }}
        >
          <ErrorBoundary width={width}>
            <Suspense
              fallback={
                <Alert body="Loading..." kind={Kind.INFO} width={width} />
              }
            >
              {element}
            </Suspense>
          </ErrorBoundary>
        </StyledElementContainer>
      </Maybe>
    )
  }

  private renderElement = (
    node: ElementNode,
    index: number,
    width: number
  ): ReactNode => {
    if (!node) {
      throw new Error("Transmission error.")
    }

    const widgetProps = {
      widgetMgr: this.props.widgetMgr,
      disabled: this.props.widgetsDisabled,
    }

    let height: number | undefined

    // Modify width using the value from the spec as passed with the message when applicable
    if (node.metadata.elementDimensionSpec) {
      if (
        node.metadata.elementDimensionSpec.width &&
        node.metadata.elementDimensionSpec.width > 0
      ) {
        width = Math.min(node.metadata.elementDimensionSpec.width, width)
      }
      if (
        node.metadata.elementDimensionSpec.height &&
        node.metadata.elementDimensionSpec.height > 0
      ) {
        height = node.metadata.elementDimensionSpec.height
      }
    }

    switch (node.element.type) {
      case "alert": {
        const alertProto = node.element.alert as AlertProto
        return (
          <Alert
            width={width}
            body={alertProto.body}
            kind={getAlertKind(alertProto.format)}
          />
        )
      }

      case "audio":
        return (
          <Audio width={width} element={node.element.audio as AudioProto} />
        )

      case "balloons":
        return <Balloons reportId={this.props.reportId} />

      case "bokehChart":
        return (
          <DebouncedBokehChart
            width={width}
            index={index}
            element={node.element.bokehChart as BokehChartProto}
          />
        )

      case "dataFrame":
        return (
          <DataFrame
            element={node.immutableElement.get("dataFrame")}
            width={width}
            height={height}
          />
        )

      case "deckGlJsonChart":
        return (
          <DeckGlJsonChart
            width={width}
            element={node.element.deckGlJsonChart as DeckGlJsonChartProto}
          />
        )

      case "docString":
        return (
          <DocString
            width={width}
            element={node.element.docString as DocStringProto}
          />
        )

      case "empty":
        return <div className="stHidden" key={index} />

      case "exception":
        return (
          <ExceptionElement
            width={width}
            element={node.element.exception as ExceptionProto}
          />
        )

      case "graphvizChart":
        return (
          <GraphVizChart
            element={node.element.graphvizChart as GraphVizChartProto}
            index={index}
            width={width}
          />
        )

      case "iframe":
        return (
          <IFrame element={node.element.iframe as IFrameProto} width={width} />
        )

      case "imgs":
        return (
          <ImageList
            width={width}
            element={node.element.imgs as ImageListProto}
          />
        )

      case "json":
        return <Json width={width} element={node.element.json as JsonProto} />

      case "markdown":
        return (
          <Markdown
            width={width}
            element={node.element.markdown as MarkdownProto}
          />
        )

      case "plotlyChart":
        return (
          <PlotlyChart
            width={width}
            height={height}
            element={node.element.plotlyChart as PlotlyChartProto}
          />
        )

      case "progress":
        return (
          <Progress
            width={width}
            element={node.element.progress as ProgressProto}
          />
        )

      case "table":
        return (
          <Table element={node.immutableElement.get("table")} width={width} />
        )

      case "text":
        return <Text width={width} element={node.element.text as TextProto} />

      case "vegaLiteChart":
        return (
          <VegaLiteChart
            element={node.immutableElement.get("vegaLiteChart")}
            width={width}
          />
        )

      case "video":
        return (
          <Video width={width} element={node.element.video as VideoProto} />
        )

      // Widgets

      case "button": {
        const buttonProto = node.element.button as ButtonProto
        if (buttonProto.isFormSubmitter) {
          const { formId } = buttonProto
          const { formsData, formsMgr } = this.props
          const hasInProgressUpload = formsData.formsWithUploads.has(formId)
          return (
            <FormSubmitContent
              element={buttonProto}
              width={width}
              hasInProgressUpload={hasInProgressUpload}
              formsMgr={formsMgr}
              {...widgetProps}
            />
          )
        }
        return <Button element={buttonProto} width={width} {...widgetProps} />
      }

      case "checkbox": {
        const checkboxProto = node.element.checkbox as CheckboxProto
        return (
          <Checkbox
            key={checkboxProto.id}
            element={checkboxProto}
            width={width}
            {...widgetProps}
          />
        )
      }

      case "colorPicker": {
        const colorPickerProto = node.element.colorPicker as ColorPickerProto
        return (
          <ColorPicker
            key={colorPickerProto.id}
            element={colorPickerProto}
            width={width}
            {...widgetProps}
          />
        )
      }

      case "componentInstance":
        return (
          <ComponentInstance
            registry={this.props.componentRegistry}
            element={node.element.componentInstance as ComponentInstanceProto}
            width={width}
            {...widgetProps}
          />
        )

      case "dateInput": {
        const dateInputProto = node.element.dateInput as DateInputProto
        return (
          <DateInput
            key={dateInputProto.id}
            element={dateInputProto}
            width={width}
            {...widgetProps}
          />
        )
      }

      case "fileUploader": {
        const fileUploaderProto = node.element
          .fileUploader as FileUploaderProto
        return (
          <FileUploader
            key={fileUploaderProto.id}
            element={fileUploaderProto}
            width={width}
            widgetStateManager={widgetProps.widgetMgr}
            uploadClient={this.props.uploadClient}
            disabled={widgetProps.disabled}
          />
        )
      }

      case "multiselect": {
        const multiSelectProto = node.element.multiselect as MultiSelectProto
        return (
          <Multiselect
            key={multiSelectProto.id}
            element={multiSelectProto}
            width={width}
            {...widgetProps}
          />
        )
      }

      case "numberInput": {
        const numberInputProto = node.element.numberInput as NumberInputProto
        return (
          <NumberInput
            key={numberInputProto.id}
            element={numberInputProto}
            width={width}
            {...widgetProps}
          />
        )
      }

      case "radio": {
        const radioProto = node.element.radio as RadioProto
        return (
          <Radio
            key={radioProto.id}
            element={radioProto}
            width={width}
            {...widgetProps}
          />
        )
      }

      case "selectbox": {
        const selectboxProto = node.element.selectbox as SelectboxProto
        return (
          <Selectbox
            key={selectboxProto.id}
            element={selectboxProto}
            width={width}
            {...widgetProps}
          />
        )
      }

      case "slider": {
        const sliderProto = node.element.slider as SliderProto
        return (
          <Slider
            key={sliderProto.id}
            element={sliderProto}
            width={width}
            {...widgetProps}
          />
        )
      }

      case "textArea": {
        const textAreaProto = node.element.textArea as TextAreaProto
        return (
          <TextArea
            key={textAreaProto.id}
            element={textAreaProto}
            width={width}
            {...widgetProps}
          />
        )
      }

      case "textInput": {
        const textInputProto = node.element.textInput as TextInputProto
        return (
          <TextInput
            key={textInputProto.id}
            element={textInputProto}
            width={width}
            {...widgetProps}
          />
        )
      }

      case "timeInput": {
        const timeInputProto = node.element.timeInput as TimeInputProto
        return (
          <TimeInput
            key={timeInputProto.id}
            element={timeInputProto}
            width={width}
            {...widgetProps}
          />
        )
      }

      default:
        throw new Error(`Unrecognized Element type ${node.element.type}`)
    }
  }

  public render = (): ReactNode => {
    if (this.props.node.deltaBlock.horizontal) {
      // Create a horizontal block as the parent for columns
      // For now, all children are column blocks. For columns, `width` is
      // driven by the total number of columns available.
      return (
        <StyledHorizontalBlock data-testid="stHorizontalBlock">
          {this.renderElements(
            this.props.node.deltaBlock.horizontal.totalWeight || 0
          )}
        </StyledHorizontalBlock>
      )
    }

    // Create a vertical block. Widths of children autosizes to window width.
    return (
      <AutoSizer disableHeight={true}>
        {({ width }) => this.renderElements(width)}
      </AutoSizer>
    )
  }
}

export default Block<|MERGE_RESOLUTION|>--- conflicted
+++ resolved
@@ -242,12 +242,7 @@
           formId={formId}
           width={width}
           hasSubmitButton={hasSubmitButton}
-<<<<<<< HEAD
-          // key={index}
-          // data-testid="stForm"
-=======
           reportRunState={this.props.reportRunState}
->>>>>>> 3382cbcf
         >
           {child}
         </Form>
