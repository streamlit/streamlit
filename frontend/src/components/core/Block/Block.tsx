/**
 * @license
 * Copyright 2018-2020 Streamlit Inc.
 *
 * Licensed under the Apache License, Version 2.0 (the "License");
 * you may not use this file except in compliance with the License.
 * You may obtain a copy of the License at
 *
 *    http://www.apache.org/licenses/LICENSE-2.0
 *
 * Unless required by applicable law or agreed to in writing, software
 * distributed under the License is distributed on an "AS IS" BASIS,
 * WITHOUT WARRANTIES OR CONDITIONS OF ANY KIND, either express or implied.
 * See the License for the specific language governing permissions and
 * limitations under the License.
 */

import React, { PureComponent, ReactNode, Suspense } from "react"
import { AutoSizer } from "react-virtualized"
import { List } from "immutable"
import { dispatchOneOf } from "lib/immutableProto"
import { ReportRunState } from "lib/ReportRunState"
import { WidgetStateManager } from "lib/WidgetStateManager"
import { makeElementWithInfoText, notNull, requireNonNull } from "lib/utils"
import { IForwardMsgMetadata, IBlock } from "autogen/proto"
import { FileUploadClient } from "lib/FileUploadClient"
import { variables as stylingVariables } from "lib/widgetTheme"

// Load (non-lazy) elements.
import Alert from "components/elements/Alert/"
import DocString from "components/elements/DocString/"
import ErrorBoundary from "components/shared/ErrorBoundary/"
import FullScreenWrapper from "components/shared/FullScreenWrapper/"
import ExceptionElement from "components/elements/ExceptionElement/"
import Json from "components/elements/Json/"
import Markdown from "components/elements/Markdown/"
import Table from "components/elements/Table/"
import Text from "components/elements/Text/"
import {
  ComponentInstance,
  ComponentRegistry,
} from "components/widgets/CustomComponent/"

import Maybe from "components/core/Maybe/"
import withExpandable from "hocs/withExpandable"
import { SimpleElement } from "../../../lib/DeltaParser"
import {
  BlockNode,
  ElementNode,
  getElementWidgetID,
  ReportNode,
  ReportRoot,
} from "../../../lib/ReportNode"

import "./Block.scss"

// Lazy-load elements.
const Audio = React.lazy(() => import("components/elements/Audio/"))
const Balloons = React.lazy(() => import("components/elements/Balloons/"))
const BokehChart = React.lazy(() => import("components/elements/BokehChart/"))
const DataFrame = React.lazy(() => import("components/elements/DataFrame/"))
const DeckGlJsonChart = React.lazy(() =>
  import("components/elements/DeckGlJsonChart/")
)
const GraphVizChart = React.lazy(() =>
  import("components/elements/GraphVizChart/")
)
const IFrame = React.lazy(() => import("components/elements/IFrame/"))
const ImageList = React.lazy(() => import("components/elements/ImageList/"))
const PlotlyChart = React.lazy(() =>
  import("components/elements/PlotlyChart/")
)
const VegaLiteChart = React.lazy(() =>
  import("components/elements/VegaLiteChart/")
)
const Video = React.lazy(() => import("components/elements/Video/"))

// Lazy-load widgets.
const Button = React.lazy(() => import("components/widgets/Button/"))
const Checkbox = React.lazy(() => import("components/widgets/Checkbox/"))
const ColorPicker = React.lazy(() => import("components/widgets/ColorPicker"))
const DateInput = React.lazy(() => import("components/widgets/DateInput/"))
const Multiselect = React.lazy(() => import("components/widgets/Multiselect/"))
const Progress = React.lazy(() => import("components/elements/Progress/"))
const Radio = React.lazy(() => import("components/widgets/Radio/"))
const Selectbox = React.lazy(() => import("components/widgets/Selectbox/"))
const Slider = React.lazy(() => import("components/widgets/Slider/"))
const FileUploader = React.lazy(() =>
  import("components/widgets/FileUploader/")
)
const TextArea = React.lazy(() => import("components/widgets/TextArea/"))
const TextInput = React.lazy(() => import("components/widgets/TextInput/"))
const TimeInput = React.lazy(() => import("components/widgets/TimeInput/"))
const NumberInput = React.lazy(() => import("components/widgets/NumberInput/"))

interface Props {
  elements: BlockNode
  reportId: string
  reportRunState: ReportRunState
  showStaleElementIndicator: boolean
  widgetMgr: WidgetStateManager
  uploadClient: FileUploadClient
  widgetsDisabled: boolean
  componentRegistry: ComponentRegistry
  deltaBlock?: IBlock
}

class Block extends PureComponent<Props> {
  private WithExpandableBlock = withExpandable(Block)

  /** Recursively transform this BLockElement and all children to React Nodes. */
  private renderElements = (width: number): ReactNode[] => {
    const elementsToRender = this.props.elements

<<<<<<< HEAD
    return elementsToRender.children
      .map((node: ReportNode, index: number): ReactNode | null => {
        if (node instanceof BlockNode) {
          return this.renderBlock(node, index, width, node.deltaBlock)
        }
        if (node instanceof ElementNode) {
          return this.renderElementWithErrorBoundary(node, index, width)
=======
    return elementsToRender
      .toArray()
      .map((reportElement: ReportElement, index: number): ReactNode | null => {
        const element = reportElement.get("element")
        if (element instanceof List) {
          // Recursive case AKA a single container AKA node with children
          return this.renderBlock(
            element as BlockElement,
            index,
            width,
            reportElement.get("deltaBlock").toJS()
          )
>>>>>>> 669eafdf
        }

        return null
      })
      .filter(notNull)
  }

  private isElementStale(node: ReportNode): boolean {
    if (this.props.reportRunState === ReportRunState.RERUN_REQUESTED) {
      // If a rerun was just requested, all of our current elements
      // are about to become stale.
      return true
    }
    if (this.props.reportRunState === ReportRunState.RUNNING) {
      return (
        node instanceof ElementNode && node.reportId !== this.props.reportId
      )
    }
    return false
  }

  private renderBlock(
    node: BlockNode,
    index: number,
    width: number,
    deltaBlock?: IBlock
  ): ReactNode {
    let BlockType
    let optionalProps
    if (deltaBlock != null && deltaBlock.expandable) {
      BlockType = this.WithExpandableBlock
      optionalProps = deltaBlock.expandable
    } else {
      BlockType = Block
      optionalProps = {}
    }

    let style: any = { width }
<<<<<<< HEAD
    if (deltaBlock != null && deltaBlock.column) {
=======
    if (deltaBlock.column && deltaBlock.column.weight) {
      // The minimal viewport width used to determine the minimal
      // fixed column width while accounting for column proportions.
      // Randomly selected based on visual experimentation.
      const minViewportForColumns = 640

      // When working with columns, width is driven by what percentage of space
      // the column takes in relation to the total number of columns
      const columnPercentage = deltaBlock.column.weight / width
      const minColumnWidth = columnPercentage * minViewportForColumns
>>>>>>> 669eafdf
      style = {
        // Flex determines how much space is allocated to this column.
        flex: deltaBlock.column.weight,
        minWidth: `max(${columnPercentage * 100}% - ${
          stylingVariables.gutter
        }, ${minColumnWidth}px)`,
      }
    }
    return (
      <div key={index} className="stBlock" style={style}>
        <BlockType
          elements={node}
          reportId={this.props.reportId}
          reportRunState={this.props.reportRunState}
          showStaleElementIndicator={this.props.showStaleElementIndicator}
          widgetMgr={this.props.widgetMgr}
          uploadClient={this.props.uploadClient}
          widgetsDisabled={this.props.widgetsDisabled}
          componentRegistry={this.props.componentRegistry}
          deltaBlock={deltaBlock}
          {...optionalProps}
        />
      </div>
    )
  }

  private static getClassNames(isStale: boolean, isHidden: boolean): string {
    const classNames = ["element-container"]
    if (isStale && !FullScreenWrapper.isFullScreen) {
      classNames.push("stale-element")
    }
    if (isHidden) {
      classNames.push("stHidden")
    }
    return classNames.join(" ")
  }

  private shouldComponentBeEnabled(isHidden: boolean): boolean {
    return !isHidden || this.props.reportRunState !== ReportRunState.RUNNING
  }

  private isComponentStale(enable: boolean, node: ReportNode): boolean {
    return (
      !enable ||
      (this.props.showStaleElementIndicator && this.isElementStale(node))
    )
  }

  private renderElementWithErrorBoundary(
    node: ElementNode,
    index: number,
    width: number
  ): ReactNode | null {
    const component = this.renderElement(node, index, width, node.metadata)

    const elementType = node.element.type
    const isHidden = elementType === "empty"
    const enable = this.shouldComponentBeEnabled(isHidden)
    const isStale = this.isComponentStale(enable, node)
    const className = Block.getClassNames(isStale, isHidden)
    const key = getElementWidgetID(node.element) || index

    return (
      <Maybe enable={enable} key={key}>
        <div className={className} style={{ width }}>
          <ErrorBoundary width={width}>
            <Suspense
              fallback={
                <Alert
                  element={makeElementWithInfoText("Loading...").get("alert")}
                  width={width}
                />
              }
            >
              {component}
            </Suspense>
          </ErrorBoundary>
        </div>
      </Maybe>
    )
  }

  private renderElement = (
    node: ElementNode,
    index: number,
    width: number,
    metadata: IForwardMsgMetadata
  ): ReactNode => {
    if (!node) {
      throw new Error("Transmission error.")
    }

    const widgetProps = {
      widgetMgr: this.props.widgetMgr,
      disabled: this.props.widgetsDisabled,
    }

    let height: number | undefined

    // Modify width using the value from the spec as passed with the message when applicable
    if (metadata && metadata.elementDimensionSpec) {
      if (
        metadata &&
        metadata.elementDimensionSpec &&
        metadata.elementDimensionSpec.width &&
        metadata.elementDimensionSpec.width > 0
      ) {
        width = Math.min(metadata.elementDimensionSpec.width, width)
      }
      if (
        metadata &&
        metadata.elementDimensionSpec &&
        metadata.elementDimensionSpec.height &&
        metadata.elementDimensionSpec.height > 0
      ) {
        height = metadata.elementDimensionSpec.height
      }
    }

    switch (node.element.type) {
      case "alert":
        return (
          <Alert width={width} element={requireNonNull(node.element.alert)} />
        )

      case "text":
        return (
          <Text width={width} element={requireNonNull(node.element.text)} />
        )

      case "markdown":
        return (
          <Markdown
            width={width}
            element={requireNonNull(node.element.markdown)}
          />
        )

      case "empty":
        return <div className="stHidden" key={index} />

      default:
        throw new Error(`Unrecognized Element type ${node.element.type}`)
    }

    // return dispatchOneOf(node, "type", {
    //   alert: (el: SimpleElement) => <Alert element={el} width={width} />,
    //   audio: (el: SimpleElement) => <Audio element={el} width={width} />,
    //   balloons: (el: SimpleElement) => (
    //     <Balloons reportId={this.props.reportId} />
    //   ),
    //   bokehChart: (el: SimpleElement) => (
    //     <BokehChart element={el} index={index} width={width} />
    //   ),
    //   dataFrame: (el: SimpleElement) => (
    //     <DataFrame element={el} width={width} height={height} />
    //   ),
    //   deckGlJsonChart: (el: SimpleElement) => (
    //     <DeckGlJsonChart element={el} width={width} />
    //   ),
    //   docString: (el: SimpleElement) => (
    //     <DocString element={el} width={width} />
    //   ),
    //   empty: () => <div className="stHidden" key={index} />,
    //   exception: (el: SimpleElement) => (
    //     <ExceptionElement element={el} width={width} />
    //   ),
    //   graphvizChart: (el: SimpleElement) => (
    //     <GraphVizChart element={el} index={index} width={width} />
    //   ),
    //   iframe: (el: SimpleElement) => <IFrame element={el} width={width} />,
    //   imgs: (el: SimpleElement) => <ImageList element={el} width={width} />,
    //   json: (el: SimpleElement) => <Json element={el} width={width} />,
    //   markdown: (el: SimpleElement) => <Markdown element={el} width={width} />,
    //   multiselect: (el: SimpleElement) => (
    //     <Multiselect
    //       key={el.get("id")}
    //       element={el}
    //       width={width}
    //       {...widgetProps}
    //     />
    //   ),
    //   plotlyChart: (el: SimpleElement) => (
    //     <PlotlyChart element={el} width={width} />
    //   ),
    //   progress: (el: SimpleElement) => <Progress element={el} width={width} />,
    //   table: (el: SimpleElement) => <Table element={el} width={width} />,
    //   text: (el: SimpleElement) => <Text element={el} width={width} />,
    //   vegaLiteChart: (el: SimpleElement) => (
    //     <VegaLiteChart element={el} width={width} />
    //   ),
    //   video: (el: SimpleElement) => <Video element={el} width={width} />,
    //   // Widgets
    //   button: (el: SimpleElement) => (
    //     <Button element={el} width={width} {...widgetProps} />
    //   ),
    //   checkbox: (el: SimpleElement) => (
    //     <Checkbox
    //       key={el.get("id")}
    //       element={el}
    //       width={width}
    //       {...widgetProps}
    //     />
    //   ),
    //   colorPicker: (el: SimpleElement) => (
    //     <ColorPicker
    //       key={el.get("id")}
    //       element={el}
    //       width={width}
    //       {...widgetProps}
    //     />
    //   ),
    //   dateInput: (el: SimpleElement) => (
    //     <DateInput
    //       key={el.get("id")}
    //       element={el}
    //       width={width}
    //       {...widgetProps}
    //     />
    //   ),
    //   radio: (el: SimpleElement) => (
    //     <Radio
    //       key={el.get("id")}
    //       element={el}
    //       width={width}
    //       {...widgetProps}
    //     />
    //   ),
    //   selectbox: (el: SimpleElement) => (
    //     <Selectbox
    //       key={el.get("id")}
    //       element={el}
    //       width={width}
    //       {...widgetProps}
    //     />
    //   ),
    //   slider: (el: SimpleElement) => (
    //     <Slider
    //       key={el.get("id")}
    //       element={el}
    //       width={width}
    //       {...widgetProps}
    //     />
    //   ),
    //   fileUploader: (el: SimpleElement) => (
    //     <FileUploader
    //       key={el.get("id")}
    //       element={el}
    //       width={width}
    //       widgetStateManager={widgetProps.widgetMgr}
    //       uploadClient={this.props.uploadClient}
    //       disabled={widgetProps.disabled}
    //     />
    //   ),
    //   textArea: (el: SimpleElement) => (
    //     <TextArea
    //       key={el.get("id")}
    //       element={el}
    //       width={width}
    //       {...widgetProps}
    //     />
    //   ),
    //   textInput: (el: SimpleElement) => (
    //     <TextInput
    //       key={el.get("id")}
    //       element={el}
    //       width={width}
    //       {...widgetProps}
    //     />
    //   ),
    //   timeInput: (el: SimpleElement) => (
    //     <TimeInput
    //       key={el.get("id")}
    //       element={el}
    //       width={width}
    //       {...widgetProps}
    //     />
    //   ),
    //   numberInput: (el: SimpleElement) => (
    //     <NumberInput
    //       key={el.get("id")}
    //       element={el}
    //       width={width}
    //       {...widgetProps}
    //     />
    //   ),
    //   componentInstance: (el: SimpleElement) => (
    //     <ComponentInstance
    //       registry={this.props.componentRegistry}
    //       element={el}
    //       width={width}
    //       {...widgetProps}
    //     />
    //   ),
    // })
  }

  public render = (): ReactNode => {
    if (this.props.deltaBlock && this.props.deltaBlock.horizontal) {
      // Create a horizontal block as the parent for columns
      // For now, all children are column blocks. For columns, `width` is
      // driven by the total number of columns available.
      return (
        <div className="stBlock-horiz">
          {this.renderElements(
            this.props.deltaBlock.horizontal.totalWeight || 0
          )}
        </div>
      )
    }

    // Create a vertical block. Widths of children autosizes to window width.
    return (
      <AutoSizer disableHeight={true}>
        {({ width }) => this.renderElements(width)}
      </AutoSizer>
    )
  }
}

export default Block<|MERGE_RESOLUTION|>--- conflicted
+++ resolved
@@ -112,7 +112,6 @@
   private renderElements = (width: number): ReactNode[] => {
     const elementsToRender = this.props.elements
 
-<<<<<<< HEAD
     return elementsToRender.children
       .map((node: ReportNode, index: number): ReactNode | null => {
         if (node instanceof BlockNode) {
@@ -120,20 +119,6 @@
         }
         if (node instanceof ElementNode) {
           return this.renderElementWithErrorBoundary(node, index, width)
-=======
-    return elementsToRender
-      .toArray()
-      .map((reportElement: ReportElement, index: number): ReactNode | null => {
-        const element = reportElement.get("element")
-        if (element instanceof List) {
-          // Recursive case AKA a single container AKA node with children
-          return this.renderBlock(
-            element as BlockElement,
-            index,
-            width,
-            reportElement.get("deltaBlock").toJS()
-          )
->>>>>>> 669eafdf
         }
 
         return null
@@ -172,10 +157,7 @@
     }
 
     let style: any = { width }
-<<<<<<< HEAD
-    if (deltaBlock != null && deltaBlock.column) {
-=======
-    if (deltaBlock.column && deltaBlock.column.weight) {
+    if (deltaBlock && deltaBlock.column && deltaBlock.column.weight) {
       // The minimal viewport width used to determine the minimal
       // fixed column width while accounting for column proportions.
       // Randomly selected based on visual experimentation.
@@ -185,7 +167,6 @@
       // the column takes in relation to the total number of columns
       const columnPercentage = deltaBlock.column.weight / width
       const minColumnWidth = columnPercentage * minViewportForColumns
->>>>>>> 669eafdf
       style = {
         // Flex determines how much space is allocated to this column.
         flex: deltaBlock.column.weight,
