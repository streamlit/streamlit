/**
 * @license
 * Copyright 2018-2019 Streamlit Inc.
 *
 * Licensed under the Apache License, Version 2.0 (the "License");
 * you may not use this file except in compliance with the License.
 * You may obtain a copy of the License at
 *
 *    http://www.apache.org/licenses/LICENSE-2.0
 *
 * Unless required by applicable law or agreed to in writing, software
 * distributed under the License is distributed on an "AS IS" BASIS,
 * WITHOUT WARRANTIES OR CONDITIONS OF ANY KIND, either express or implied.
 * See the License for the specific language governing permissions and
 * limitations under the License.
 */

import React, { PureComponent, ReactNode, Suspense } from "react"
import { Progress } from "reactstrap"
import { AutoSizer } from "react-virtualized"
import { List, Map as ImmutableMap } from "immutable"
import { dispatchOneOf } from "lib/immutableProto"
import { ReportRunState } from "lib/ReportRunState"
import { WidgetStateManager } from "lib/WidgetStateManager"
import { makeElementWithInfoText } from "lib/utils"
import { ForwardMsgMetadata } from "autogen/proto"

// Load (non-lazy) elements.
import Chart from "components/elements/Chart/"
import DocString from "components/elements/DocString/"
import ErrorBoundary from "components/shared/ErrorBoundary/"
import ExceptionElement from "components/elements/ExceptionElement/"
import Table from "components/elements/Table/"
import Text from "components/elements/Text/"

// Lazy-load elements.
const Audio = React.lazy(() => import("components/elements/Audio/"))
const Balloons = React.lazy(() => import("components/elements/Balloons/"))
const BokehChart = React.lazy(() => import("components/elements/BokehChart/"))
const DataFrame = React.lazy(() => import("components/elements/DataFrame/"))
const DeckGlChart = React.lazy(() =>
  import("components/elements/DeckGlChart/")
)
const ImageList = React.lazy(() => import("components/elements/ImageList/"))
const GraphVizChart = React.lazy(() =>
  import("components/elements/GraphVizChart/")
)
const PlotlyChart = React.lazy(() =>
  import("components/elements/PlotlyChart/")
)
const VegaLiteChart = React.lazy(() =>
  import("components/elements/VegaLiteChart/")
)
const Video = React.lazy(() => import("components/elements/Video/"))

// Lazy-load widgets.
const Button = React.lazy(() => import("components/widgets/Button/"))
const Checkbox = React.lazy(() => import("components/widgets/Checkbox/"))
const DateInput = React.lazy(() => import("components/widgets/DateInput/"))
const Multiselect = React.lazy(() => import("components/widgets/Multiselect/"))
const Radio = React.lazy(() => import("components/widgets/Radio/"))
const Selectbox = React.lazy(() => import("components/widgets/Selectbox/"))
const Slider = React.lazy(() => import("components/widgets/Slider/"))
const TextArea = React.lazy(() => import("components/widgets/TextArea/"))
const TextInput = React.lazy(() => import("components/widgets/TextInput/"))
const TimeInput = React.lazy(() => import("components/widgets/TimeInput/"))

type SimpleElement = ImmutableMap<string, any>
type StElement = SimpleElement | BlockElement
interface BlockElement extends List<StElement> {}

interface Props {
  elements: BlockElement
  reportId: string
  reportRunState: ReportRunState
  showStaleElementIndicator: boolean
  widgetMgr: WidgetStateManager
  widgetsDisabled: boolean
}

class Block extends PureComponent<Props> {
  private renderElements = (width: number): ReactNode[] => {
    const elementsToRender = this.getElements()

    // Transform Streamlit elements into ReactNodes.
    return elementsToRender
      .toArray()
      .map((element: StElement, index: number): ReactNode | null => {
        if (element instanceof List) {
          return this.renderBlock(element as BlockElement, index, width)
        } else {
          return this.renderElementWithErrorBoundary(
            element as SimpleElement,
            index,
            width
          )
        }
      })
      .filter((node: ReactNode | null): ReactNode => node != null)
  }

  private getElements = (): BlockElement => {
    let elementsToRender = this.props.elements
    if (this.props.reportRunState === ReportRunState.RUNNING) {
      // (BUG #739) When the report is running, use our most recent list
      // of rendered elements as placeholders for any empty elements we encounter.
      elementsToRender = this.props.elements.map(
        (element: StElement, index: number): StElement => {
          if (element instanceof ImmutableMap) {
            // Repeat the old element if we encounter st.empty()
            const isEmpty = (element as SimpleElement).get("type") === "empty"
            return isEmpty ? elementsToRender.get(index, element) : element
          }
          return element
        }
      )
    }
    return elementsToRender
  }

  private isElementStale(element: SimpleElement): boolean {
    if (this.props.reportRunState === ReportRunState.RERUN_REQUESTED) {
      // If a rerun was just requested, all of our current elements
      // are about to become stale.
      return true
    } else if (this.props.reportRunState === ReportRunState.RUNNING) {
      return element.get("reportId") !== this.props.reportId
    } else {
      return false
    }
  }

  private renderBlock(
    element: BlockElement,
    index: number,
    width: number
  ): ReactNode {
    return (
      <div key={index} className="stBlock" style={{ width }}>
        <Block
          elements={element}
          reportId={this.props.reportId}
          reportRunState={this.props.reportRunState}
          showStaleElementIndicator={this.props.showStaleElementIndicator}
          widgetMgr={this.props.widgetMgr}
          widgetsDisabled={this.props.widgetsDisabled}
        />
      </div>
    )
  }

  private renderElementWithErrorBoundary(
    element: SimpleElement,
    index: number,
    width: number
  ): ReactNode | null {
    const component = this.renderElement(element, index, width)

    if (!component) {
      // Do not transform an empty element into a ReactNode.
      return null
    }

    const isStale =
      this.props.showStaleElementIndicator &&
      this.isElementStale(element as SimpleElement)

    const className = isStale
      ? "element-container stale-element"
      : "element-container"

    return (
      <div key={index} className={className} style={{ width }}>
        <ErrorBoundary width={width}>
          <Suspense
            fallback={
              <Text
                element={makeElementWithInfoText("Loading...").get("text")}
                width={width}
              />
            }
          >
            {component}
          </Suspense>
        </ErrorBoundary>
      </div>
    )
  }

  private renderElement = (
    element: SimpleElement,
    index: number,
    width: number
  ): ReactNode | undefined => {
    if (!element) {
      throw new Error("Transmission error.")
    }

    const widgetProps = {
      widgetMgr: this.props.widgetMgr,
      disabled: this.props.widgetsDisabled,
    }

    const metadata = element.get("metadata") as ForwardMsgMetadata

    // Modify width using the value from the spec as passed with the message when applicable
    if (
      metadata &&
      metadata.elementDimensionSpec &&
      metadata.elementDimensionSpec.width > 0
    ) {
      width = Math.min(metadata.elementDimensionSpec.width, width)
    }

    return dispatchOneOf(element, "type", {
      audio: (el: SimpleElement) => <Audio element={el} width={width} />,
      balloons: (el: SimpleElement) => <Balloons element={el} width={width} />,
      bokehChart: (el: SimpleElement) => (
        <BokehChart element={el} index={index} width={width} />
      ),
      chart: (el: SimpleElement) => <Chart element={el} width={width} />,
      dataFrame: (el: SimpleElement) => (
        <DataFrame
          element={el}
          width={width}
          elementDimensionSpec={metadata.elementDimensionSpec}
        />
      ),
      deckGlChart: (el: SimpleElement) => (
        <DeckGlChart element={el} width={width} />
      ),
      docString: (el: SimpleElement) => (
        <DocString element={el} width={width} />
      ),
      empty: () => undefined,
      exception: (el: SimpleElement) => (
        <ExceptionElement element={el} width={width} />
      ),
      graphvizChart: (el: SimpleElement) => (
        <GraphVizChart element={el} index={index} width={width} />
      ),
      imgs: (el: SimpleElement) => <ImageList element={el} width={width} />,
      multiselectbox: (el: SimpleElement) => (
        <Multiselect element={el} width={width} {...widgetProps} />
      ),
      plotlyChart: (el: SimpleElement) => (
        <PlotlyChart element={el} width={width} />
      ),
      progress: (el: SimpleElement) => (
        <Progress
          value={el.get("value")}
          className="stProgress"
          style={{ width }}
        />
      ),
      table: (el: SimpleElement) => <Table element={el} width={width} />,
      text: (el: SimpleElement) => <Text element={el} width={width} />,
      vegaLiteChart: (el: SimpleElement) => (
        <VegaLiteChart element={el} width={width} />
      ),
      video: (el: SimpleElement) => <Video element={el} width={width} />,
      // Widgets
<<<<<<< HEAD
      button: (el: SimpleElement) => <Button element={el} width={width} {...widgetProps} />,
      checkbox: (el: SimpleElement) => <Checkbox key={el.get('id')} element={el} width={width} {...widgetProps} />,
      dateInput: (el: SimpleElement) => <DateInput key={el.get('id')} element={el} width={width} {...widgetProps} />,
      radio: (el: SimpleElement) => <Radio key={el.get('id')} element={el} width={width} {...widgetProps} />,
      selectbox: (el: SimpleElement) => <Selectbox key={el.get('id')} element={el} width={width} {...widgetProps} />,
      slider: (el: SimpleElement) => <Slider key={el.get('id')} element={el} width={width} {...widgetProps} />,
      textArea: (el: SimpleElement) => <TextArea key={el.get('id')} element={el} width={width} {...widgetProps} />,
      textInput: (el: SimpleElement) => <TextInput key={el.get('id')} element={el} width={width} {...widgetProps} />,
      timeInput: (el: SimpleElement) => <TimeInput key={el.get('id')} element={el} width={width} {...widgetProps} />,
=======
      button: (el: SimpleElement) => (
        <Button element={el} width={width} {...widgetProps} />
      ),
      checkbox: (el: SimpleElement) => (
        <Checkbox element={el} width={width} {...widgetProps} />
      ),
      dateInput: (el: SimpleElement) => (
        <DateInput element={el} width={width} {...widgetProps} />
      ),
      textInput: (el: SimpleElement) => (
        <TextInput element={el} width={width} {...widgetProps} />
      ),
      radio: (el: SimpleElement) => (
        <Radio element={el} width={width} {...widgetProps} />
      ),
      selectbox: (el: SimpleElement) => (
        <Selectbox element={el} width={width} {...widgetProps} />
      ),
      slider: (el: SimpleElement) => (
        <Slider element={el} width={width} {...widgetProps} />
      ),
      textArea: (el: SimpleElement) => (
        <TextArea element={el} width={width} {...widgetProps} />
      ),
      timeInput: (el: SimpleElement) => (
        <TimeInput element={el} width={width} {...widgetProps} />
      ),
>>>>>>> f38a7c53
    })
  }

  public render = () => (
    <AutoSizer disableHeight={true}>
      {({ width }) => this.renderElements(width)}
    </AutoSizer>
  )
}

export default Block<|MERGE_RESOLUTION|>--- conflicted
+++ resolved
@@ -260,45 +260,73 @@
       ),
       video: (el: SimpleElement) => <Video element={el} width={width} />,
       // Widgets
-<<<<<<< HEAD
-      button: (el: SimpleElement) => <Button element={el} width={width} {...widgetProps} />,
-      checkbox: (el: SimpleElement) => <Checkbox key={el.get('id')} element={el} width={width} {...widgetProps} />,
-      dateInput: (el: SimpleElement) => <DateInput key={el.get('id')} element={el} width={width} {...widgetProps} />,
-      radio: (el: SimpleElement) => <Radio key={el.get('id')} element={el} width={width} {...widgetProps} />,
-      selectbox: (el: SimpleElement) => <Selectbox key={el.get('id')} element={el} width={width} {...widgetProps} />,
-      slider: (el: SimpleElement) => <Slider key={el.get('id')} element={el} width={width} {...widgetProps} />,
-      textArea: (el: SimpleElement) => <TextArea key={el.get('id')} element={el} width={width} {...widgetProps} />,
-      textInput: (el: SimpleElement) => <TextInput key={el.get('id')} element={el} width={width} {...widgetProps} />,
-      timeInput: (el: SimpleElement) => <TimeInput key={el.get('id')} element={el} width={width} {...widgetProps} />,
-=======
       button: (el: SimpleElement) => (
         <Button element={el} width={width} {...widgetProps} />
       ),
       checkbox: (el: SimpleElement) => (
-        <Checkbox element={el} width={width} {...widgetProps} />
+        <Checkbox
+          key={el.get("id")}
+          element={el}
+          width={width}
+          {...widgetProps}
+        />
       ),
       dateInput: (el: SimpleElement) => (
-        <DateInput element={el} width={width} {...widgetProps} />
+        <DateInput
+          key={el.get("id")}
+          element={el}
+          width={width}
+          {...widgetProps}
+        />
+      ),
+      radio: (el: SimpleElement) => (
+        <Radio
+          key={el.get("id")}
+          element={el}
+          width={width}
+          {...widgetProps}
+        />
+      ),
+      selectbox: (el: SimpleElement) => (
+        <Selectbox
+          key={el.get("id")}
+          element={el}
+          width={width}
+          {...widgetProps}
+        />
+      ),
+      slider: (el: SimpleElement) => (
+        <Slider
+          key={el.get("id")}
+          element={el}
+          width={width}
+          {...widgetProps}
+        />
+      ),
+      textArea: (el: SimpleElement) => (
+        <TextArea
+          key={el.get("id")}
+          element={el}
+          width={width}
+          {...widgetProps}
+        />
       ),
       textInput: (el: SimpleElement) => (
-        <TextInput element={el} width={width} {...widgetProps} />
-      ),
-      radio: (el: SimpleElement) => (
-        <Radio element={el} width={width} {...widgetProps} />
-      ),
-      selectbox: (el: SimpleElement) => (
-        <Selectbox element={el} width={width} {...widgetProps} />
-      ),
-      slider: (el: SimpleElement) => (
-        <Slider element={el} width={width} {...widgetProps} />
-      ),
-      textArea: (el: SimpleElement) => (
-        <TextArea element={el} width={width} {...widgetProps} />
+        <TextInput
+          key={el.get("id")}
+          element={el}
+          width={width}
+          {...widgetProps}
+        />
       ),
       timeInput: (el: SimpleElement) => (
-        <TimeInput element={el} width={width} {...widgetProps} />
-      ),
->>>>>>> f38a7c53
+        <TimeInput
+          key={el.get("id")}
+          element={el}
+          width={width}
+          {...widgetProps}
+        />
+      ),
     })
   }
 
