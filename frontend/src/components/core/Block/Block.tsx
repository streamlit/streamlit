--- conflicted
+++ resolved
@@ -50,13 +50,8 @@
 import React, { PureComponent, ReactNode, Suspense } from "react"
 import { AutoSizer } from "react-virtualized"
 import { styled, StyletronComponent } from "styletron-react"
-<<<<<<< HEAD
-=======
 // @ts-ignore
 import debounceRender from "react-debounce-render"
-
-import { dispatchOneOf } from "lib/immutableProto"
->>>>>>> 653b27d5
 import { ReportRunState } from "lib/ReportRunState"
 import { WidgetStateManager } from "lib/WidgetStateManager"
 import {
@@ -225,32 +220,9 @@
         }
       : {}
 
-<<<<<<< HEAD
-    const style: any = { width }
-
-    const StyledDiv =
-      node.deltaBlock.column && node.deltaBlock.column.weight
-        ? StyledColumn(node.deltaBlock.column.weight, width)
-        : StyledBlock
-
-    return (
-      <StyledDiv key={index} className="stBlock" style={style}>
-        <BlockType
-          node={node}
-          reportId={this.props.reportId}
-          reportRunState={this.props.reportRunState}
-          showStaleElementIndicator={this.props.showStaleElementIndicator}
-          widgetMgr={this.props.widgetMgr}
-          uploadClient={this.props.uploadClient}
-          widgetsDisabled={this.props.widgetsDisabled}
-          componentRegistry={this.props.componentRegistry}
-          {...optionalProps}
-        />
-      </StyledDiv>
-=======
     const child = (
       <BlockType
-        elements={element}
+        node={node}
         reportId={this.props.reportId}
         reportRunState={this.props.reportRunState}
         showStaleElementIndicator={this.props.showStaleElementIndicator}
@@ -258,17 +230,16 @@
         uploadClient={this.props.uploadClient}
         widgetsDisabled={this.props.widgetsDisabled}
         componentRegistry={this.props.componentRegistry}
-        deltaBlock={deltaBlock}
         {...optionalProps}
       />
     )
 
-    if (deltaBlock.column && deltaBlock.column.weight) {
+    if (node.deltaBlock.column && node.deltaBlock.column.weight) {
       return (
         <StyledColumn
           key={index}
           className="stBlock"
-          weight={deltaBlock.column.weight}
+          weight={node.deltaBlock.column.weight}
           width={width}
         >
           {child}
@@ -280,7 +251,6 @@
       <div key={index} className="stBlock" style={{ width }}>
         {child}
       </div>
->>>>>>> 653b27d5
     )
   }
 
@@ -374,7 +344,6 @@
       }
     }
 
-<<<<<<< HEAD
     switch (node.element.type) {
       case "alert":
         return (
@@ -391,7 +360,7 @@
 
       case "bokehChart":
         return (
-          <BokehChart
+          <DebouncedBokehChart
             width={width}
             index={index}
             element={node.element.bokehChart as BokehChartProto}
@@ -505,55 +474,6 @@
           <Video width={width} element={node.element.video as VideoProto} />
         )
 
-=======
-    return dispatchOneOf(element, "type", {
-      alert: (el: SimpleElement) => <Alert element={el} width={width} />,
-      audio: (el: SimpleElement) => <Audio element={el} width={width} />,
-      balloons: (el: SimpleElement) => (
-        <Balloons reportId={this.props.reportId} />
-      ),
-      bokehChart: (el: SimpleElement) => (
-        <DebouncedBokehChart element={el} index={index} width={width} />
-      ),
-      dataFrame: (el: SimpleElement) => (
-        <DataFrame element={el} width={width} height={height} />
-      ),
-      deckGlJsonChart: (el: SimpleElement) => (
-        <DeckGlJsonChart element={el} width={width} />
-      ),
-      docString: (el: SimpleElement) => (
-        <DocString element={el} width={width} />
-      ),
-      empty: () => <div className="stHidden" key={index} />,
-      exception: (el: SimpleElement) => (
-        <ExceptionElement element={el} width={width} />
-      ),
-      graphvizChart: (el: SimpleElement) => (
-        <GraphVizChart element={el} index={index} width={width} />
-      ),
-      iframe: (el: SimpleElement) => <IFrame element={el} width={width} />,
-      imgs: (el: SimpleElement) => <ImageList element={el} width={width} />,
-      json: (el: SimpleElement) => <Json element={el} width={width} />,
-      markdown: (el: SimpleElement) => <Markdown element={el} width={width} />,
-      multiselect: (el: SimpleElement) => (
-        <Multiselect
-          key={el.get("id")}
-          element={el}
-          width={width}
-          {...widgetProps}
-        />
-      ),
-      plotlyChart: (el: SimpleElement) => (
-        <PlotlyChart element={el} width={width} />
-      ),
-      progress: (el: SimpleElement) => <Progress element={el} width={width} />,
-      table: (el: SimpleElement) => <Table element={el} width={width} />,
-      text: (el: SimpleElement) => <Text element={el} width={width} />,
-      vegaLiteChart: (el: SimpleElement) => (
-        <VegaLiteChart element={el} width={width} />
-      ),
-      video: (el: SimpleElement) => <Video element={el} width={width} />,
->>>>>>> 653b27d5
       // Widgets
 
       case "button":
