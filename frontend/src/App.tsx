--- conflicted
+++ resolved
@@ -580,37 +580,6 @@
     }
   }
 
-<<<<<<< HEAD
-=======
-  /**
-   * Returns a copy without old elements. The term old is defined as:
-   *  - element or container whose reportId is from a previous rerun
-   *  - empty container
-   */
-  clearOldElements = (elements: any, reportId: string): BlockElement => {
-    return elements
-      .map((reportElement: ReportElement) => {
-        if (reportElement.get("reportId") !== reportId) return null
-
-        const simpleElement = reportElement.get("element")
-        if (simpleElement instanceof List) {
-          // Recursively clear old elements
-          const clearedElements = this.clearOldElements(
-            simpleElement,
-            reportId
-          )
-          return clearedElements.size > 0 ||
-            // Allow empty columns, so that they space out other columns.
-            reportElement.getIn(["deltaBlock", "allowEmpty"])
-            ? reportElement.set("element", clearedElements)
-            : null
-        }
-        return reportElement
-      })
-      .filter((reportElement: any) => reportElement !== null)
-  }
-
->>>>>>> 669eafdf
   /*
    * Clear all elements from the state.
    */
