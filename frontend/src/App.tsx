/**
 * @license
 * Copyright 2018-2020 Streamlit Inc.
 *
 * Licensed under the Apache License, Version 2.0 (the "License");
 * you may not use this file except in compliance with the License.
 * You may obtain a copy of the License at
 *
 *    http://www.apache.org/licenses/LICENSE-2.0
 *
 * Unless required by applicable law or agreed to in writing, software
 * distributed under the License is distributed on an "AS IS" BASIS,
 * WITHOUT WARRANTIES OR CONDITIONS OF ANY KIND, either express or implied.
 * See the License for the specific language governing permissions and
 * limitations under the License.
 */

import React, { Fragment, PureComponent, ReactNode } from "react"
import moment from "moment"
import { GlobalHotKeys, KeyMap } from "react-hotkeys"
import { fromJS } from "immutable"
import classNames from "classnames"
// Other local imports.
import PageLayoutContext from "components/core/PageLayoutContext"
import ReportView from "components/core/ReportView"
import StatusWidget from "components/core/StatusWidget"
import MainMenu from "components/core/MainMenu"
import Header from "components/core/Header"
import {
  DialogProps,
  DialogType,
  StreamlitDialog,
} from "components/core/StreamlitDialog/"
import { ConnectionManager } from "lib/ConnectionManager"
import { WidgetStateManager } from "lib/WidgetStateManager"
import { ConnectionState } from "lib/ConnectionState"
import { ReportRunState } from "lib/ReportRunState"
import { SessionEventDispatcher } from "lib/SessionEventDispatcher"
import {
  setCookie,
  hashString,
  isEmbeddedInIFrame,
  notUndefined,
  getElementWidgetID,
} from "lib/utils"
import {
  BackMsg,
  Delta,
  ForwardMsg,
  ForwardMsgMetadata,
  Initialize,
  NewReport,
  PageConfig,
  PageInfo,
  SessionEvent,
  WidgetStates,
  SessionState,
  Config,
  IGitInfo,
  GitInfo,
} from "autogen/proto"
import { without, concat } from "lodash"

import { RERUN_PROMPT_MODAL_DIALOG } from "lib/baseconsts"
import { SessionInfo } from "lib/SessionInfo"
import { MetricsManager } from "lib/MetricsManager"
import { FileUploadClient } from "lib/FileUploadClient"

import { logError, logMessage } from "lib/log"
import { UserSettings } from "components/core/StreamlitDialog/UserSettings"
import { ReportRoot } from "./lib/ReportNode"
import { ComponentRegistry } from "./components/widgets/CustomComponent"
import { handleFavicon } from "./components/elements/Favicon"
import { StyledApp } from "./styled-components"

import withS4ACommunication, {
  S4ACommunicationHOC,
} from "./hocs/withS4ACommunication/withS4ACommunication"

import withScreencast, {
  ScreenCastHOC,
} from "./hocs/withScreencast/withScreencast"

// WARNING: order matters
import "assets/css/theme.scss"

export interface Props {
  screenCast: ScreenCastHOC
  s4aCommunication: S4ACommunicationHOC
}

interface State {
  connectionState: ConnectionState
  elements: ReportRoot
  isFullScreen: boolean
  reportId: string
  reportName: string
  reportHash: string | null
  reportRunState: ReportRunState
  userSettings: UserSettings
  dialog?: DialogProps | null
  sharingEnabled?: boolean
  layout: PageConfig.Layout
  initialSidebarState: PageConfig.SidebarState
  allowRunOnSave: boolean
<<<<<<< HEAD
  deployParams?: IDeployParams | null
  reportFinishedHandlers: (() => void)[]
=======
  gitInfo?: IGitInfo | null
>>>>>>> 7d89e558
}

const ELEMENT_LIST_BUFFER_TIMEOUT_MS = 10

// eslint-disable-next-line
declare global {
  interface Window {
    streamlitDebug: any
    streamlitShareMetadata: Record<string, unknown>
  }
}

export class App extends PureComponent<Props, State> {
  private readonly sessionEventDispatcher: SessionEventDispatcher

  private readonly statusWidgetRef: React.RefObject<StatusWidget>

  private connectionManager: ConnectionManager | null

  private readonly widgetMgr: WidgetStateManager

  private readonly uploadClient: FileUploadClient

  /**
   * When new Deltas are received, they are applied to `pendingElementsBuffer`
   * rather than directly to `this.state.elements`. We assign
   * `pendingElementsBuffer` to `this.state` on a timer, in order to
   * decouple Delta updates from React re-renders, for performance reasons.
   *
   * (If `pendingElementsBuffer === this.state.elements` - the default state -
   * then we have no pending elements.)
   */
  private pendingElementsBuffer: ReportRoot

  private pendingElementsTimerRunning: boolean

  private readonly componentRegistry: ComponentRegistry

  constructor(props: Props) {
    super(props)

    this.state = {
      connectionState: ConnectionState.INITIAL,
      elements: ReportRoot.empty("Please wait..."),
      isFullScreen: false,
      reportName: "",
      reportId: "<null>",
      reportHash: null,
      reportRunState: ReportRunState.NOT_RUNNING,
      userSettings: {
        wideMode: false,
        runOnSave: false,
      },
      layout: PageConfig.Layout.CENTERED,
      initialSidebarState: PageConfig.SidebarState.AUTO,
      allowRunOnSave: true,
<<<<<<< HEAD
      deployParams: null,
      reportFinishedHandlers: [],
=======
      gitInfo: null,
>>>>>>> 7d89e558
    }

    this.sessionEventDispatcher = new SessionEventDispatcher()
    this.statusWidgetRef = React.createRef<StatusWidget>()
    this.connectionManager = null
    this.widgetMgr = new WidgetStateManager(this.sendRerunBackMsg)
    this.uploadClient = new FileUploadClient(() => {
      return this.connectionManager
        ? this.connectionManager.getBaseUriParts()
        : undefined
    }, true)
    this.componentRegistry = new ComponentRegistry(() => {
      return this.connectionManager
        ? this.connectionManager.getBaseUriParts()
        : undefined
    })
    this.pendingElementsTimerRunning = false
    this.pendingElementsBuffer = this.state.elements

    window.streamlitDebug = {}
    window.streamlitDebug.closeConnection = this.closeConnection.bind(this)
  }

  /**
   * Global keyboard shortcuts.
   */
  keyMap: KeyMap = {
    RERUN: "r",
    CLEAR_CACHE: "c",
    // We use key up for stop recording to ensure the esc key doesn't trigger
    // other actions (like exiting modals)
    STOP_RECORDING: { sequence: "esc", action: "keyup" },
  }

  keyHandlers = {
    RERUN: (): void => this.rerunScript(),
    CLEAR_CACHE: (): void => this.openClearCacheDialog(),
    STOP_RECORDING: this.props.screenCast.stopRecording,
  }

  componentDidMount(): void {
    // Initialize connection manager here, to avoid
    // "Can't call setState on a component that is not yet mounted." error.
    this.connectionManager = new ConnectionManager({
      onMessage: this.handleMessage,
      onConnectionError: this.handleConnectionError,
      connectionStateChanged: this.handleConnectionStateChanged,
    })

    if (isEmbeddedInIFrame()) {
      document.body.classList.add("embedded")
    }

    MetricsManager.current.enqueue("viewReport")
  }

  componentDidUpdate(prevProps: Readonly<Props>): void {
    if (
      prevProps.s4aCommunication.currentState.queryParams !==
      this.props.s4aCommunication.currentState.queryParams
    ) {
      this.sendRerunBackMsg()
    }
  }

  showError(title: string, errorNode: ReactNode): void {
    logError(errorNode)
    const newDialog: DialogProps = {
      type: DialogType.WARNING,
      title,
      msg: errorNode,
      onClose: () => {},
    }
    this.openDialog(newDialog)
  }

  showDeployError = (
    title: string,
    errorNode: ReactNode,
    onContinue?: () => void
  ): void => {
    this.openDialog({
      type: DialogType.DEPLOY_ERROR,
      title,
      msg: errorNode,
      onContinue,
      onClose: () => {},
      onTryAgain: this.sendLoadGitInfoBackMsg,
    })
  }

  /**
   * Checks if the code version from the backend is different than the frontend
   */
  static hasStreamlitVersionChanged(initializeMsg: Initialize): boolean {
    if (SessionInfo.isSet()) {
      const { streamlitVersion: currentStreamlitVersion } = SessionInfo.current
      const { environmentInfo } = initializeMsg

      if (
        environmentInfo != null &&
        environmentInfo.streamlitVersion != null
      ) {
        return currentStreamlitVersion < environmentInfo.streamlitVersion
      }
    }

    return false
  }

  /**
   * Called by ConnectionManager when our connection state changes
   */
  handleConnectionStateChanged = (newState: ConnectionState): void => {
    logMessage(
      `Connection state changed from ${this.state.connectionState} to ${newState}`
    )

    this.setState({ connectionState: newState })

    if (newState === ConnectionState.CONNECTED) {
      logMessage(
        "Reconnected to server; Requesting a run (which may be preheated)"
      )
      this.widgetMgr.sendUpdateWidgetsMessage()
      this.setState({ dialog: null })
    } else {
      setCookie("_xsrf", "")

      if (SessionInfo.isSet()) {
        SessionInfo.clearSession()
      }
    }
  }

  handleGitInfoChanged = (gitInfo: IGitInfo): void => {
    this.setState({
      gitInfo,
    })
  }

  /**
   * Callback when we get a message from the server.
   */
  handleMessage = (msgProto: ForwardMsg): void => {
    // We don't have an immutableProto here, so we can't use
    // the dispatchOneOf helper
    const dispatchProto = (obj: any, name: string, funcs: any): any => {
      const whichOne = obj[name]
      if (whichOne in funcs) {
        return funcs[whichOne](obj[whichOne])
      }
      throw new Error(`Cannot handle ${name} "${whichOne}".`)
    }

    try {
      dispatchProto(msgProto, "type", {
        newReport: (newReportMsg: NewReport) =>
          this.handleNewReport(newReportMsg),
        sessionStateChanged: (msg: SessionState) =>
          this.handleSessionStateChanged(msg),
        sessionEvent: (evtMsg: SessionEvent) =>
          this.handleSessionEvent(evtMsg),
        delta: (deltaMsg: Delta) =>
          this.handleDeltaMsg(
            deltaMsg,
            msgProto.metadata as ForwardMsgMetadata
          ),
        pageConfigChanged: (pageConfig: PageConfig) =>
          this.handlePageConfigChanged(pageConfig),
        pageInfoChanged: (pageInfo: PageInfo) =>
          this.handlePageInfoChanged(pageInfo),
        gitInfoChanged: (gitInfo: GitInfo) =>
          this.handleGitInfoChanged(gitInfo),
        reportFinished: (status: ForwardMsg.ReportFinishedStatus) =>
          this.handleReportFinished(status),
        uploadReportProgress: (progress: number) =>
          this.handleUploadReportProgress(progress),
        reportUploaded: (url: string) => this.handleReportUploaded(url),
      })
    } catch (err) {
      logError(err)
      this.showError("Bad message format", err.message)
    }
  }

  handleUploadReportProgress = (progress: number): void => {
    const newDialog: DialogProps = {
      type: DialogType.UPLOAD_PROGRESS,
      progress,
      onClose: () => {},
    }
    this.openDialog(newDialog)
  }

  handleReportUploaded = (url: string): void => {
    const newDialog: DialogProps = {
      type: DialogType.UPLOADED,
      url,
      onClose: () => {},
    }
    this.openDialog(newDialog)
  }

  handlePageConfigChanged = (pageConfig: PageConfig): void => {
    const { title, favicon, layout, initialSidebarState } = pageConfig

    if (title) {
      this.props.s4aCommunication.sendMessage({
        type: "SET_PAGE_TITLE",
        title,
      })

      document.title = `${title} · Streamlit`
    }

    if (favicon) {
      handleFavicon(favicon)
    }

    // Only change layout/sidebar when the page config has changed.
    // This preserves the user's previous choice, and prevents extra re-renders.
    if (layout !== this.state.layout) {
      this.setState((prevState: State) => ({
        layout,
        userSettings: {
          ...prevState.userSettings,
          wideMode: layout === PageConfig.Layout.WIDE,
        },
      }))
    }
    if (initialSidebarState !== this.state.initialSidebarState) {
      this.setState(() => ({
        initialSidebarState,
      }))
    }
  }

  handlePageInfoChanged = (pageInfo: PageInfo): void => {
    const { queryString } = pageInfo
    window.history.pushState({}, "", queryString ? `?${queryString}` : "/")

    this.props.s4aCommunication.sendMessage({
      type: "SET_QUERY_PARAM",
      queryParams: queryString ? `?${queryString}` : "",
    })
  }

  /**
   * Handler for ForwardMsg.sessionStateChanged messages
   * @param stateChangeProto a SessionState protobuf
   */
  handleSessionStateChanged = (stateChangeProto: SessionState): void => {
    this.setState((prevState: State) => {
      // Determine our new ReportRunState
      let { reportRunState } = prevState
      let { dialog } = prevState

      if (
        stateChangeProto.reportIsRunning &&
        prevState.reportRunState !== ReportRunState.STOP_REQUESTED
      ) {
        // If the report is running, we change our ReportRunState only
        // if we don't have a pending stop request
        reportRunState = ReportRunState.RUNNING

        // If the scriptCompileError dialog is open and the report starts
        // running, close it.
        if (
          dialog != null &&
          dialog.type === DialogType.SCRIPT_COMPILE_ERROR
        ) {
          dialog = undefined
        }
      } else if (
        !stateChangeProto.reportIsRunning &&
        prevState.reportRunState !== ReportRunState.RERUN_REQUESTED &&
        prevState.reportRunState !== ReportRunState.COMPILATION_ERROR
      ) {
        // If the report is not running, we change our ReportRunState only
        // if we don't have a pending rerun request, and we don't have
        // a script compilation failure
        reportRunState = ReportRunState.NOT_RUNNING

        MetricsManager.current.enqueue(
          "deltaStats",
          MetricsManager.current.getAndResetDeltaCounter()
        )

        const customComponentCounter = MetricsManager.current.getAndResetCustomComponentCounter()
        Object.entries(customComponentCounter).forEach(([name, count]) => {
          MetricsManager.current.enqueue("customComponentStats", {
            name,
            count,
          })
        })
      }

      return {
        userSettings: {
          ...prevState.userSettings,
          runOnSave: Boolean(stateChangeProto.runOnSave),
        },
        dialog,
        reportRunState,
      }
    })
  }

  /**
   * Handler for ForwardMsg.sessionEvent messages
   * @param sessionEvent a SessionEvent protobuf
   */
  handleSessionEvent = (sessionEvent: SessionEvent): void => {
    this.sessionEventDispatcher.handleSessionEventMsg(sessionEvent)
    if (sessionEvent.type === "scriptCompilationException") {
      this.setState({ reportRunState: ReportRunState.COMPILATION_ERROR })
      const newDialog: DialogProps = {
        type: DialogType.SCRIPT_COMPILE_ERROR,
        exception: sessionEvent.scriptCompilationException,
        onClose: () => {},
      }
      this.openDialog(newDialog)
    } else if (
      RERUN_PROMPT_MODAL_DIALOG &&
      sessionEvent.type === "reportChangedOnDisk"
    ) {
      const newDialog: DialogProps = {
        type: DialogType.SCRIPT_CHANGED,
        onRerun: this.rerunScript,
        onClose: () => {},
        allowRunOnSave: this.state.allowRunOnSave,
      }
      this.openDialog(newDialog)
    }
  }

  /**
   * Handler for ForwardMsg.newReport messages. This runs on each rerun
   * @param newReportProto a NewReport protobuf
   */
  handleNewReport = (newReportProto: NewReport): void => {
    const initialize = newReportProto.initialize as Initialize

    if (App.hasStreamlitVersionChanged(initialize)) {
      window.location.reload()
      return
    }

    // First, handle initialization logic. Each NewReport message has
    // initialization data. If this is the _first_ time we're receiving
    // the NewReport message, we perform some one-time initialization.
    if (!SessionInfo.isSet()) {
      // We're not initialized. Perform one-time initialization.
      this.handleOneTimeInitialization(initialize)
    }

    const { reportHash } = this.state
    const { reportId, name: reportName, scriptPath } = newReportProto

    const newReportHash = hashString(
      SessionInfo.current.installationId + scriptPath
    )

    // Set the title and favicon to their default values
    document.title = `${reportName} · Streamlit`
    handleFavicon(`${process.env.PUBLIC_URL}/favicon.png`)

    MetricsManager.current.setReportHash(newReportHash)
    MetricsManager.current.clearDeltaCounter()

    MetricsManager.current.enqueue("updateReport")

    if (reportHash === newReportHash) {
      this.setState({
        reportId,
      })
    } else {
      this.clearAppState(newReportHash, reportId, reportName)
    }
  }

  /**
   * Performs one-time initialization. This is called from `handleNewReport`.
   */
  handleOneTimeInitialization = (initialize: Initialize): void => {
    SessionInfo.current = SessionInfo.fromInitializeMessage(initialize)
    const config = initialize.config as Config

    MetricsManager.current.initialize({
      gatherUsageStats: config.gatherUsageStats,
    })

    MetricsManager.current.enqueue("createReport", {
      pythonVersion: SessionInfo.current.pythonVersion,
    })

    this.setState({
      sharingEnabled: config.sharingEnabled,
      allowRunOnSave: config.allowRunOnSave,
    })

    this.props.s4aCommunication.connect()
    this.handleSessionStateChanged(initialize.sessionState)
  }

  /**
   * Handler for ForwardMsg.reportFinished messages
   * @param status the ReportFinishedStatus that the report finished with
   */
  handleReportFinished(status: ForwardMsg.ReportFinishedStatus): void {
    if (status === ForwardMsg.ReportFinishedStatus.FINISHED_SUCCESSFULLY) {
      // Notify any subscribers of this event (and do it next event loop)
      window.setTimeout(() => {
        this.state.reportFinishedHandlers.map(handler => handler())
      }, 0)

      // Clear any stale elements left over from the previous run.
      // (We don't do this if our script had a compilation error and didn't
      // finish successfully.)
      this.setState(
        ({ reportId }) => ({
          // Apply any pending elements that haven't been applied.
          elements: this.pendingElementsBuffer.clearStaleNodes(reportId),
        }),
        () => {
          // We now have no pending elements.
          this.pendingElementsBuffer = this.state.elements
        }
      )

      // Tell the WidgetManager which widgets still exist. It will remove
      // widget state for widgets that have been removed.
      const activeWidgetIds = new Set(
        Array.from(this.state.elements.getElements())
          .map(element => getElementWidgetID(element))
          .filter(notUndefined)
      )
      this.widgetMgr.clean(activeWidgetIds)

      // Tell the ConnectionManager to increment the message cache run
      // count. This will result in expired ForwardMsgs being removed from
      // the cache.
      if (this.connectionManager !== null) {
        this.connectionManager.incrementMessageCacheRunCount(
          SessionInfo.current.maxCachedMessageAge
        )
      }
    }
  }

  /*
   * Clear all elements from the state.
   */
  clearAppState(
    reportHash: string,
    reportId: string,
    reportName: string
  ): void {
    this.setState(
      {
        reportId,
        reportName,
        reportHash,
        elements: ReportRoot.empty(),
      },
      () => {
        this.pendingElementsBuffer = this.state.elements
        this.widgetMgr.clean(fromJS([]))
      }
    )
  }

  /**
   * Opens a dialog with the specified state.
   */
  openDialog(dialogProps: DialogProps): void {
    this.setState({ dialog: dialogProps })
  }

  /**
   * Closes the upload dialog if it's open.
   */
  closeDialog = (): void => {
    this.setState({ dialog: undefined })
  }

  /**
   * Saves a UserSettings object.
   */
  saveSettings = (newSettings: UserSettings): void => {
    const prevRunOnSave = this.state.userSettings.runOnSave
    const { runOnSave } = newSettings

    this.setState({ userSettings: newSettings })

    if (prevRunOnSave !== runOnSave && this.isServerConnected()) {
      const backMsg = new BackMsg({ setRunOnSave: runOnSave })
      backMsg.type = "setRunOnSave"
      this.sendBackMsg(backMsg)
    }
  }

  /**
   * Update pendingElementsBuffer with the given Delta and set up a timer to
   * update state.elements. This buffer allows us to process Deltas quickly
   * without spamming React with too many of render() calls.
   */
  handleDeltaMsg = (
    deltaMsg: Delta,
    metadataMsg: ForwardMsgMetadata
  ): void => {
    this.pendingElementsBuffer = this.pendingElementsBuffer.applyDelta(
      this.state.reportId,
      deltaMsg,
      metadataMsg
    )

    if (!this.pendingElementsTimerRunning) {
      this.pendingElementsTimerRunning = true

      // (BUG #685) When user presses stop, stop adding elements to
      // report immediately to avoid race condition.
      // The one exception is static connections, which do not depend on
      // the report state (and don't have a stop button).
      const isStaticConnection = this.connectionManager
        ? this.connectionManager.isStaticConnection()
        : false
      const reportIsRunning =
        this.state.reportRunState === ReportRunState.RUNNING

      setTimeout(() => {
        this.pendingElementsTimerRunning = false
        if (isStaticConnection || reportIsRunning) {
          this.setState({ elements: this.pendingElementsBuffer })
        }
      }, ELEMENT_LIST_BUFFER_TIMEOUT_MS)
    }
  }

  /**
   * Used by e2e tests to test disabling widgets
   */
  closeConnection(): void {
    if (this.isServerConnected()) {
      const backMsg = new BackMsg({ closeConnection: true })
      backMsg.type = "closeConnection"
      this.sendBackMsg(backMsg)
    }
  }

  /**
   * Callback to call when we want to share the report.
   */
  shareReport = (): void => {
    if (this.isServerConnected()) {
      if (this.state.sharingEnabled) {
        MetricsManager.current.enqueue("shareReport")
        const backMsg = new BackMsg({ cloudUpload: true })
        backMsg.type = "cloudUpload"
        this.sendBackMsg(backMsg)
      } else {
        const newDialog: DialogProps = {
          type: DialogType.WARNING,
          title: "Error sharing app",
          msg: (
            <Fragment>
              <div>You do not have sharing configured.</div>
              <div>
                Please contact{" "}
                <a href="mailto:hello@streamlit.io">Streamlit Support</a> to
                setup sharing.
              </div>
            </Fragment>
          ),
          onClose: () => {},
        }
        this.openDialog(newDialog)
      }
    } else {
      logError("Cannot save app when disconnected from server")
    }
  }

  /**
   * Reruns the script.
   *
   * @param alwaysRunOnSave a boolean. If true, UserSettings.runOnSave
   * will be set to true, which will result in a request to the Server
   * to enable runOnSave for this report.
   */
  rerunScript = (alwaysRunOnSave = false): void => {
    this.closeDialog()

    if (!this.isServerConnected()) {
      logError("Cannot rerun script when disconnected from server.")
      return
    }

    if (
      this.state.reportRunState === ReportRunState.RUNNING ||
      this.state.reportRunState === ReportRunState.RERUN_REQUESTED
    ) {
      // Don't queue up multiple rerunScript requests
      return
    }

    MetricsManager.current.enqueue("rerunScript")

    this.setState({ reportRunState: ReportRunState.RERUN_REQUESTED })

    // Note: `rerunScript` is incorrectly called in some places.
    // We can remove `=== true` after adding type information
    if (alwaysRunOnSave === true) {
      // Update our run-on-save setting *before* calling rerunScript.
      // The rerunScript message currently blocks all BackMsgs from
      // being processed until the script has completed executing.
      this.saveSettings({ ...this.state.userSettings, runOnSave: true })
    }

    this.widgetMgr.sendUpdateWidgetsMessage()
  }

  sendLoadGitInfoBackMsg = (): void => {
    if (!this.isServerConnected()) {
      logError("Cannot load git information when disconnected from server.")
      return
    }

    this.sendBackMsg(
      new BackMsg({
        loadGitInfo: true,
      })
    )
  }

  sendRerunBackMsg = (widgetStates?: WidgetStates | undefined): void => {
    const { queryParams } = this.props.s4aCommunication.currentState

    let queryString =
      queryParams && queryParams.length > 0
        ? queryParams
        : document.location.search

    if (queryString.startsWith("?")) {
      queryString = queryString.substring(1)
    }

    this.sendBackMsg(
      new BackMsg({
        rerunScript: { queryString, widgetStates },
      })
    )
  }

  /** Requests that the server stop running the report */
  stopReport = (): void => {
    if (!this.isServerConnected()) {
      logError("Cannot stop app when disconnected from server.")
      return
    }

    if (
      this.state.reportRunState === ReportRunState.NOT_RUNNING ||
      this.state.reportRunState === ReportRunState.STOP_REQUESTED
    ) {
      // Don't queue up multiple stopReport requests
      return
    }

    const backMsg = new BackMsg({ stopReport: true })
    backMsg.type = "stopReport"
    this.sendBackMsg(backMsg)
    this.setState({ reportRunState: ReportRunState.STOP_REQUESTED })
  }

  /**
   * Shows a dialog asking the user to confirm they want to clear the cache
   */
  openClearCacheDialog = (): void => {
    if (this.isServerConnected()) {
      const newDialog: DialogProps = {
        type: DialogType.CLEAR_CACHE,
        confirmCallback: this.clearCache,
        defaultAction: this.clearCache,
        onClose: () => {},
      }
      // This will be called if enter is pressed.
      this.openDialog(newDialog)
    } else {
      logError("Cannot clear cache: disconnected from server")
    }
  }

  /**
   * Asks the server to clear the st_cache
   */
  clearCache = (): void => {
    this.closeDialog()
    if (this.isServerConnected()) {
      MetricsManager.current.enqueue("clearCache")
      const backMsg = new BackMsg({ clearCache: true })
      backMsg.type = "clearCache"
      this.sendBackMsg(backMsg)
    } else {
      logError("Cannot clear cache: disconnected from server")
    }
  }

  /**
   * Sends a message back to the server.
   */
  private sendBackMsg = (msg: BackMsg): void => {
    if (this.connectionManager) {
      logMessage(msg)
      this.connectionManager.sendMessage(msg)
    } else {
      logError(`Not connected. Cannot send back message: ${msg}`)
    }
  }

  /**
   * Updates the report body when there's a connection error.
   */
  handleConnectionError = (errNode: ReactNode): void => {
    this.showError("Connection error", errNode)
  }

  /**
   * Indicates whether we're connected to the server.
   */
  isServerConnected = (): boolean => {
    return this.connectionManager
      ? this.connectionManager.isConnected()
      : false
  }

  settingsCallback = (): void => {
    const newDialog: DialogProps = {
      type: DialogType.SETTINGS,
      isServerConnected: this.isServerConnected(),
      settings: this.state.userSettings,
      allowRunOnSave: this.state.allowRunOnSave,
      onSave: this.saveSettings,
      onClose: () => {},
    }
    this.openDialog(newDialog)
  }

  aboutCallback = (): void => {
    const newDialog: DialogProps = {
      type: DialogType.ABOUT,
      onClose: this.closeDialog,
    }
    this.openDialog(newDialog)
  }

  screencastCallback = (): void => {
    const { reportName } = this.state
    const { startRecording } = this.props.screenCast
    const date = moment().format("YYYY-MM-DD-HH-MM-SS")

    startRecording(`streamlit-${reportName}-${date}`)
  }

  handleFullScreen = (isFullScreen: boolean): void => {
    this.setState({ isFullScreen })
  }

  addReportFinshedHandler = (func: () => void): void => {
    this.setState({
      reportFinishedHandlers: concat(this.state.reportFinishedHandlers, func),
    })
  }

  removeReportFinshedHandler = (func: () => void): void => {
    this.setState({
      reportFinishedHandlers: without(this.state.reportFinishedHandlers, func),
    })
  }

  render(): JSX.Element {
    const {
      allowRunOnSave,
      connectionState,
      dialog,
      elements,
      initialSidebarState,
      isFullScreen,
      layout,
      reportId,
      reportRunState,
      sharingEnabled,
      userSettings,
      gitInfo,
    } = this.state
    const outerDivClass = classNames("stApp", {
      "streamlit-embedded": isEmbeddedInIFrame(),
      "streamlit-wide": userSettings.wideMode,
    })

    const renderedDialog: React.ReactNode = dialog
      ? StreamlitDialog({
          ...dialog,
          onClose: this.closeDialog,
        })
      : null

    return (
      <PageLayoutContext.Provider
        value={{
          initialSidebarState,
          layout,
          wideMode: userSettings.wideMode,
          embedded: isEmbeddedInIFrame(),
          isFullScreen,
          setFullScreen: this.handleFullScreen,
          addReportFinshedHandler: this.addReportFinshedHandler,
          removeReportFinshedHandler: this.removeReportFinshedHandler,
        }}
      >
        <GlobalHotKeys keyMap={this.keyMap} handlers={this.keyHandlers}>
          <StyledApp className={outerDivClass}>
            {/* The tabindex below is required for testing. */}
            <Header>
              <StatusWidget
                ref={this.statusWidgetRef}
                connectionState={connectionState}
                sessionEventDispatcher={this.sessionEventDispatcher}
                reportRunState={reportRunState}
                rerunReport={this.rerunScript}
                stopReport={this.stopReport}
                allowRunOnSave={allowRunOnSave}
              />
              <MainMenu
                sharingEnabled={sharingEnabled === true}
                isServerConnected={this.isServerConnected()}
                shareCallback={this.shareReport}
                quickRerunCallback={this.rerunScript}
                clearCacheCallback={this.openClearCacheDialog}
                settingsCallback={this.settingsCallback}
                aboutCallback={this.aboutCallback}
                screencastCallback={this.screencastCallback}
                screenCastState={this.props.screenCast.currentState}
                s4aMenuItems={this.props.s4aCommunication.currentState.items}
                sendS4AMessage={this.props.s4aCommunication.sendMessage}
                gitInfo={gitInfo}
                showDeployError={this.showDeployError}
                closeDialog={this.closeDialog}
                isDeployErrorModalOpen={
                  this.state.dialog?.type === DialogType.DEPLOY_ERROR
                }
                loadGitInfo={this.sendLoadGitInfoBackMsg}
              />
            </Header>

            <ReportView
              elements={elements}
              reportId={reportId}
              reportRunState={reportRunState}
              showStaleElementIndicator={
                connectionState !== ConnectionState.STATIC
              }
              widgetMgr={this.widgetMgr}
              widgetsDisabled={connectionState !== ConnectionState.CONNECTED}
              uploadClient={this.uploadClient}
              componentRegistry={this.componentRegistry}
            />
            {renderedDialog}
          </StyledApp>
        </GlobalHotKeys>
      </PageLayoutContext.Provider>
    )
  }
}

export default withS4ACommunication(withScreencast(App))<|MERGE_RESOLUTION|>--- conflicted
+++ resolved
@@ -103,12 +103,8 @@
   layout: PageConfig.Layout
   initialSidebarState: PageConfig.SidebarState
   allowRunOnSave: boolean
-<<<<<<< HEAD
-  deployParams?: IDeployParams | null
   reportFinishedHandlers: (() => void)[]
-=======
   gitInfo?: IGitInfo | null
->>>>>>> 7d89e558
 }
 
 const ELEMENT_LIST_BUFFER_TIMEOUT_MS = 10
@@ -165,12 +161,8 @@
       layout: PageConfig.Layout.CENTERED,
       initialSidebarState: PageConfig.SidebarState.AUTO,
       allowRunOnSave: true,
-<<<<<<< HEAD
-      deployParams: null,
       reportFinishedHandlers: [],
-=======
       gitInfo: null,
->>>>>>> 7d89e558
     }
 
     this.sessionEventDispatcher = new SessionEventDispatcher()
