--- conflicted
+++ resolved
@@ -122,12 +122,8 @@
   allowRunOnSave: boolean
   deployParams?: IDeployParams | null
   developerMode: boolean
-<<<<<<< HEAD
-  themeHash: string | null
+  themeHash?: string
   formsData: FormsData
-=======
-  themeHash?: string
->>>>>>> 7d9171d6
 }
 
 const ELEMENT_LIST_BUFFER_TIMEOUT_MS = 10
@@ -187,11 +183,7 @@
       // A hack for now to get theming through. Product to think through how
       // developer mode should be designed in the long term.
       developerMode: window.location.host.includes("localhost"),
-<<<<<<< HEAD
-      themeHash: null,
       formsData: new FormsData(),
-=======
->>>>>>> 7d9171d6
     }
 
     this.sessionEventDispatcher = new SessionEventDispatcher()
