--- conflicted
+++ resolved
@@ -46,16 +46,15 @@
       queryParams: string
     }
   | {
-<<<<<<< HEAD
       type: "CLOSE_MODALS"
-=======
+    }
+  | {
       type: "SET_METADATA"
       metadata: StreamlitShareMetadata
     }
   | {
       type: "UPDATE_HASH"
       hash: string
->>>>>>> a1714d36
     }
 )
 
