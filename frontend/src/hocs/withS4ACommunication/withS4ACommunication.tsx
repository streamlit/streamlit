--- conflicted
+++ resolved
@@ -31,11 +31,8 @@
 interface State {
   queryParams: string
   items: IMenuItem[]
-<<<<<<< HEAD
   forcedModalClose: boolean
-=======
   streamlitShareMetadata: StreamlitShareMetadata
->>>>>>> a1714d36
 }
 
 export interface S4ACommunicationHOC {
@@ -63,11 +60,8 @@
   function ComponentWithS4ACommunication(props: any): ReactElement {
     const [items, setItems] = useState<IMenuItem[]>([])
     const [queryParams, setQueryParams] = useState("")
-<<<<<<< HEAD
     const [forcedModalClose, setForcedModalClose] = useState(false)
-=======
     const [streamlitShareMetadata, setStreamlitShareMetadata] = useState({})
->>>>>>> a1714d36
 
     useEffect(() => {
       function receiveMessage(event: MessageEvent): void {
@@ -97,17 +91,15 @@
         if (message.type === "UPDATE_FROM_QUERY_PARAMS") {
           setQueryParams(message.queryParams)
         }
-<<<<<<< HEAD
 
         if (message.type === "CLOSE_MODAL") {
           setForcedModalClose(true)
-=======
+        }
         if (message.type === "SET_METADATA") {
           setStreamlitShareMetadata(message.metadata)
         }
         if (message.type === "UPDATE_HASH") {
           window.location.hash = message.hash
->>>>>>> a1714d36
         }
       }
 
@@ -125,11 +117,8 @@
             currentState: {
               items,
               queryParams,
-<<<<<<< HEAD
               forcedModalClose,
-=======
               streamlitShareMetadata,
->>>>>>> a1714d36
             },
             connect: () => {
               sendS4AMessage({
