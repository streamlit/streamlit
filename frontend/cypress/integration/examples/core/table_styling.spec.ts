/**
 * @license
 * Copyright 2018-2019 Streamlit Inc.
 *
 * Licensed under the Apache License, Version 2.0 (the "License");
 * you may not use this file except in compliance with the License.
 * You may obtain a copy of the License at
 *
 *    http://www.apache.org/licenses/LICENSE-2.0
 *
 * Unless required by applicable law or agreed to in writing, software
 * distributed under the License is distributed on an "AS IS" BASIS,
 * WITHOUT WARRANTIES OR CONDITIONS OF ANY KIND, either express or implied.
 * See the License for the specific language governing permissions and
 * limitations under the License.
 */

/// <reference types="cypress" />

<<<<<<< HEAD
describe('st.table styling', () => {
  before(() => {
    cy.visit('http://localhost:3000/')

    cy.get('.stTable')
      .should('have.length', 4)
=======
describe("st.table styling", () => {
  beforeEach(() => {
    cy.visit("http://localhost:3000/")
>>>>>>> 32cc7ffa
  })

  it("displays unstyled table", () => {
    cy.get(".stTable")
      .eq(0)
      .find("table tbody tr td")
      .eq(0)
      .should("contain", "1")

    cy.get(".stTable")
      .eq(0)
      .matchImageSnapshot("table-unstyled")
  })

  it("displays table with custom formatted cells", () => {
    cy.get(".stTable")
      .eq(1)
      .find("table tbody tr td")
      .eq(0)
      .should("contain", "100.00%")

    cy.get(".stTable")
      .eq(1)
      .matchImageSnapshot("table-formatted-cells")
  })

  it("displays table with colored cells", () => {
    cy.get(".stTable")
      .eq(2)
      .find("table tbody tr")
      .eq(0)
      .find("td")
      .each((el, i) => {
        if (i < 3) {
          cy.wrap(el).should("have.css", "color", "rgb(0, 0, 0)")
        } else {
          cy.wrap(el).should("have.css", "color", "rgb(255, 0, 0)")
        }
      })

    cy.get(".stTable")
      .eq(2)
      .matchImageSnapshot("table-colored-cells")
  })

  it("displays table with differently styled rows", () => {
    cy.get(".stTable")
      .eq(3)
      .find("table tbody tr")
      .eq(0)
      .find("td")
      .eq(0)
      .should("have.css", "color", "rgb(124, 252, 0)")

<<<<<<< HEAD
    cy.get('.stTable').eq(3)
      .find('table tbody tr')
      .should('have.length', 10)

    cy.get('.stTable').eq(3)
      .find('table tbody tr').eq(5)
      .find('td').eq(0)
      .should('have.css', 'color', 'rgb(0, 0, 0)')
=======
    cy.get(".stTable")
      .eq(3)
      .find("table tbody tr")
      .eq(5)
      .find("td")
      .eq(0)
      .should("have.css", "color", "rgb(0, 0, 0)")
>>>>>>> 32cc7ffa

    cy.get(".stTable")
      .eq(3)
      .matchImageSnapshot("table-styled-rows")
  })
})<|MERGE_RESOLUTION|>--- conflicted
+++ resolved
@@ -17,18 +17,12 @@
 
 /// <reference types="cypress" />
 
-<<<<<<< HEAD
-describe('st.table styling', () => {
+describe("st.table styling", () => {
   before(() => {
-    cy.visit('http://localhost:3000/')
+    cy.visit("http://localhost:3000/")
 
-    cy.get('.stTable')
-      .should('have.length', 4)
-=======
-describe("st.table styling", () => {
-  beforeEach(() => {
-    cy.visit("http://localhost:3000/")
->>>>>>> 32cc7ffa
+    cy.get(".stTable")
+      .should("have.length", 4)
   })
 
   it("displays unstyled table", () => {
@@ -75,32 +69,19 @@
   })
 
   it("displays table with differently styled rows", () => {
-    cy.get(".stTable")
-      .eq(3)
+    cy.get(".stTable").eq(3)
       .find("table tbody tr")
-      .eq(0)
-      .find("td")
-      .eq(0)
+      .should("have.length", 10)
+
+    cy.get(".stTable").eq(3)
+      .find("table tbody tr").eq(0)
+      .find("td").eq(0)
       .should("have.css", "color", "rgb(124, 252, 0)")
 
-<<<<<<< HEAD
-    cy.get('.stTable').eq(3)
-      .find('table tbody tr')
-      .should('have.length', 10)
-
-    cy.get('.stTable').eq(3)
-      .find('table tbody tr').eq(5)
-      .find('td').eq(0)
-      .should('have.css', 'color', 'rgb(0, 0, 0)')
-=======
-    cy.get(".stTable")
-      .eq(3)
-      .find("table tbody tr")
-      .eq(5)
-      .find("td")
-      .eq(0)
+    cy.get(".stTable").eq(3)
+      .find("table tbody tr").eq(5)
+      .find("td").eq(0)
       .should("have.css", "color", "rgb(0, 0, 0)")
->>>>>>> 32cc7ffa
 
     cy.get(".stTable")
       .eq(3)
