--- conflicted
+++ resolved
@@ -124,12 +124,7 @@
       "error",
       { "allowSameFolder": true, "rootDir": "src", "prefix": "src" }
     ],
-<<<<<<< HEAD
-    // specifically for frontend/src/components/widgets/DataFrame/customCells
-    "import/no-named-as-default": 0
-=======
     "no-else-return": ["error", { "allowElseIf": true }]
->>>>>>> 5bb939e7
   },
   "settings": {
     "react": {
